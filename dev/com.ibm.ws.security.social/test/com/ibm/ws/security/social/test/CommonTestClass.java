--- conflicted
+++ resolved
@@ -48,11 +48,6 @@
     protected final static String CWWKS5371E_KUBERNETES_ERROR_GETTING_USER_INFO = "CWWKS5371E";
     protected final static String CWWKS5372E_KUBERNETES_ACCESS_TOKEN_MISSING = "CWWKS5372E";
     protected final static String CWWKS5373E_KUBERNETES_USER_API_BAD_STATUS = "CWWKS5373E";
-<<<<<<< HEAD
-    protected final static String CWWKS5376W_CUSTOM_ACCESS_TOKEN_HEADER_MISSING = "CWWKS5376W";
-    protected final static String CWWKS5377E_KUBERNETES_USER_API_RESPONSE_NULL_EMPTY = "CWWKS5377E";
-    protected final static String CWWKS5378E_KUBERNETES_USER_API_RESPONSE_NOT_JSON = "CWWKS5378E";
-=======
     protected final static String CWWKS5374E_KUBERNETES_USER_API_RESPONSE_MISSING_KEY = "CWWKS5374E";
     protected final static String CWWKS5376W_CUSTOM_ACCESS_TOKEN_HEADER_MISSING = "CWWKS5376W";
     protected final static String CWWKS5377E_KUBERNETES_USER_API_RESPONSE_NULL_EMPTY = "CWWKS5377E";
@@ -60,7 +55,6 @@
     protected final static String CWWKS5379E_KUBERNETES_USER_API_RESPONSE_WRONG_JSON_TYPE = "CWWKS5379E";
     protected final static String CWWKS5380E_KUBERNETES_USER_API_RESPONSE_ERROR = "CWWKS5380E";
     protected final static String CWWKS5381W_KUBERNETES_USER_API_RESPONSE_DEFAULT_USER_ATTR_NOT_FOUND = "CWWKS5381W";
->>>>>>> 17f01684
     protected final static String CWWKS5400I_SOCIAL_LOGIN_CONFIG_PROCESSED = "CWWKS5400I";
     protected final static String CWWKS5403E_SOCIAL_LOGIN_SERVER_INTERNAL_LOG_ERROR = "CWWKS5403E";
     protected final static String CWWKS5405E_SOCIAL_LOGIN_NO_SUCH_PROVIDER = "CWWKS5405E";
