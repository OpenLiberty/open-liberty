/*******************************************************************************
 * Copyright (c) 2019 IBM Corporation and others.
 * All rights reserved. This program and the accompanying materials
 * are made available under the terms of the Eclipse Public License v1.0
 * which accompanies this distribution, and is available at
 * http://www.eclipse.org/legal/epl-v10.html
 *
 * Contributors:
 * IBM Corporation - initial API and implementation
 *******************************************************************************/
package com.ibm.ws.security.social.internal.utils;

import static org.junit.Assert.assertEquals;
import static org.junit.Assert.assertTrue;
import static org.junit.Assert.fail;

import java.io.OutputStream;
import java.net.HttpURLConnection;
import java.util.Map;
import java.util.regex.Pattern;

import javax.net.ssl.SSLSocketFactory;

import org.jmock.Expectations;
import org.junit.After;
import org.junit.AfterClass;
import org.junit.Before;
import org.junit.BeforeClass;
import org.junit.Test;

import com.ibm.ws.security.common.http.HttpUtils;
import com.ibm.ws.security.common.http.HttpUtils.RequestMethod;
import com.ibm.ws.security.social.error.SocialLoginException;
import com.ibm.ws.security.social.internal.Oauth2LoginConfigImpl;
import com.ibm.ws.security.social.test.CommonTestClass;

import test.common.SharedOutputManager;

public class OpenShiftUserApiUtilsTest extends CommonTestClass {

    private static SharedOutputManager outputMgr = SharedOutputManager.getInstance().trace("com.ibm.ws.security.social.*=all");

    private final Oauth2LoginConfigImpl config = mockery.mock(Oauth2LoginConfigImpl.class);

    private final HttpUtils httpUtils = mockery.mock(HttpUtils.class);
    private final SSLSocketFactory sslSocketFactory = mockery.mock(SSLSocketFactory.class);
    private final HttpURLConnection httpUrlConnection = mockery.mock(HttpURLConnection.class);
    private final OutputStream outputStream = mockery.mock(OutputStream.class);

    private final String userApi = "https://openshift.default.svc/apis/authentication.k8s.io/v1/tokenreviews";
    private final String serviceAccountToken = "myServiceAccountToken";

    private OpenShiftUserApiUtils userApiUtils;

    @BeforeClass
    public static void setUpBeforeClass() throws Exception {
        outputMgr.captureStreams();
    }

    @Before
    public void setUp() throws Exception {
        System.out.println("Entering test: " + testName.getMethodName());
        userApiUtils = new OpenShiftUserApiUtils(config);
        userApiUtils.httpUtils = httpUtils;
    }

    @After
    public void tearDown() throws Exception {
        System.out.println("Exiting test: " + testName.getMethodName());
        outputMgr.resetStreams();
        mockery.assertIsSatisfied();
    }

    @AfterClass
    public static void tearDownAfterClass() throws Exception {
        outputMgr.dumpStreams();
        outputMgr.restoreStreams();
    }

    @Test
    public void correctJSONTest() {
        final String correctString = "{\"kind\":\"TokenReview\",\"apiVersion\":\"authentication.k8s.io/v1\",\"metadata\":{\"creationTimestamp\":null},\"spec\":{\"token\":\"OR4SdSuy-8NRK8NEiYXxxDu01DZcT6jPj5RJ32CDA_c\"},\"status\":{\"authenticated\":true,\"user\":{\"username\":\"admin\",\"uid\":\"ef111c43-d33a-11e9-b239-0016ac102af6\",\"groups\":[\"arunagroup\",\"system:authenticated:oauth\",\"system:authenticated\"],\"extra\":{\"scopes.authorization.openshift.io\":[\"user:full\"]}}}}";
        String returnedString = "";
        try {
            mockery.checking(new Expectations() {
                {
                    allowing(config).getUserNameAttribute();
                    will(returnValue("username"));
                    allowing(config).getGroupNameAttribute();
                    will(returnValue("groups"));
                }
            });
            returnedString = userApiUtils.modifyExistingResponseToJSON(correctString);
            assertEquals(returnedString, "{\"username\":\"admin\",\"groups\":[\"arunagroup\",\"system:authenticated:oauth\",\"system:authenticated\"]}");
        } catch (Throwable t) {
            outputMgr.failWithThrowable(testName.getMethodName(), t);
        }
    }

    @Test
    public void nullJSONTest() {
        try {
            userApiUtils.modifyExistingResponseToJSON(null);
            fail();
        } catch (SocialLoginException e) {
<<<<<<< HEAD
            verifyException(e, CWWKS5377E_KUBERNETES_USER_API_RESPONSE_NULL_EMPTY);
=======
            verifyException(e, "CWWKS5377E");
>>>>>>> 216a7245
        } catch (Throwable t) {
            outputMgr.failWithThrowable(testName.getMethodName(), t);
        }
    }

    @Test
    public void emptyJSONTest() {
        try {
            userApiUtils.modifyExistingResponseToJSON("");
            fail();
        } catch (SocialLoginException e) {
<<<<<<< HEAD
            verifyException(e, CWWKS5377E_KUBERNETES_USER_API_RESPONSE_NULL_EMPTY);
=======
            verifyException(e, "CWWKS5377E");
>>>>>>> 216a7245
        } catch (Throwable t) {
            outputMgr.failWithThrowable(testName.getMethodName(), t);
        }
    }

    @Test
    public void userKeyDoesNotExist() {
        try {
            userApiUtils.modifyExistingResponseToJSON("{\"kind\":\"TokenReview\",\"apiVersion\":\"authentication.k8s.io/v1\",\"metadata\":{\"creationTimestamp\":null},\"spec\":{\"token\":\"OR4SdSuy-8NRK8NEiYXxxDu01DZcT6jPj5RJ32CDA_c\"},\"status\":{\"authenticated\":\"true\"}}");
            fail();
        } catch (SocialLoginException e) {
            verifyException(e, "CWWKS5374E");
        } catch (Throwable t) {
            outputMgr.failWithThrowable(testName.getMethodName(), t);
        }
    }

    @Test
    public void statusKeyDoesNotExist() {
        try {
            userApiUtils.modifyExistingResponseToJSON("{\"kind\":\"TokenReview\",\"apiVersion\":\"authentication.k8s.io/v1\",\"metadata\":{\"creationTimestamp\":null},\"spec\":{\"token\":\"OR4SdSuy-8NRK8NEiYXxxDu01DZcT6jPj5RJ32CDA_c\"}}");
            fail();
        } catch (SocialLoginException e) {
            verifyException(e, "CWWKS5374E");
        } catch (Throwable t) {
            outputMgr.failWithThrowable(testName.getMethodName(), t);
        }
    }

    @Test
    public void jsonResponseStatusIsFailure() {
        try {
            mockery.checking(new Expectations() {
                {
                    allowing(config).getUserNameAttribute();
                    will(returnValue("username"));
                }
            });
            userApiUtils.modifyExistingResponseToJSON("{\"kind\":\"Status\",\"apiVersion\":\"v1\",\"metadata\":{},\"status\":\"Failure\",\"message\":\"Unauthorized\",\"reason\":\"Unauthorized\",\"code\":401}");
            fail();
        } catch (SocialLoginException e) {
            verifyException(e, "Unauthorized");
        } catch (Throwable t) {
            outputMgr.failWithThrowable(testName.getMethodName(), t);
        }
    }

    @Test
    public void responseIsNotJSONObject() {
        try {
            userApiUtils.modifyExistingResponseToJSON("vlah");
            fail();
        } catch (SocialLoginException e) {
<<<<<<< HEAD
            verifyException(e, CWWKS5378E_KUBERNETES_USER_API_RESPONSE_NOT_JSON);
=======
            verifyException(e, "CWWKS5378E");
>>>>>>> 216a7245
        } catch (Throwable t) {
            outputMgr.failWithThrowable(testName.getMethodName(), t);
        }
    }

    @Test
    public void groupsIsNotJsonArray() {
        try {
            mockery.checking(new Expectations() {
                {
                    allowing(config).getUserNameAttribute();
                    will(returnValue("username"));
                    allowing(config).getGroupNameAttribute();
                    will(returnValue("groups"));
                }
            });
            userApiUtils.modifyExistingResponseToJSON("{\"status\":{\"authenticated\":true,\"user\":{\"username\":\"admin\",\"uid\":\"ef111c43-d33a-11e9-b239-0016ac102af6\",\"groups\":\"yes\",\"extra\":{\"scopes.authorization.openshift.io\":[\"user:full\"]}}}}");
            fail();
        } catch (SocialLoginException e) {
<<<<<<< HEAD
            //nls 
            verifyException(e, "KUBERNETES_USER_API_RESPONSE_MISCONFIGURED_KEY");
=======
            verifyException(e, "CWWKS5379E");
        } catch (Throwable t) {
            outputMgr.failWithThrowable(testName.getMethodName(), t);
        }
    }
>>>>>>> 216a7245

    @Test
    public void emailExistsInUserIncorrectType() {
        try {
            mockery.checking(new Expectations() {
                {
                    allowing(config).getUserNameAttribute();
                    will(returnValue("email"));
                    allowing(config).getGroupNameAttribute();
                    will(returnValue("groups"));
                }
            });
            String returnedString = userApiUtils.modifyExistingResponseToJSON("{\"status\":{\"authenticated\":true,\"user\":{\"email\":2,\"uid\":\"ef111c43-d33a-11e9-b239-0016ac102af6\",\"groups\":[],\"extra\":{\"scopes.authorization.openshift.io\":[\"user:full\"]}}}}");
            fail();
        } catch (SocialLoginException e) {
            verifyException(e, "CWWKS5379E");
        } catch (Throwable t) {
            outputMgr.failWithThrowable(testName.getMethodName(), t);
        }
    }

    @Test
    public void emailExistsInUserCorrectType() {
        try {
            mockery.checking(new Expectations() {
                {
                    allowing(config).getUserNameAttribute();
                    will(returnValue("email"));
                    allowing(config).getGroupNameAttribute();
                    will(returnValue("groups"));
                }
            });
            String returnedString = userApiUtils.modifyExistingResponseToJSON("{\"status\":{\"authenticated\":true,\"user\":{\"email\":\"admin\",\"uid\":\"ef111c43-d33a-11e9-b239-0016ac102af6\",\"groups\":[],\"extra\":{\"scopes.authorization.openshift.io\":[\"user:full\"]}}}}");
            assertEquals(returnedString, "{\"email\":\"admin\",\"groups\":[]}");
        } catch (SocialLoginException e) {
            fail();
        } catch (Throwable t) {
            outputMgr.failWithThrowable(testName.getMethodName(), t);
        }
    }

    @Test
    public void emailDoesNotExistInNameWithDefaultValue() {
        try {
            mockery.checking(new Expectations() {
                {
                    allowing(config).getUserNameAttribute();
                    will(returnValue("email"));
                    allowing(config).getGroupNameAttribute();
                    will(returnValue("groups"));
                }
            });
            String returnedString = userApiUtils.modifyExistingResponseToJSON("{\"status\":{\"authenticated\":true,\"user\":{\"username\":\"admin\",\"uid\":\"ef111c43-d33a-11e9-b239-0016ac102af6\",\"groups\":[],\"extra\":{\"scopes.authorization.openshift.io\":[\"user:full\"]}}}}");
<<<<<<< HEAD
            assertEquals(returnedString, "{\"username\":\"admin\",\"groups\":[]}");

        } catch (SocialLoginException e) {
            //nls 
            // verifyException(e, "KUBERNETES_USER_API_RESPONSE_MISCONFIGURED_KEY");
=======
            assertEquals(returnedString, "{\"email\":\"admin\",\"groups\":[]}");
        } catch (SocialLoginException e) {
>>>>>>> 216a7245
            fail();
        } catch (Throwable t) {
            outputMgr.failWithThrowable(testName.getMethodName(), t);
        }
    }

    @Test
    public void emailDoesNotExistInNameNoDefaultValue() {
        try {
            mockery.checking(new Expectations() {
                {
                    allowing(config).getUserNameAttribute();
                    will(returnValue("email"));
                    allowing(config).getGroupNameAttribute();
                    will(returnValue("groups"));
                }
            });
<<<<<<< HEAD
            String errorResponse = "{\"kind\":\"TokenReview\",\"apiVersion\":\"authentication.k8s.io/v1\",\"metadata\":{\"creationTimestamp\":null},\"spec\":{\"token\":\"somebadvalueForAnAccessToken\"},\"status\":{\"user\":{},\"error\":\"[invalid bearer token, token lookup failed]\"}}";
            userApiUtils.modifyExistingResponseToJSON(errorResponse);
            //assertEquals(returnedString, "{\"username\":\"admin\",\"groups\":}");

=======
            String returnedString = userApiUtils.modifyExistingResponseToJSON("{\"status\":{\"authenticated\":true,\"user\":{\"uid\":\"ef111c43-d33a-11e9-b239-0016ac102af6\",\"groups\":[],\"extra\":{\"scopes.authorization.openshift.io\":[\"user:full\"]}}}}");
            fail();
        } catch (SocialLoginException e) {
            verifyException(e, "CWWKS5374E");
        } catch (Throwable t) {
            outputMgr.failWithThrowable(testName.getMethodName(), t);
        }
    }

    @Test
    public void usernameAttributeDoesNotExist() {
        try {
            mockery.checking(new Expectations() {
                {
                    allowing(config).getUserNameAttribute();
                    will(returnValue("blah"));
                    allowing(config).getGroupNameAttribute();
                    will(returnValue("groups"));
                }
            });
            String returnedString = userApiUtils.modifyExistingResponseToJSON("{\"status\":{\"authenticated\":true,\"user\":{\"uid\":\"ef111c43-d33a-11e9-b239-0016ac102af6\",\"groups\":[],\"extra\":{\"scopes.authorization.openshift.io\":[\"user:full\"]}}}}");
            fail();
        } catch (SocialLoginException e) {
            verifyException(e, "CWWKS5374E");
        } catch (Throwable t) {
            outputMgr.failWithThrowable(testName.getMethodName(), t);
        }
    }

    @Test
    public void usernameAttributeIncorrectTypeInteger() {
        try {
            mockery.checking(new Expectations() {
                {
                    allowing(config).getUserNameAttribute();
                    will(returnValue("blah"));
                    allowing(config).getGroupNameAttribute();
                    will(returnValue("groups"));
                }
            });
            String returnedString = userApiUtils.modifyExistingResponseToJSON("{\"status\":{\"authenticated\":true,\"user\":{\"uid\":\"ef111c43-d33a-11e9-b239-0016ac102af6\",\"blah\":1,\"groups\":[],\"extra\":{\"scopes.authorization.openshift.io\":[\"user:full\"]}}}}");
            fail();
        } catch (SocialLoginException e) {
            verifyException(e, "CWWKS5379E");
        } catch (Throwable t) {
            outputMgr.failWithThrowable(testName.getMethodName(), t);
        }
    }

    @Test
    public void usernameAttributeIncorrectType() {
        try {
            mockery.checking(new Expectations() {
                {
                    allowing(config).getUserNameAttribute();
                    will(returnValue("blah"));
                    allowing(config).getGroupNameAttribute();
                    will(returnValue("groups"));
                }
            });
            String returnedString = userApiUtils.modifyExistingResponseToJSON("{\"status\":{\"authenticated\":true,\"user\":{\"uid\":\"ef111c43-d33a-11e9-b239-0016ac102af6\",\"blah\":null,\"groups\":[],\"extra\":{\"scopes.authorization.openshift.io\":[\"user:full\"]}}}}");
            fail();
        } catch (SocialLoginException e) {
            verifyException(e, "CWWKS5379E");
        } catch (Throwable t) {
            outputMgr.failWithThrowable(testName.getMethodName(), t);
        }
    }

    @Test
    public void usernameAttributeSuccess() {
        try {
            mockery.checking(new Expectations() {
                {
                    allowing(config).getUserNameAttribute();
                    will(returnValue("blah"));
                    allowing(config).getGroupNameAttribute();
                    will(returnValue("groups"));
                }
            });
            String returnedString = userApiUtils.modifyExistingResponseToJSON("{\"status\":{\"authenticated\":true,\"user\":{\"uid\":\"ef111c43-d33a-11e9-b239-0016ac102af6\",\"blah\":\"blue\",\"groups\":[\"arunagroup\"],\"extra\":{\"scopes.authorization.openshift.io\":[\"user:full\"]}}}}");
            assertEquals(returnedString, "{\"blah\":\"blue\",\"groups\":[\"arunagroup\"]}");
        } catch (Throwable t) {
            outputMgr.failWithThrowable(testName.getMethodName(), t);
        }
    }

    @Test
    public void userNameAttributeIsJunk() {
        try {
            mockery.checking(new Expectations() {
                {
                    allowing(config).getUserNameAttribute();
                    will(returnValue("blah"));
                    allowing(config).getGroupNameAttribute();
                    will(returnValue("groups"));
                }
            });
            String returnedString = userApiUtils.modifyExistingResponseToJSON("{\"status\":{\"authenticated\":true,\"user\":{\"email\":\"admin\",\"uid\":\"ef111c43-d33a-11e9-b239-0016ac102af6\",\"groups\":[],\"extra\":{\"scopes.authorization.openshift.io\":[\"user:full\"]}}}}");
>>>>>>> 216a7245
        } catch (SocialLoginException e) {
            verifyException(e, "CWWKS5374E");
<<<<<<< HEAD
            // fail()
=======
>>>>>>> 216a7245
        } catch (Throwable t) {
            outputMgr.failWithThrowable(testName.getMethodName(), t);
        }
    }

<<<<<<< HEAD
=======
    @Test
    public void groupsIsEmpty() {
        try {
            mockery.checking(new Expectations() {
                {
                    allowing(config).getUserNameAttribute();
                    will(returnValue("username"));
                    allowing(config).getGroupNameAttribute();
                    will(returnValue("groups"));
                }
            });
            String returnedString = userApiUtils.modifyExistingResponseToJSON("{\"status\":{\"authenticated\":true,\"user\":{\"username\":\"admin\",\"uid\":\"ef111c43-d33a-11e9-b239-0016ac102af6\",\"groups\":[],\"extra\":{\"scopes.authorization.openshift.io\":[\"user:full\"]}}}}");
            assertEquals(returnedString, "{\"username\":\"admin\",\"groups\":[]}");

        } catch (SocialLoginException e) {
            fail();
        } catch (Throwable t) {
            outputMgr.failWithThrowable(testName.getMethodName(), t);
        }
    }

>>>>>>> 216a7245
    @Test
    public void missingUserKeyFromResponse() {
        try {
            mockery.checking(new Expectations() {
                {
                    allowing(config).getUserNameAttribute();
                    will(returnValue("username"));
                }
            });
            String errorResponse = "{\"kind\":\"TokenReview\",\"apiVersion\":\"authentication.k8s.io/v1\",\"metadata\":{\"creationTimestamp\":null},\"spec\":{\"token\":\"somebadvalueForAnAccessToken\"},\"status\":{\"user\":{},\"error\":\"[invalid bearer token, token lookup failed]\"}}";
            userApiUtils.modifyExistingResponseToJSON(errorResponse);
<<<<<<< HEAD
            //assertEquals(returnedString, "{\"username\":\"admin\",\"groups\":}");

        } catch (SocialLoginException e) {
            //nls 
            verifyException(e, "CWWKS5374E");
            // fail()
=======
        } catch (SocialLoginException e) {
            verifyException(e, "KUBERNETES_USER_API_RESPONSE_USER_EMPTY");
>>>>>>> 216a7245
        } catch (Throwable t) {
            outputMgr.failWithThrowable(testName.getMethodName(), t);
        }
    }

<<<<<<< HEAD
    //("{\"kind\":\"TokenReview\",\"apiVersion\":\"authentication.k8s.io/v1\",\"metadata\":{\"creationTimestamp\":null},\"spec\":{\"token\":\"OR4SdSuy-8NRK8NEiYXxxDu01DZcT6jPj5RJ32CDA_c\"},\"status\":{\"authenticated\":\"true\"}}");
    //{“kind”:“TokenReview”,“apiVersion”:“authentication.k8s.io/v1",“metadata”:{“creationTimestamp”:null},“spec”:{“token”:“somebadvalueForAnAccessToken”},“status”:{“user”:{},“error”:“[invalid bearer token, token lookup failed]“}}
=======
>>>>>>> 216a7245
    @SuppressWarnings("unchecked")
    @Test
    public void test_getUserApiResponse_nullAccessToken() {
        String accessToken = null;
        try {
            mockery.checking(new Expectations() {
                {
                    one(config).getUserApi();
                    will(returnValue(userApi));
                    one(httpUtils).createConnection(RequestMethod.POST, userApi, sslSocketFactory);
                    one(httpUtils).setHeaders(with(any(HttpURLConnection.class)), with(any(Map.class)));
                    one(config).getUserApiToken();
                    will(returnValue(serviceAccountToken));
                }
            });
            try {
                String response = userApiUtils.getUserApiResponse(accessToken, sslSocketFactory);
                fail("Should have thrown an exception but did not. Got response [" + response + "].");
            } catch (SocialLoginException e) {
                verifyException(e, CWWKS5371E_KUBERNETES_ERROR_GETTING_USER_INFO + ".+" + CWWKS5372E_KUBERNETES_ACCESS_TOKEN_MISSING);
            }
        } catch (Throwable t) {
            outputMgr.failWithThrowable(testName.getMethodName(), t);
        }
    }

    @SuppressWarnings("unchecked")
    @Test
    public void test_sendUserApiRequest_nullAccessToken() {
        String accessToken = null;
        try {
            mockery.checking(new Expectations() {
                {
                    one(config).getUserApi();
                    will(returnValue(userApi));
                    one(httpUtils).createConnection(RequestMethod.POST, userApi, sslSocketFactory);
                    will(returnValue(httpUrlConnection));
                    one(httpUtils).setHeaders(with(any(HttpURLConnection.class)), with(any(Map.class)));
                    will(returnValue(httpUrlConnection));
                    one(httpUrlConnection).setDoOutput(true);
                    one(httpUrlConnection).getOutputStream();
                    will(returnValue(outputStream));
                    one(config).getUserApiToken();
                    will(returnValue(serviceAccountToken));
                }
            });
            try {
                userApiUtils.sendUserApiRequest(accessToken, sslSocketFactory);
                fail("Should have thrown an exception but did not.");
            } catch (SocialLoginException e) {
                verifyException(e, CWWKS5372E_KUBERNETES_ACCESS_TOKEN_MISSING);
            }
        } catch (Throwable t) {
            outputMgr.failWithThrowable(testName.getMethodName(), t);
        }
    }

    @SuppressWarnings("unchecked")
    @Test
    public void test_sendUserApiRequest_emptyAccessToken() {
        String accessToken = "";
        try {
            mockery.checking(new Expectations() {
                {
                    one(config).getUserApi();
                    will(returnValue(userApi));
                    one(httpUtils).createConnection(RequestMethod.POST, userApi, sslSocketFactory);
                    will(returnValue(httpUrlConnection));
                    one(httpUtils).setHeaders(with(any(HttpURLConnection.class)), with(any(Map.class)));
                    will(returnValue(httpUrlConnection));
                    one(httpUrlConnection).setDoOutput(true);
                    one(httpUrlConnection).getOutputStream();
                    will(returnValue(outputStream));
                    one(config).getUserApiToken();
                    will(returnValue(serviceAccountToken));
                    one(outputStream).write(with(any(byte[].class)), with(any(int.class)), with(any(int.class)));
                    allowing(outputStream).close();
                    one(httpUrlConnection).connect();
                }
            });
            userApiUtils.sendUserApiRequest(accessToken, sslSocketFactory);
        } catch (Throwable t) {
            outputMgr.failWithThrowable(testName.getMethodName(), t);
        }
    }

    @SuppressWarnings("unchecked")
    @Test
    public void test_sendUserApiRequest_nonEmptyAccessToken() {
        String accessToken = "this.is.an.access.token";
        try {
            mockery.checking(new Expectations() {
                {
                    one(config).getUserApi();
                    will(returnValue(userApi));
                    one(httpUtils).createConnection(RequestMethod.POST, userApi, sslSocketFactory);
                    will(returnValue(httpUrlConnection));
                    one(httpUtils).setHeaders(with(any(HttpURLConnection.class)), with(any(Map.class)));
                    will(returnValue(httpUrlConnection));
                    one(httpUrlConnection).setDoOutput(true);
                    one(httpUrlConnection).getOutputStream();
                    will(returnValue(outputStream));
                    one(config).getUserApiToken();
                    will(returnValue(serviceAccountToken));
                    one(outputStream).write(with(any(byte[].class)), with(any(int.class)), with(any(int.class)));
                    allowing(outputStream).close();
                    one(httpUrlConnection).connect();
                }
            });
            userApiUtils.sendUserApiRequest(accessToken, sslSocketFactory);
        } catch (Throwable t) {
            outputMgr.failWithThrowable(testName.getMethodName(), t);
        }
    }

    @Test
    public void test_createUserApiRequestBody_nullAccessToken() {
        final String accessToken = null;
        try {
            try {
                String body = userApiUtils.createUserApiRequestBody(accessToken);
                fail("Should have thrown an exception but did not. Instead, got: [" + body + "].");
            } catch (SocialLoginException e) {
                verifyException(e, CWWKS5372E_KUBERNETES_ACCESS_TOKEN_MISSING);
            }
        } catch (Throwable t) {
            outputMgr.failWithThrowable(testName.getMethodName(), t);
        }
    }

    @Test
    public void test_createUserApiRequestBody_nonEmptyAccessToken() {
        final String accessToken = "this.is.an.access.token";
        try {
            String body = userApiUtils.createUserApiRequestBody(accessToken);
            String expectedTokenEntry = "\"token\":\"" + accessToken + "\"";
            assertTrue("Body did not contain the expected \"token\" entry with the access token. Expected to find " + expectedTokenEntry + " but body was [" + body + "].", body.contains(expectedTokenEntry));
        } catch (Throwable t) {
            outputMgr.failWithThrowable(testName.getMethodName(), t);
        }
    }

    @Test
    public void test_readUserApiResponse_unexpectedStatus() {
        // The OpenShift user info API actually returns a 201 in the successful case; any other status code is unexpected
        final int responseCode = 200;
        final String connectionResponse = "This is the response.";
        try {
            mockery.checking(new Expectations() {
                {
                    one(httpUrlConnection).getResponseCode();
                    will(returnValue(responseCode));
                    one(httpUtils).readConnectionResponse(httpUrlConnection);
                    will(returnValue(connectionResponse));
                }
            });
            try {
                String response = userApiUtils.readUserApiResponse(httpUrlConnection);
                fail("Should have thrown an exception because we didn't get the right response code, but instead got [" + response + "].");
            } catch (SocialLoginException e) {
                verifyException(e, CWWKS5373E_KUBERNETES_USER_API_BAD_STATUS + ".+" + responseCode + ".+" + Pattern.quote(connectionResponse));
            }
        } catch (Throwable t) {
            outputMgr.failWithThrowable(testName.getMethodName(), t);
        }
    }

}<|MERGE_RESOLUTION|>--- conflicted
+++ resolved
@@ -103,11 +103,9 @@
             userApiUtils.modifyExistingResponseToJSON(null);
             fail();
         } catch (SocialLoginException e) {
-<<<<<<< HEAD
-            verifyException(e, CWWKS5377E_KUBERNETES_USER_API_RESPONSE_NULL_EMPTY);
-=======
+
             verifyException(e, "CWWKS5377E");
->>>>>>> 216a7245
+
         } catch (Throwable t) {
             outputMgr.failWithThrowable(testName.getMethodName(), t);
         }
@@ -119,11 +117,10 @@
             userApiUtils.modifyExistingResponseToJSON("");
             fail();
         } catch (SocialLoginException e) {
-<<<<<<< HEAD
-            verifyException(e, CWWKS5377E_KUBERNETES_USER_API_RESPONSE_NULL_EMPTY);
-=======
+
+
             verifyException(e, "CWWKS5377E");
->>>>>>> 216a7245
+
         } catch (Throwable t) {
             outputMgr.failWithThrowable(testName.getMethodName(), t);
         }
@@ -177,11 +174,9 @@
             userApiUtils.modifyExistingResponseToJSON("vlah");
             fail();
         } catch (SocialLoginException e) {
-<<<<<<< HEAD
-            verifyException(e, CWWKS5378E_KUBERNETES_USER_API_RESPONSE_NOT_JSON);
-=======
+
             verifyException(e, "CWWKS5378E");
->>>>>>> 216a7245
+
         } catch (Throwable t) {
             outputMgr.failWithThrowable(testName.getMethodName(), t);
         }
@@ -201,16 +196,12 @@
             userApiUtils.modifyExistingResponseToJSON("{\"status\":{\"authenticated\":true,\"user\":{\"username\":\"admin\",\"uid\":\"ef111c43-d33a-11e9-b239-0016ac102af6\",\"groups\":\"yes\",\"extra\":{\"scopes.authorization.openshift.io\":[\"user:full\"]}}}}");
             fail();
         } catch (SocialLoginException e) {
-<<<<<<< HEAD
-            //nls 
-            verifyException(e, "KUBERNETES_USER_API_RESPONSE_MISCONFIGURED_KEY");
-=======
+
             verifyException(e, "CWWKS5379E");
         } catch (Throwable t) {
             outputMgr.failWithThrowable(testName.getMethodName(), t);
         }
     }
->>>>>>> 216a7245
 
     @Test
     public void emailExistsInUserIncorrectType() {
@@ -264,16 +255,9 @@
                 }
             });
             String returnedString = userApiUtils.modifyExistingResponseToJSON("{\"status\":{\"authenticated\":true,\"user\":{\"username\":\"admin\",\"uid\":\"ef111c43-d33a-11e9-b239-0016ac102af6\",\"groups\":[],\"extra\":{\"scopes.authorization.openshift.io\":[\"user:full\"]}}}}");
-<<<<<<< HEAD
-            assertEquals(returnedString, "{\"username\":\"admin\",\"groups\":[]}");
-
-        } catch (SocialLoginException e) {
-            //nls 
-            // verifyException(e, "KUBERNETES_USER_API_RESPONSE_MISCONFIGURED_KEY");
-=======
+
             assertEquals(returnedString, "{\"email\":\"admin\",\"groups\":[]}");
         } catch (SocialLoginException e) {
->>>>>>> 216a7245
             fail();
         } catch (Throwable t) {
             outputMgr.failWithThrowable(testName.getMethodName(), t);
@@ -291,12 +275,9 @@
                     will(returnValue("groups"));
                 }
             });
-<<<<<<< HEAD
             String errorResponse = "{\"kind\":\"TokenReview\",\"apiVersion\":\"authentication.k8s.io/v1\",\"metadata\":{\"creationTimestamp\":null},\"spec\":{\"token\":\"somebadvalueForAnAccessToken\"},\"status\":{\"user\":{},\"error\":\"[invalid bearer token, token lookup failed]\"}}";
             userApiUtils.modifyExistingResponseToJSON(errorResponse);
-            //assertEquals(returnedString, "{\"username\":\"admin\",\"groups\":}");
-
-=======
+
             String returnedString = userApiUtils.modifyExistingResponseToJSON("{\"status\":{\"authenticated\":true,\"user\":{\"uid\":\"ef111c43-d33a-11e9-b239-0016ac102af6\",\"groups\":[],\"extra\":{\"scopes.authorization.openshift.io\":[\"user:full\"]}}}}");
             fail();
         } catch (SocialLoginException e) {
@@ -396,20 +377,14 @@
                 }
             });
             String returnedString = userApiUtils.modifyExistingResponseToJSON("{\"status\":{\"authenticated\":true,\"user\":{\"email\":\"admin\",\"uid\":\"ef111c43-d33a-11e9-b239-0016ac102af6\",\"groups\":[],\"extra\":{\"scopes.authorization.openshift.io\":[\"user:full\"]}}}}");
->>>>>>> 216a7245
         } catch (SocialLoginException e) {
             verifyException(e, "CWWKS5374E");
-<<<<<<< HEAD
-            // fail()
-=======
->>>>>>> 216a7245
-        } catch (Throwable t) {
-            outputMgr.failWithThrowable(testName.getMethodName(), t);
-        }
-    }
-
-<<<<<<< HEAD
-=======
+        } catch (Throwable t) {
+            outputMgr.failWithThrowable(testName.getMethodName(), t);
+        }
+    }
+
+
     @Test
     public void groupsIsEmpty() {
         try {
@@ -431,7 +406,6 @@
         }
     }
 
->>>>>>> 216a7245
     @Test
     public void missingUserKeyFromResponse() {
         try {
@@ -443,27 +417,16 @@
             });
             String errorResponse = "{\"kind\":\"TokenReview\",\"apiVersion\":\"authentication.k8s.io/v1\",\"metadata\":{\"creationTimestamp\":null},\"spec\":{\"token\":\"somebadvalueForAnAccessToken\"},\"status\":{\"user\":{},\"error\":\"[invalid bearer token, token lookup failed]\"}}";
             userApiUtils.modifyExistingResponseToJSON(errorResponse);
-<<<<<<< HEAD
-            //assertEquals(returnedString, "{\"username\":\"admin\",\"groups\":}");
-
-        } catch (SocialLoginException e) {
-            //nls 
-            verifyException(e, "CWWKS5374E");
-            // fail()
-=======
+
         } catch (SocialLoginException e) {
             verifyException(e, "KUBERNETES_USER_API_RESPONSE_USER_EMPTY");
->>>>>>> 216a7245
-        } catch (Throwable t) {
-            outputMgr.failWithThrowable(testName.getMethodName(), t);
-        }
-    }
-
-<<<<<<< HEAD
-    //("{\"kind\":\"TokenReview\",\"apiVersion\":\"authentication.k8s.io/v1\",\"metadata\":{\"creationTimestamp\":null},\"spec\":{\"token\":\"OR4SdSuy-8NRK8NEiYXxxDu01DZcT6jPj5RJ32CDA_c\"},\"status\":{\"authenticated\":\"true\"}}");
-    //{“kind”:“TokenReview”,“apiVersion”:“authentication.k8s.io/v1",“metadata”:{“creationTimestamp”:null},“spec”:{“token”:“somebadvalueForAnAccessToken”},“status”:{“user”:{},“error”:“[invalid bearer token, token lookup failed]“}}
-=======
->>>>>>> 216a7245
+
+        } catch (Throwable t) {
+            outputMgr.failWithThrowable(testName.getMethodName(), t);
+        }
+    }
+
+
     @SuppressWarnings("unchecked")
     @Test
     public void test_getUserApiResponse_nullAccessToken() {
