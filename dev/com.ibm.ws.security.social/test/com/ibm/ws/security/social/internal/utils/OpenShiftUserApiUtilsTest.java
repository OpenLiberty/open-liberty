--- conflicted
+++ resolved
@@ -109,11 +109,7 @@
             userApiUtils.modifyExistingResponseToJSON(null);
             fail();
         } catch (SocialLoginException e) {
-<<<<<<< HEAD
-            verifyException(e, CWWKS5377E_KUBERNETES_USER_API_RESPONSE_NULL_EMPTY);
-=======
             verifyException(e, "CWWKS5377E");
->>>>>>> 17f01684
         } catch (Throwable t) {
             outputMgr.failWithThrowable(testName.getMethodName(), t);
         }
@@ -125,11 +121,7 @@
             userApiUtils.modifyExistingResponseToJSON("");
             fail();
         } catch (SocialLoginException e) {
-<<<<<<< HEAD
-            verifyException(e, CWWKS5377E_KUBERNETES_USER_API_RESPONSE_NULL_EMPTY);
-=======
             verifyException(e, "CWWKS5377E");
->>>>>>> 17f01684
         } catch (Throwable t) {
             outputMgr.failWithThrowable(testName.getMethodName(), t);
         }
@@ -141,11 +133,7 @@
             userApiUtils.modifyExistingResponseToJSON("{\"kind\":\"TokenReview\",\"apiVersion\":\"authentication.k8s.io/v1\",\"metadata\":{\"creationTimestamp\":null},\"spec\":{\"token\":\"OR4SdSuy-8NRK8NEiYXxxDu01DZcT6jPj5RJ32CDA_c\"},\"status\":{\"authenticated\":\"true\"}}");
             fail();
         } catch (SocialLoginException e) {
-<<<<<<< HEAD
-            verifyException(e, "CWWKS5374E");
-=======
             verifyException(e, CWWKS5374E_KUBERNETES_USER_API_RESPONSE_MISSING_KEY);
->>>>>>> 17f01684
         } catch (Throwable t) {
             outputMgr.failWithThrowable(testName.getMethodName(), t);
         }
@@ -187,11 +175,7 @@
             userApiUtils.modifyExistingResponseToJSON("vlah");
             fail();
         } catch (SocialLoginException e) {
-<<<<<<< HEAD
-            verifyException(e, CWWKS5378E_KUBERNETES_USER_API_RESPONSE_NOT_JSON);
-=======
             verifyException(e, "CWWKS5378E");
->>>>>>> 17f01684
         } catch (Throwable t) {
             outputMgr.failWithThrowable(testName.getMethodName(), t);
         }
@@ -211,10 +195,6 @@
             userApiUtils.modifyExistingResponseToJSON("{\"status\":{\"authenticated\":true,\"user\":{\"username\":\"admin\",\"uid\":\"ef111c43-d33a-11e9-b239-0016ac102af6\",\"groups\":\"yes\",\"extra\":{\"scopes.authorization.openshift.io\":[\"user:full\"]}}}}");
             fail();
         } catch (SocialLoginException e) {
-<<<<<<< HEAD
-            //nls 
-            verifyException(e, "KUBERNETES_USER_API_RESPONSE_MISCONFIGURED_KEY");
-=======
             verifyException(e, "CWWKS5379E");
         } catch (Throwable t) {
             outputMgr.failWithThrowable(testName.getMethodName(), t);
@@ -384,7 +364,6 @@
             outputMgr.failWithThrowable(testName.getMethodName(), t);
         }
     }
->>>>>>> 17f01684
 
     @Test
     public void userNameAttributeIsJunk() {
@@ -420,11 +399,6 @@
             assertEquals(returnedString, "{\"username\":\"admin\",\"groups\":[]}");
 
         } catch (SocialLoginException e) {
-<<<<<<< HEAD
-            //nls 
-            // verifyException(e, "KUBERNETES_USER_API_RESPONSE_MISCONFIGURED_KEY");
-=======
->>>>>>> 17f01684
             fail();
         } catch (Throwable t) {
             outputMgr.failWithThrowable(testName.getMethodName(), t);
@@ -442,17 +416,8 @@
             });
             String errorResponse = "{\"kind\":\"TokenReview\",\"apiVersion\":\"authentication.k8s.io/v1\",\"metadata\":{\"creationTimestamp\":null},\"spec\":{\"token\":\"somebadvalueForAnAccessToken\"},\"status\":{\"user\":{},\"error\":\"[invalid bearer token, token lookup failed]\"}}";
             userApiUtils.modifyExistingResponseToJSON(errorResponse);
-<<<<<<< HEAD
-            //assertEquals(returnedString, "{\"username\":\"admin\",\"groups\":}");
-
-        } catch (SocialLoginException e) {
-            //nls 
-            verifyException(e, "CWWKS5374E");
-            // fail()
-=======
         } catch (SocialLoginException e) {
             verifyException(e, "CWWKS5380E");
->>>>>>> 17f01684
         } catch (Throwable t) {
             outputMgr.failWithThrowable(testName.getMethodName(), t);
         }
@@ -469,31 +434,15 @@
                     will(returnValue("groups"));
                 }
             });
-<<<<<<< HEAD
-            String errorResponse = "{\"kind\":\"TokenReview\",\"apiVersion\":\"authentication.k8s.io/v1\",\"metadata\":{\"creationTimestamp\":null},\"spec\":{\"token\":\"somebadvalueForAnAccessToken\"},\"status\":{\"user\":{},\"error\":\"[invalid bearer token, token lookup failed]\"}}";
-            userApiUtils.modifyExistingResponseToJSON(errorResponse);
-            //assertEquals(returnedString, "{\"username\":\"admin\",\"groups\":}");
-
-        } catch (SocialLoginException e) {
-            //nls 
-            verifyException(e, "CWWKS5374E");
-            // fail()
-=======
             userApiUtils.modifyExistingResponseToJSON("{\"status\":{\"authenticated\":true,\"user\":{}}}");
             fail();
         } catch (SocialLoginException e) {
             verifyException(e, CWWKS5374E_KUBERNETES_USER_API_RESPONSE_MISSING_KEY);
->>>>>>> 17f01684
-        } catch (Throwable t) {
-            outputMgr.failWithThrowable(testName.getMethodName(), t);
-        }
-    }
-
-<<<<<<< HEAD
-    //("{\"kind\":\"TokenReview\",\"apiVersion\":\"authentication.k8s.io/v1\",\"metadata\":{\"creationTimestamp\":null},\"spec\":{\"token\":\"OR4SdSuy-8NRK8NEiYXxxDu01DZcT6jPj5RJ32CDA_c\"},\"status\":{\"authenticated\":\"true\"}}");
-    //{“kind”:“TokenReview”,“apiVersion”:“authentication.k8s.io/v1",“metadata”:{“creationTimestamp”:null},“spec”:{“token”:“somebadvalueForAnAccessToken”},“status”:{“user”:{},“error”:“[invalid bearer token, token lookup failed]“}}
-=======
->>>>>>> 17f01684
+        } catch (Throwable t) {
+            outputMgr.failWithThrowable(testName.getMethodName(), t);
+        }
+    }
+
     @SuppressWarnings("unchecked")
     @Test
     public void test_getUserApiResponse_nullAccessToken() {
