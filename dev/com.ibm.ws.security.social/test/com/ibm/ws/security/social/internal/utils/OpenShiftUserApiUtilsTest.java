--- conflicted
+++ resolved
@@ -103,32 +103,23 @@
             userApiUtils.modifyExistingResponseToJSON(null);
             fail();
         } catch (SocialLoginException e) {
-<<<<<<< HEAD
 
             verifyException(e, "CWWKS5377E");
 
-=======
+        } catch (Throwable t) {
+            outputMgr.failWithThrowable(testName.getMethodName(), t);
+        }
+    }
+
+    @Test
+    public void emptyJSONTest() {
+        try {
+            userApiUtils.modifyExistingResponseToJSON("");
+            fail();
+        } catch (SocialLoginException e) {
+
             verifyException(e, "CWWKS5377E");
->>>>>>> 8dd5f49b
-        } catch (Throwable t) {
-            outputMgr.failWithThrowable(testName.getMethodName(), t);
-        }
-    }
-
-    @Test
-    public void emptyJSONTest() {
-        try {
-            userApiUtils.modifyExistingResponseToJSON("");
-            fail();
-        } catch (SocialLoginException e) {
-<<<<<<< HEAD
-
-
-            verifyException(e, "CWWKS5377E");
-
-=======
-            verifyException(e, "CWWKS5377E");
->>>>>>> 8dd5f49b
+
         } catch (Throwable t) {
             outputMgr.failWithThrowable(testName.getMethodName(), t);
         }
@@ -182,13 +173,9 @@
             userApiUtils.modifyExistingResponseToJSON("vlah");
             fail();
         } catch (SocialLoginException e) {
-<<<<<<< HEAD
 
             verifyException(e, "CWWKS5378E");
 
-=======
-            verifyException(e, "CWWKS5378E");
->>>>>>> 8dd5f49b
         } catch (Throwable t) {
             outputMgr.failWithThrowable(testName.getMethodName(), t);
         }
@@ -208,9 +195,6 @@
             userApiUtils.modifyExistingResponseToJSON("{\"status\":{\"authenticated\":true,\"user\":{\"username\":\"admin\",\"uid\":\"ef111c43-d33a-11e9-b239-0016ac102af6\",\"groups\":\"yes\",\"extra\":{\"scopes.authorization.openshift.io\":[\"user:full\"]}}}}");
             fail();
         } catch (SocialLoginException e) {
-<<<<<<< HEAD
-
-=======
             verifyException(e, "CWWKS5379E");
         } catch (Throwable t) {
             outputMgr.failWithThrowable(testName.getMethodName(), t);
@@ -231,7 +215,6 @@
             String returnedString = userApiUtils.modifyExistingResponseToJSON("{\"status\":{\"authenticated\":true,\"user\":{\"email\":2,\"uid\":\"ef111c43-d33a-11e9-b239-0016ac102af6\",\"groups\":[],\"extra\":{\"scopes.authorization.openshift.io\":[\"user:full\"]}}}}");
             fail();
         } catch (SocialLoginException e) {
->>>>>>> 8dd5f49b
             verifyException(e, "CWWKS5379E");
         } catch (Throwable t) {
             outputMgr.failWithThrowable(testName.getMethodName(), t);
@@ -239,11 +222,7 @@
     }
 
     @Test
-<<<<<<< HEAD
-    public void emailExistsInUserIncorrectType() {
-=======
     public void emailExistsInUserCorrectType() {
->>>>>>> 8dd5f49b
         try {
             mockery.checking(new Expectations() {
                 {
@@ -253,29 +232,6 @@
                     will(returnValue("groups"));
                 }
             });
-<<<<<<< HEAD
-            String returnedString = userApiUtils.modifyExistingResponseToJSON("{\"status\":{\"authenticated\":true,\"user\":{\"email\":2,\"uid\":\"ef111c43-d33a-11e9-b239-0016ac102af6\",\"groups\":[],\"extra\":{\"scopes.authorization.openshift.io\":[\"user:full\"]}}}}");
-            fail();
-        } catch (SocialLoginException e) {
-            verifyException(e, "CWWKS5379E");
-        } catch (Throwable t) {
-            outputMgr.failWithThrowable(testName.getMethodName(), t);
-        }
-    }
-
-    @Test
-    public void emailExistsInUserCorrectType() {
-        try {
-            mockery.checking(new Expectations() {
-                {
-                    allowing(config).getUserNameAttribute();
-                    will(returnValue("email"));
-                    allowing(config).getGroupNameAttribute();
-                    will(returnValue("groups"));
-                }
-            });
-=======
->>>>>>> 8dd5f49b
             String returnedString = userApiUtils.modifyExistingResponseToJSON("{\"status\":{\"authenticated\":true,\"user\":{\"email\":\"admin\",\"uid\":\"ef111c43-d33a-11e9-b239-0016ac102af6\",\"groups\":[],\"extra\":{\"scopes.authorization.openshift.io\":[\"user:full\"]}}}}");
             assertEquals(returnedString, "{\"email\":\"admin\",\"groups\":[]}");
         } catch (SocialLoginException e) {
@@ -297,13 +253,8 @@
                 }
             });
             String returnedString = userApiUtils.modifyExistingResponseToJSON("{\"status\":{\"authenticated\":true,\"user\":{\"username\":\"admin\",\"uid\":\"ef111c43-d33a-11e9-b239-0016ac102af6\",\"groups\":[],\"extra\":{\"scopes.authorization.openshift.io\":[\"user:full\"]}}}}");
-<<<<<<< HEAD
-
             assertEquals(returnedString, "{\"email\":\"admin\",\"groups\":[]}");
         } catch (SocialLoginException e) {
-=======
-            assertEquals(returnedString, "{\"email\":\"admin\",\"groups\":[]}");
-        } catch (SocialLoginException e) {
             fail();
         } catch (Throwable t) {
             outputMgr.failWithThrowable(testName.getMethodName(), t);
@@ -321,6 +272,7 @@
                     will(returnValue("groups"));
                 }
             });
+            userApiUtils.modifyExistingResponseToJSON("{\"status\":{\"authenticated\":true,\"user\":{\"uid\":\"ef111c43-d33a-11e9-b239-0016ac102af6\",\"groups\":[],\"extra\":{\"scopes.authorization.openshift.io\":[\"user:full\"]}}}}");
 
             String returnedString = userApiUtils.modifyExistingResponseToJSON("{\"status\":{\"authenticated\":true,\"user\":{\"uid\":\"ef111c43-d33a-11e9-b239-0016ac102af6\",\"groups\":[],\"extra\":{\"scopes.authorization.openshift.io\":[\"user:full\"]}}}}");
             fail();
@@ -343,7 +295,6 @@
                 }
             });
             String returnedString = userApiUtils.modifyExistingResponseToJSON("{\"status\":{\"authenticated\":true,\"user\":{\"uid\":\"ef111c43-d33a-11e9-b239-0016ac102af6\",\"groups\":[],\"extra\":{\"scopes.authorization.openshift.io\":[\"user:full\"]}}}}");
->>>>>>> 8dd5f49b
             fail();
         } catch (SocialLoginException e) {
             verifyException(e, "CWWKS5374E");
@@ -353,33 +304,16 @@
     }
 
     @Test
-<<<<<<< HEAD
-    public void emailDoesNotExistInNameNoDefaultValue() {
-=======
     public void usernameAttributeIncorrectTypeInteger() {
->>>>>>> 8dd5f49b
-        try {
-            mockery.checking(new Expectations() {
-                {
-                    allowing(config).getUserNameAttribute();
-<<<<<<< HEAD
-                    will(returnValue("email"));
-=======
+        try {
+            mockery.checking(new Expectations() {
+                {
+                    allowing(config).getUserNameAttribute();
                     will(returnValue("blah"));
->>>>>>> 8dd5f49b
-                    allowing(config).getGroupNameAttribute();
-                    will(returnValue("groups"));
-                }
-            });
-<<<<<<< HEAD
-            //String errorResponse = "{\"kind\":\"TokenReview\",\"apiVersion\":\"authentication.k8s.io/v1\",\"metadata\":{\"creationTimestamp\":null},\"spec\":{\"token\":\"somebadvalueForAnAccessToken\"},\"status\":{\"user\":{},\"error\":\"[invalid bearer token, token lookup failed]\"}}";
-            //userApiUtils.modifyExistingResponseToJSON(errorResponse);
-
-            userApiUtils.modifyExistingResponseToJSON("{\"status\":{\"authenticated\":true,\"user\":{\"uid\":\"ef111c43-d33a-11e9-b239-0016ac102af6\",\"groups\":[],\"extra\":{\"scopes.authorization.openshift.io\":[\"user:full\"]}}}}");
-            fail();
-        } catch (SocialLoginException e) {
-            verifyException(e, "CWWKS5374E");
-=======
+                    allowing(config).getGroupNameAttribute();
+                    will(returnValue("groups"));
+                }
+            });
             String returnedString = userApiUtils.modifyExistingResponseToJSON("{\"status\":{\"authenticated\":true,\"user\":{\"uid\":\"ef111c43-d33a-11e9-b239-0016ac102af6\",\"blah\":1,\"groups\":[],\"extra\":{\"scopes.authorization.openshift.io\":[\"user:full\"]}}}}");
             fail();
         } catch (SocialLoginException e) {
@@ -463,167 +397,30 @@
 
         } catch (SocialLoginException e) {
             fail();
->>>>>>> 8dd5f49b
-        } catch (Throwable t) {
-            outputMgr.failWithThrowable(testName.getMethodName(), t);
-        }
-    }
-
-    @Test
-<<<<<<< HEAD
-    public void usernameAttributeDoesNotExist() {
-=======
+        } catch (Throwable t) {
+            outputMgr.failWithThrowable(testName.getMethodName(), t);
+        }
+    }
+
+    @Test
     public void missingUserKeyFromResponse() {
->>>>>>> 8dd5f49b
-        try {
-            mockery.checking(new Expectations() {
-                {
-                    allowing(config).getUserNameAttribute();
-<<<<<<< HEAD
-                    will(returnValue("blah"));
-                    allowing(config).getGroupNameAttribute();
-                    will(returnValue("groups"));
-                }
-            });
-            String returnedString = userApiUtils.modifyExistingResponseToJSON("{\"status\":{\"authenticated\":true,\"user\":{\"uid\":\"ef111c43-d33a-11e9-b239-0016ac102af6\",\"groups\":[],\"extra\":{\"scopes.authorization.openshift.io\":[\"user:full\"]}}}}");
-            fail();
-        } catch (SocialLoginException e) {
-            verifyException(e, "CWWKS5374E");
-        } catch (Throwable t) {
-            outputMgr.failWithThrowable(testName.getMethodName(), t);
-        }
-    }
-
-    @Test
-    public void usernameAttributeIncorrectTypeInteger() {
-        try {
-            mockery.checking(new Expectations() {
-                {
-                    allowing(config).getUserNameAttribute();
-                    will(returnValue("blah"));
-                    allowing(config).getGroupNameAttribute();
-                    will(returnValue("groups"));
-                }
-            });
-            String returnedString = userApiUtils.modifyExistingResponseToJSON("{\"status\":{\"authenticated\":true,\"user\":{\"uid\":\"ef111c43-d33a-11e9-b239-0016ac102af6\",\"blah\":1,\"groups\":[],\"extra\":{\"scopes.authorization.openshift.io\":[\"user:full\"]}}}}");
-            fail();
-        } catch (SocialLoginException e) {
-            verifyException(e, "CWWKS5379E");
-        } catch (Throwable t) {
-            outputMgr.failWithThrowable(testName.getMethodName(), t);
-        }
-    }
-
-    @Test
-    public void usernameAttributeIncorrectType() {
-        try {
-            mockery.checking(new Expectations() {
-                {
-                    allowing(config).getUserNameAttribute();
-                    will(returnValue("blah"));
-                    allowing(config).getGroupNameAttribute();
-                    will(returnValue("groups"));
-                }
-            });
-            String returnedString = userApiUtils.modifyExistingResponseToJSON("{\"status\":{\"authenticated\":true,\"user\":{\"uid\":\"ef111c43-d33a-11e9-b239-0016ac102af6\",\"blah\":null,\"groups\":[],\"extra\":{\"scopes.authorization.openshift.io\":[\"user:full\"]}}}}");
-            fail();
-        } catch (SocialLoginException e) {
-            verifyException(e, "CWWKS5379E");
-        } catch (Throwable t) {
-            outputMgr.failWithThrowable(testName.getMethodName(), t);
-        }
-    }
-
-    @Test
-    public void usernameAttributeSuccess() {
-        try {
-            mockery.checking(new Expectations() {
-                {
-                    allowing(config).getUserNameAttribute();
-                    will(returnValue("blah"));
-                    allowing(config).getGroupNameAttribute();
-                    will(returnValue("groups"));
-                }
-            });
-            String returnedString = userApiUtils.modifyExistingResponseToJSON("{\"status\":{\"authenticated\":true,\"user\":{\"uid\":\"ef111c43-d33a-11e9-b239-0016ac102af6\",\"blah\":\"blue\",\"groups\":[\"arunagroup\"],\"extra\":{\"scopes.authorization.openshift.io\":[\"user:full\"]}}}}");
-            assertEquals(returnedString, "{\"blah\":\"blue\",\"groups\":[\"arunagroup\"]}");
-        } catch (Throwable t) {
-            outputMgr.failWithThrowable(testName.getMethodName(), t);
-        }
-    }
-
-    @Test
-    public void userNameAttributeIsJunk() {
-        try {
-            mockery.checking(new Expectations() {
-                {
-                    allowing(config).getUserNameAttribute();
-                    will(returnValue("blah"));
-                    allowing(config).getGroupNameAttribute();
-                    will(returnValue("groups"));
-                }
-            });
-            String returnedString = userApiUtils.modifyExistingResponseToJSON("{\"status\":{\"authenticated\":true,\"user\":{\"email\":\"admin\",\"uid\":\"ef111c43-d33a-11e9-b239-0016ac102af6\",\"groups\":[],\"extra\":{\"scopes.authorization.openshift.io\":[\"user:full\"]}}}}");
-        } catch (SocialLoginException e) {
-            verifyException(e, "CWWKS5374E");
-        } catch (Throwable t) {
-            outputMgr.failWithThrowable(testName.getMethodName(), t);
-        }
-    }
-
-
-    @Test
-    public void groupsIsEmpty() {
-        try {
-            mockery.checking(new Expectations() {
-                {
-                    allowing(config).getUserNameAttribute();
-                    will(returnValue("username"));
-                    allowing(config).getGroupNameAttribute();
-                    will(returnValue("groups"));
-                }
-            });
-            String returnedString = userApiUtils.modifyExistingResponseToJSON("{\"status\":{\"authenticated\":true,\"user\":{\"username\":\"admin\",\"uid\":\"ef111c43-d33a-11e9-b239-0016ac102af6\",\"groups\":[],\"extra\":{\"scopes.authorization.openshift.io\":[\"user:full\"]}}}}");
-            assertEquals(returnedString, "{\"username\":\"admin\",\"groups\":[]}");
-
-        } catch (SocialLoginException e) {
-            fail();
-        } catch (Throwable t) {
-            outputMgr.failWithThrowable(testName.getMethodName(), t);
-        }
-    }
-
-    @Test
-    public void missingUserKeyFromResponse() {
-        try {
-            mockery.checking(new Expectations() {
-                {
-                    allowing(config).getUserNameAttribute();
-=======
->>>>>>> 8dd5f49b
+        try {
+            mockery.checking(new Expectations() {
+                {
+                    allowing(config).getUserNameAttribute();
                     will(returnValue("username"));
                 }
             });
             String errorResponse = "{\"kind\":\"TokenReview\",\"apiVersion\":\"authentication.k8s.io/v1\",\"metadata\":{\"creationTimestamp\":null},\"spec\":{\"token\":\"somebadvalueForAnAccessToken\"},\"status\":{\"user\":{},\"error\":\"[invalid bearer token, token lookup failed]\"}}";
             userApiUtils.modifyExistingResponseToJSON(errorResponse);
-<<<<<<< HEAD
-
-        } catch (SocialLoginException e) {
-            verifyException(e, "KUBERNETES_USER_API_RESPONSE_USER_EMPTY");
-
-=======
+
         } catch (SocialLoginException e) {
             verifyException(e, "KUBERNETES_USER_API_RESPONSE_ERROR");
->>>>>>> 8dd5f49b
-        } catch (Throwable t) {
-            outputMgr.failWithThrowable(testName.getMethodName(), t);
-        }
-    }
-
-<<<<<<< HEAD
-
-=======
->>>>>>> 8dd5f49b
+        } catch (Throwable t) {
+            outputMgr.failWithThrowable(testName.getMethodName(), t);
+        }
+    }
+
     @SuppressWarnings("unchecked")
     @Test
     public void test_getUserApiResponse_nullAccessToken() {
