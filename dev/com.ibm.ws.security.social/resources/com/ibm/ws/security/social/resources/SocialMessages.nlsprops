###############################################################################
# Copyright (c) 2016, 2018 IBM Corporation and others.
# All rights reserved. This program and the accompanying materials
# are made available under the terms of the Eclipse Public License v1.0
# which accompanies this distribution, and is available at
# http://www.eclipse.org/legal/epl-v10.html
#
# Contributors:
#     IBM Corporation - initial API and implementation
###############################################################################
# -------------------------------------------------------------------------------------------------
#CMVCPATHNAME com.ibm.ws.security/resources/com/ibm/ws/security/social/resources/SocialMessages.nlsprops
#COMPONENTPREFIX CWWKS
#COMPONENTNAMEFOR WebSphere Application Server OpenID Connect Security
#ISMESSAGEFILE TRUE
#NLS_MESSAGEFORMAT_VAR
#NLS_ENCODING=UNICODE
# -------------------------------------------------------------------------------------------------
# Message prefix block: CWWKS5370 - CWWKS5499
ADD_ID={0} ({1})
ADD_ID.explanation=Internal use only.
ADD_ID.useraction=No action is required.

# HTML title of the social media selection page
SELECTION_PAGE_TITLE=Social Media Selection Form

# Text that appears above the social media options to choose from on the social media selection page
SELECTION_PAGE_HEADER=Sign in

# Text that indicates a user can sign in using social media "or" with a username and password ("or" being the text that appears on the web page)
SELECTION_PAGE_ALTERNATE_TEXT=Or

SELECTION_PAGE_USERNAME=Username

SELECTION_PAGE_PASSWORD=Password

SELECTION_PAGE_SUBMIT=Submit

# 0=Social login configuration attribute name, 1=ID of the social login configuration element, 2=Default value for the configuration attribute
SOCIAL_LOGIN_CONFIG_ATTRIBUTE_EMPTY=CWWKS5370W: The value for the [{0}] configuration attribute in the [{1}] social login configuration is empty. The default value [{2}] for the configuration attribute is used.
SOCIAL_LOGIN_CONFIG_ATTRIBUTE_EMPTY.explanation=The value for this configuration attribute must not be empty.
SOCIAL_LOGIN_CONFIG_ATTRIBUTE_EMPTY.useraction=Ensure that the value for this configuration attribute is not empty, or remove the configuration attribute to use the default value.

# 0=Exception message
KUBERNETES_ERROR_GETTING_USER_INFO=CWWKS5371E: The response from the Kubernetes user API cannot be processed: {0}
KUBERNETES_ERROR_GETTING_USER_INFO.explanation=Information about the authenticated user cannot be obtained because another error occurred.
<<<<<<< HEAD
KUBERNETES_ERROR_GETTING_USER_INFO.useraction=If the message contains another error message, see the user action for that message. Otherwise, check the server logs for additional error messages that might indicate where the other error occurred.

KUBERNETES_ACCESS_TOKEN_MISSING=CWWKS5372E: The access token that is used to retrieve user information from the Kubernetes API is missing. Verify that an access token was returned from the token endpoint of the OAuth provider.
KUBERNETES_ACCESS_TOKEN_MISSING.explanation=An access token is required to retrieve information about the authenticated user. The token endpoint of the OAuth provider might not have returned the access token.
KUBERNETES_ACCESS_TOKEN_MISSING.useraction=Verify that the access token was returned from the token endpoint of the OAuth provider.
=======
KUBERNETES_ERROR_GETTING_USER_INFO.useraction=If the message contains another error message, see the user action for that message. Otherwise, check the server logs for more error messages that might indicate where the other error occurred.

KUBERNETES_ACCESS_TOKEN_MISSING=CWWKS5372E: The access token that is used to retrieve user information from the Kubernetes API is missing. Verify that an access token was returned from the token endpoint of the OAuth provider.
KUBERNETES_ACCESS_TOKEN_MISSING.explanation=An access token is required to retrieve information about the authenticated user. The token endpoint of the OAuth provider must return the access token.
KUBERNETES_ACCESS_TOKEN_MISSING.useraction=Verify that the token endpoint of the OAuth provider returned the access token.
>>>>>>> 17f01684

# 0=HTTP response code, 1=Response body
KUBERNETES_USER_API_BAD_STATUS=CWWKS5373E: The Kubernetes user API returned an unexpected [{0}] response code. Verify that the request to the API contains all of the required information and that the Kubernetes service account token was created with the correct permissions. The response from the API is [{1}].
KUBERNETES_USER_API_BAD_STATUS.explanation=The Kubernetes user API did not return the expected status code.
<<<<<<< HEAD
KUBERNETES_USER_API_BAD_STATUS.useraction=Check the API response that is in the error message for more information. Verify that the request to the API contains all of the required information. Ensure that the Kubernetes service account token was created the correct permissions.

# 0=JSON key string, 1=User API response string
KUBERNETES_USER_API_RESPONSE_MISSING_KEY=CWWKS5374E: The Kubernetes user API response is missing an expected key: [{0}]. The full response is [{1}]
=======
KUBERNETES_USER_API_BAD_STATUS.useraction=Check the API response that is in the error message for more information. Verify that the request to the API contains all of the required information. Ensure that the Kubernetes service account token was created with the correct permissions.

# 0=JSON key string, 1=User API response string
KUBERNETES_USER_API_RESPONSE_MISSING_KEY=CWWKS5374E: The Kubernetes user API response is missing an expected key: [{0}]. The full response is [{1}].
>>>>>>> 17f01684
KUBERNETES_USER_API_RESPONSE_MISSING_KEY.explanation=The key that is specified in the message is expected to be within the API response. The key might be missing, or it might be in an unexpected location.
KUBERNETES_USER_API_RESPONSE_MISSING_KEY.useraction=Check the API response to determine whether the key is missing from the response.

# 0=Social login configuration ID
ACCESS_TOKEN_MISSING_FROM_HEADERS=CWWKS5375E: The social login configuration [{0}] specifies that an access token is required in the request, but an access token is not present.
ACCESS_TOKEN_MISSING_FROM_HEADERS.explanation=The social login configuration that is specified in the message requires that all incoming requests must contain an access token.
ACCESS_TOKEN_MISSING_FROM_HEADERS.useraction=If an access token header name is configured in the social login configuration, verify that the header is included in the request. Otherwise, verify that an Authorization header is included in the request. Ensure that the header value conforms to the OAuth bearer token specification. Verify that the OAuth provider is configured to pass an access token.

# 0=Name of the configuration attribute that specifies the access token header name, 1=Social login configuration ID, 2=Custom access token header name
<<<<<<< HEAD
CUSTOM_ACCESS_TOKEN_HEADER_MISSING=CWWKS5376W: The value for the [{0}] attribute in the social login configuration [{1}] indicates that an access token is expected to be found in the [{2}] request header, but a token cannot be found in that header.
=======
CUSTOM_ACCESS_TOKEN_HEADER_MISSING=CWWKS5376W: The value for the [{0}] attribute in the social login configuration [{1}] indicates that an access token is expected to be found in the [{2}] request header. However, a token cannot be found in that header.
>>>>>>> 17f01684
CUSTOM_ACCESS_TOKEN_HEADER_MISSING.explanation=The header that is specified in the message might be missing from the request, or the value of the header might be empty.
CUSTOM_ACCESS_TOKEN_HEADER_MISSING.useraction=Verify that the specified header is present in the request. Verify that the value of the header conforms to the OAuth bearer token specification.

KUBERNETES_USER_API_RESPONSE_NULL_EMPTY=CWWKS5377E: The response from the Kubernetes user API is null or empty.
<<<<<<< HEAD
KUBERNETES_USER_API_RESPONSE_NULL_EMPTY.explanation=The response from the Kubernetes user API cannot be read, the social login feature encountered an error while communicating with the user API, or the body of the response from the user API is empty.
KUBERNETES_USER_API_RESPONSE_NULL_EMPTY.useraction=Verify that the response from the user API is not empty and that the connection to the user API was successful. Check the server logs to determine if an error occurred while communicating with the user API.
=======
KUBERNETES_USER_API_RESPONSE_NULL_EMPTY.explanation=The response from the Kubernetes user API cannot be read. The social login feature encountered an error when it tried to communicate with the user API, or the body of the response from the user API is empty.
KUBERNETES_USER_API_RESPONSE_NULL_EMPTY.useraction=Verify that the response from the user API is not empty and that the connection to the user API was successful. Check the server logs to determine whether an error occurred when the social login feature tried to communicate with the user API.
>>>>>>> 17f01684

# 0=User API response string, 1=Exception message
KUBERNETES_USER_API_RESPONSE_NOT_JSON=CWWKS5378E: The response from the Kubernetes user API is not a valid JSON object. The full response is {0}. {1}
KUBERNETES_USER_API_RESPONSE_NOT_JSON.explanation=The response from the Kubernetes user API is expected to be a valid JSON object that contains information about the authenticated user.
<<<<<<< HEAD
KUBERNETES_USER_API_RESPONSE_NOT_JSON.useraction=Verify that the user API value in the social login configuration is set to a valid Kubernetes user API URL. Check the response from the user API to see if more information is included.

# 0=JSON key string, 1=JSON value type (e.g. object, string, number), 2=JSON value type, 3=User API response string
KUBERNETES_USER_API_RESPONSE_WRONG_JSON_TYPE=CWWKS5379E: The value for the key [{0}] in the Kubernetes user API response is expected to be of type {1}, but the value is of type {2}. The full user API response is [{3}]
KUBERNETES_USER_API_RESPONSE_WRONG_JSON_TYPE.explanation=The value for the specified key did not have the correct type. The response from the user API might be malformed, or the user API returned a response with an unexpected structure.
KUBERNETES_USER_API_RESPONSE_WRONG_JSON_TYPE.useraction=Check the structure of the response from the user API. Check the response from the user API to see if an error occurred.
=======
KUBERNETES_USER_API_RESPONSE_NOT_JSON.useraction=Verify that the user API value in the social login configuration is set to a valid Kubernetes user API URL. Check the response from the user API to see whether more information is included.

# 0=JSON key string, 1=JSON value type, for example, object, string, number, and so on, 2=JSON value type, 3=User API response string
KUBERNETES_USER_API_RESPONSE_WRONG_JSON_TYPE=CWWKS5379E: The value for the key [{0}] in the Kubernetes user API response is expected to be of type {1}, but the value is of type {2}. The full user API response is [{3}].
KUBERNETES_USER_API_RESPONSE_WRONG_JSON_TYPE.explanation=The value for the specified key did not have the correct type. The response from the user API might be malformed, or the user API returned a response with an unexpected structure.
KUBERNETES_USER_API_RESPONSE_WRONG_JSON_TYPE.useraction=Check the structure of the response from the user API. Check the response from the user API to see whether an error occurred.

# 0=Error string from user API response
KUBERNETES_USER_API_RESPONSE_ERROR=CWWKS5380E: The Kubernetes user API encountered an error while it was processing the access token. The error is [{0}]
KUBERNETES_USER_API_RESPONSE_ERROR.explanation=The response from the Kubernetes user API contains an error. The access token might not be valid, or some other error occurred while processing the token.
KUBERNETES_USER_API_RESPONSE_ERROR.useraction=Check the error that is displayed in the message. Ensure that the access token is valid and is not malformed.

# 0=Social login configuration ID, 1=Value of the userNameAttribute, 2=userNameAttribute, 3=Alternative key that will be used instead
KUBERNETES_USER_API_RESPONSE_DEFAULT_USER_ATTR_NOT_FOUND=CWWKS5381W: The social login configuration [{0}] specifies [{1}] as the value for the [{2}] attribute, but the user API response does not contain a [{1}] key. The [{3}] key, if present in the user API response, is used to determine the username instead.
KUBERNETES_USER_API_RESPONSE_DEFAULT_USER_ATTR_NOT_FOUND.explanation=The user API response does not contain a key that corresponds to the value of the configuration attribute that is specified in the message. The social login feature attempts to use a different key instead.
KUBERNETES_USER_API_RESPONSE_DEFAULT_USER_ATTR_NOT_FOUND.useraction=Verify that the configuration attribute that is specified in the message is configured correctly. Ensure that the value of the configuration attribute corresponds to the entry in the user API response that should be used as the username.
>>>>>>> 17f01684

SOCIAL_LOGIN_CONFIG_PROCESSED=CWWKS5400I: The social login configuration [{0}] was successfully processed.
SOCIAL_LOGIN_CONFIG_PROCESSED.explanation=The indicated social login configuration has been successfully processed.
SOCIAL_LOGIN_CONFIG_PROCESSED.useraction=No action is required.

SOCIAL_LOGIN_CONFIG_MODIFIED=CWWKS5401I: The social login configuration [{0}] was successfully processed.
SOCIAL_LOGIN_CONFIG_MODIFIED.explanation=The indicated social login configuration has been successfully processed.
SOCIAL_LOGIN_CONFIG_MODIFIED.useraction=No action is required.

SOCIAL_LOGIN_CONFIG_DEACTIVATED=CWWKS5402I: The social login configuration [{0}] was successfully deactivated.
SOCIAL_LOGIN_CONFIG_DEACTIVATED.explanation=The indicated social login configuration has been successfully deactivated.
SOCIAL_LOGIN_CONFIG_DEACTIVATED.useraction=No action is required.

# 0=exception class name, 1=exception message, 2=stack trace
SOCIAL_LOGIN_SERVER_INTERNAL_LOG_ERROR=CWWKS5403E: An internal server error occurred while processing social login request [{0}]. Cause:[{1}], StackTrace: [{2}].
SOCIAL_LOGIN_SERVER_INTERNAL_LOG_ERROR.explanation=While processing a social login request, an internal server error occurred.
SOCIAL_LOGIN_SERVER_INTERNAL_LOG_ERROR.useraction=Check for errors in the server log files and ensure your configuration is correct. If the problem persists, see the problem determination information on the WebSphere Application Server Support web page: http://www.ibm.com/software/webservers/appserv/was/support.

# 
SOCIAL_LOGIN_AUTHENTICATION_FAIL=CWWKS5404E: Social Login Exception: The social login service provider failed to process the authentication request.
SOCIAL_LOGIN_AUTHENTICATION_FAIL.explanation=The authentication process was not successful because some other error has happened prior to this message.
SOCIAL_LOGIN_AUTHENTICATION_FAIL.useraction=See the user action for the error that appears before this message.

# Do not translate "social_login_hint"
# 0=Social login configuration ID
SOCIAL_LOGIN_NO_SUCH_PROVIDER=CWWKS5405E: The social login configuration [{0}] that is specified in the request is either missing or is not configured to serve this request.
SOCIAL_LOGIN_NO_SUCH_PROVIDER.explanation=The request includes a 'social_login_hint' parameter or header that specifies a social login configuration ID to use for this request. However a social login configuration that matches the ID is missing, or the authentication filter that is used for the social login configuration is not configured to serve this request.
SOCIAL_LOGIN_NO_SUCH_PROVIDER.useraction=Verify that a social login service with the indicated ID is configured. If an authentication filter is configured for the social login service, verify that the filter is configured to serve the request.

# web RequestFilter
# 0=url
SOCIAL_LOGIN_INVALID_URL=CWWKS5406E: The requested endpoint of [{0}] is not supported in this social login service provider.
SOCIAL_LOGIN_INVALID_URL.explanation=The indicated URL is not a valid social login endpoint. This could be caused by an incorrect configuration in the social login server.
SOCIAL_LOGIN_INVALID_URL.useraction=Make sure the social login is configured properly.

SOCIAL_LOGIN_ENDPOINT_SERVICE_ACTIVATED=CWWKS5407I: The Social Login Version 1.0 endpoint service is activated.
SOCIAL_LOGIN_ENDPOINT_SERVICE_ACTIVATED.explanation=The Social Login Version 1.0 endpoint service is activated.
SOCIAL_LOGIN_ENDPOINT_SERVICE_ACTIVATED.useraction=No Action is required.

# EndpointServlet
SOCIAL_LOGIN_OSGI_ENDPOINT_SERVICE_ERROR=CWWKS5408E: A social login request cannot be processed because there is no social login feature available.
SOCIAL_LOGIN_OSGI_ENDPOINT_SERVICE_ERROR.explanation=A social login request has been received by the server, but the socialLogin-1.0 feature is not enabled in server.xml or it is not available.
SOCIAL_LOGIN_OSGI_ENDPOINT_SERVICE_ERROR.useraction=Ensure the ssocialLogin-1.0 feature and its dependencies are configured in the featureManager of the server.xml file.

# Do not translate RFC
# 0=Exception message
TWITTER_ERROR_CREATING_SIGNATURE=CWWKS5409E: The signature for an authorized Twitter request cannot be created: {0}
TWITTER_ERROR_CREATING_SIGNATURE.explanation=Authorized Twitter requests must be signed using the HMAC-SHA1 signature algorithm. Either there was an issue obtaining the required signature algorithm, or the provided key could not be used to initialize the signature algorithm.
TWITTER_ERROR_CREATING_SIGNATURE.useraction=Verify that your system supports the HMAC-SHA1 signature algorithm. Verify the consumer secret and request token secret values. These two values are used as part of the key for the signature algorithm. If either value is malformed or contains characters that cannot be encoded in compliance with RFC 3986, you may need to obtain a new value.

# Do not translate "Authorization" or "OAuth"
# 0=Endpoint ("oauth/request_token" or "oauth/access_token"), 1=Response from endpoint
TWITTER_RESPONSE_HAS_NO_PARAMS=CWWKS5410E: The response from the [{0}] Twitter endpoint did not contain any parameters in the expected format. The response was: [{1}]
TWITTER_RESPONSE_HAS_NO_PARAMS.explanation=The response from the Twitter endpoint was likely null or empty. The initial request might have been directed to the wrong endpoint. Responses from Twitter endpoints should be a string of key and value pairs. The key and value are expected to be separated by an equal sign ("=") character, and multiple key and value pairs are expected to be separated by an ampersand ("&") character.
TWITTER_RESPONSE_HAS_NO_PARAMS.useraction=Verify that the request was directed to the correct Twitter endpoint. Verify that all required parameters were included in the initial request and that the request was authorized by including a valid Authorization header. A valid Authorization header is created using the consumer key for the Twitter application in addition to a callback URL or an OAuth request token. Check your server configuration to make sure that the correct consumer key and callback URL are configured.

# Do not translate "Authorization"
# 0=Endpoint ("oauth/request_token" or "oauth/access_token"), 1=Name(s) of the required parameter(s)
TWITTER_RESPONSE_MISSING_PARAMETER=CWWKS5411E: The response from the [{0}] Twitter endpoint did not contain one or more required parameters. The required parameters that are missing from the response are [{1}].
TWITTER_RESPONSE_MISSING_PARAMETER.explanation=The responses from each Twitter endpoint return their own set of parameters. The Twitter response received did not contain the required parameters that are listed in the message. The initial request might have been directed to the wrong endpoint.
TWITTER_RESPONSE_MISSING_PARAMETER.useraction=Verify that the request was directed to the correct Twitter endpoint. Verify that all required parameters were included in the initial request and that the request was authorized by including a valid Authorization header. A valid Authorization header is created using the consumer key for the Twitter application in addition to a callback URL or an OAuth request token. Check your server configuration to make sure that the correct consumer key and callback URL are configured.

# 0=Parameter name, 1=Endpoint ("oauth/request_token" or "oauth/access_token"), 2=Expected value of parameter, 3=Parameter value in the response
TWITTER_RESPONSE_PARAM_WITH_WRONG_VALUE=CWWKS5412E: The value of the [{0}] parameter in the response from the [{1}] Twitter endpoint did not match the expected value [{2}]. The value in the response was [{3}].
TWITTER_RESPONSE_PARAM_WITH_WRONG_VALUE.explanation=The parameter that is specified in the message must have a value that matches the expected value. This is an unlikely scenario where Twitter successfully processed a request but returned an unexpected value for the parameter.
TWITTER_RESPONSE_PARAM_WITH_WRONG_VALUE.useraction=Check your server configuration to make sure the callback URL configured for this application points to a valid URL that Twitter can redirect a user to once authorization is granted.

# Do not translate "Authorization"
# 0=Parameter name, 1=Endpoint ("oauth/request_token" or "oauth/access_token")
TWITTER_RESPONSE_PARAMETER_EMPTY=CWWKS5413E: The [{0}] parameter was empty in the response from the [{1}] Twitter endpoint. A value for this parameter must be provided to process the authorization request.
TWITTER_RESPONSE_PARAMETER_EMPTY.explanation=The response from the Twitter endpoint contained the parameter specified in the message but did not provide a value for the parameter.
TWITTER_RESPONSE_PARAMETER_EMPTY.useraction=Verify that the response from the Twitter endpoint contained all of the expected parameters and values for those parameters. Verify that all required parameters were included in the initial request and that the request was authorized by including a valid Authorization header. A valid Authorization header is created using the consumer key for the Twitter application in addition to a callback URL or an OAuth request token. Check your server configuration to make sure that the correct consumer key and callback URL are configured.

# 0=Endpoint ("oauth/request_token" or "oauth/access_token")
TWITTER_EMPTY_RESPONSE_BODY=CWWKS5414E: The response from the [{0}] Twitter endpoint cannot be evaluated because there is no content in the response body.
TWITTER_EMPTY_RESPONSE_BODY.explanation=The initial request might have been directed to the wrong Twitter endpoint, or there was an error processing the response from the endpoint.
TWITTER_EMPTY_RESPONSE_BODY.useraction=Check the server logs for any other messages that might indicate a failure. Verify that the initial request was directed to the appropriate endpoint.

# Do not translate "Authorization" or "OAuth"
# 0=Endpoint ("oauth/request_token" or "oauth/access_token"), 1=Response status (e.g. 401, 403), 2=Response content
TWITTER_ENDPOINT_REQUEST_FAILED=CWWKS5415E: The [{0}] Twitter endpoint request failed. The response status was [{1}] and the response content was: [{2}]
TWITTER_ENDPOINT_REQUEST_FAILED.explanation=The initial request likely contained incorrect authorization data or was forbidden from performing the requested operation. Twitter endpoints that require authorization must have an Authorization header that matches a specific format. For authorized requests, it is likely that a piece of data used to create the Authorization header, such as the signature or OAuth token, was malformed or incorrect. The status code provided in the message should indicate a more specific reason for why the request failed.
TWITTER_ENDPOINT_REQUEST_FAILED.useraction=If the request was unauthorized, verify that the request contained an Authorization header with accurate authorization data. If the authorization data includes an OAuth token, verify that the token is still valid or consider obtaining a new token. Verify that the request is not identical to a previous request by comparing the signatures in the Authorization headers of the requests. If the request was forbidden, verify that the Twitter application allows the requested operation.

# 0=Outgoing request URL, 1=Parameter name
OUTGOING_REQUEST_MISSING_PARAMETER=CWWKS5416W: The outgoing request to [{0}] might not succeed because the [{1}] parameter is missing or empty.
OUTGOING_REQUEST_MISSING_PARAMETER.explanation=The specified parameter is required for OAuth authentication. The request that is being directed to the specified endpoint might fail because information that is required is missing.
OUTGOING_REQUEST_MISSING_PARAMETER.useraction=Verify that the configuration attribute that corresponds to the specified parameter is configured by each social login provider in the server configuration.

# 0=URL string, 1=Exception message text
EXCEPTION_INITIALIZING_URL=CWWKS5417E: An error was encountered while initializing the URI [{0}]: {1}
EXCEPTION_INITIALIZING_URL.explanation=The string specified in the message might not be a valid URI, or the system might not have permission to perform the action of initializing a URI.
EXCEPTION_INITIALIZING_URL.useraction=Verify that the specified string is a valid URL. Verify that the string is not null and that the protocol used in the URL is a valid protocol such as http or https. Make sure that the code base has adequate permission to initialize a URI object.

# Do not translate "GET" or "POST"
# 0=Endpoint ("oauth/request_token or "oauth/access_token"), 1=Exception message text
TWITTER_EXCEPTION_EXECUTING_REQUEST=CWWKS5418E: An error was encountered while processing the request to the [{0}] Twitter endpoint: {1}
TWITTER_EXCEPTION_EXECUTING_REQUEST.explanation=One of the following situations likely occurred: 1. There was an error opening a connection to the specified endpoint. 2. The request method used for the request was not a known protocol such as GET or POST. 3. There was an error writing POST data to the connection. 4. There was an error reading the response from the Twitter endpoint.
TWITTER_EXCEPTION_EXECUTING_REQUEST.useraction=See the error text in the message for more information about the failure. Verify that system maintained connectivity during the request. Verify that a known request method, such as GET or POST, was used for the request.

# 0=Endpoint ("oauth/request_token" or "oauth/access_token")
TWITTER_ERROR_OBTAINING_ENDPOINT_RESULT=CWWKS5419E: The authorization request failed because there was an error while creating the result from the [{0}] Twitter endpoint.
TWITTER_ERROR_OBTAINING_ENDPOINT_RESULT.explanation=Either no result was returned or an empty result was returned from the specified request. An error must have occurred while submitting or processing the request.
TWITTER_ERROR_OBTAINING_ENDPOINT_RESULT.useraction=Check the server logs for additional error messages that indicate where the failure occurred.

# 0=Endpoint ("oauth/request_token or "oauth/access_token"), 1=Exception message text
TWITTER_REDIRECT_IOEXCEPTION=CWWKS5420E: An error was encountered while redirecting the response from the [{0}] Twitter endpoint: {1}
TWITTER_REDIRECT_IOEXCEPTION.explanation=The URL to which the response was redirected might not have been valid or was unable to serve the request.
TWITTER_REDIRECT_IOEXCEPTION.useraction=Verify that the redirect target is available and able to serve the request. See the error message for more information about the failure.

# Do not translate OAuth
TWITTER_TOKEN_DOES_NOT_MATCH=CWWKS5421E: The authorization request failed because the token provided in the request does not match the token that was used for the initial authorization request.
TWITTER_TOKEN_DOES_NOT_MATCH.explanation=The inbound request must include an OAuth request token value that is identical to the OAuth request token that was obtained in the first step of the authorization process. The values must match to confirm that the inbound request corresponds to the initial request that began the authorization process.
TWITTER_TOKEN_DOES_NOT_MATCH.useraction=Verify that the inbound request corresponds to an earlier request for an OAuth request token. Consider beginning the authorization flow again to obtain a new OAuth request token.

# 0=Endpoint ("oauth/access_token"), 1=Parameter name
TWITTER_REQUEST_MISSING_PARAMETER=CWWKS5422E: The request intended for the [{0}] Twitter endpoint is missing a required parameter. The required parameters that are missing from the request are: {1}
TWITTER_REQUEST_MISSING_PARAMETER.explanation=The request must contain all of the parameters shown in the message. The request did not contain any of the parameters shown in the message.
TWITTER_REQUEST_MISSING_PARAMETER.useraction=Verify that the request includes all required parameters.

# 0=Endpoint ("oauth/request_token" or "oauth/access_token")
TWITTER_RESPONSE_STATUS_MISSING=CWWKS5423E: The response status from the [{0}] Twitter endpoint could not be determined. An error likely occurred while submitting or processing the request.
TWITTER_RESPONSE_STATUS_MISSING.explanation=A response status field is expected to determine the result of the authorization request.
TWITTER_RESPONSE_STATUS_MISSING.useraction=Check the server logs for additional error messages that indicate where another error occurred.

# 0=Endpoint ("oauth/request_token" or "oauth/access_token"), 1=Error message, if present
TWITTER_RESPONSE_FAILURE=CWWKS5424E: Cannot process the response from the [{0}] Twitter endpoint. {1}
TWITTER_RESPONSE_FAILURE.explanation=The response status included in the result did not indicate a successful result. A failure must have occurred while submitting or processing the request.
TWITTER_RESPONSE_FAILURE.useraction=If the message contains another error message, see the user action for that message. Otherwise, check the server logs for additional error messages that might indicate where another error occurred.

# web EndpointServices 
# 0=qualified config IDs
SOCIAL_LOGIN_MANY_PROVIDERS=CWWKS5425E: Too many social login services [{0}] are qualified to handle the request.
SOCIAL_LOGIN_MANY_PROVIDERS.explanation=When more than one social login service are qualified, cannot select which social login service to handle the request.
SOCIAL_LOGIN_MANY_PROVIDERS.useraction=Make sure no more than one social login service in the server.xml is configured to handle the request.

# Do not translate "JSON"
# 0=Endpoint ("/1.1/accounts/verify_credentials"), 1=Error message, 2=Endpoint response content
TWITTER_RESPONSE_NOT_JSON=CWWKS5426E: The response from the [{0}] Twitter endpoint was not in the expected JSON format. The error was: [{1}]. The response content was: [{2}]
TWITTER_RESPONSE_NOT_JSON.explanation=The specified endpoint might not be functioning as expected, or the endpoint behavior might have changed to return responses in a different format. Some data could have been omitted when reading the response.
TWITTER_RESPONSE_NOT_JSON.useraction=Verify that the server read the entire response from the specified endpoint. Verify that the request was sent to the correct Twitter endpoint and that the response is formatted as expected.

SIGN_IN_NO_CONFIGS=CWWKS5427E: The social media sign in page cannot be displayed because the social login feature cannot find any social login configurations that are configured to authenticate this request.
SIGN_IN_NO_CONFIGS.explanation=At least one social login configuration must be present to display the sign in page. Either the cookie that contains the list of matching social login configurations is missing or empty, or the social login configurations specified by the cookie cannot be found.
SIGN_IN_NO_CONFIGS.useraction=Ensure that at least one social login service is configured to authenticate this request.

# 0=Config element ID
SIGN_IN_MISSING_EXPECTED_CONFIG=CWWKS5428W: The social login feature cannot find a social login configuration that matches the ID [{0}]. A social login configuration with the specified ID is expected to be present and configured to authenticate this request.
SIGN_IN_MISSING_EXPECTED_CONFIG.explanation=The specified ID is included in a cookie that is used to record which social login configurations are configured to authenticate this request. However, a social login configuration that matches that ID cannot be found. The ID is either malformed or the corresponding social login configuration has been removed.
SIGN_IN_MISSING_EXPECTED_CONFIG.useraction=Verify that a social login configuration with the specified ID is present in the server configuration.

# 0=Specific error message describing why the page cannot be displayed
ERROR_DISPLAYING_SIGN_IN_PAGE=CWWKS5429E: The default social media sign in page cannot be displayed. {0}
ERROR_DISPLAYING_SIGN_IN_PAGE.explanation=An error occurred while processing the default sign in page. The message includes a specific explanation for why the sign in page cannot be displayed.
ERROR_DISPLAYING_SIGN_IN_PAGE.useraction=See the user action for the error that is displayed in the message. Check the server logs for any additional error messages.

# 0=Selection page URL configured in server.xml, 1=Specific error message
SELECTION_PAGE_URL_NOT_VALID=CWWKS5430W: The social media selection page URL [{0}] that is specified by the social login web application configuration is not a valid URI. The default selection page will be used. {1}
SELECTION_PAGE_URL_NOT_VALID.explanation=The selection page URL that is configured by the social login web application configuration is not a valid URI string. The selection page URL must conform to RFC 3986 (https://tools.ietf.org/html/rfc3986) and can only contain certain characters.
SELECTION_PAGE_URL_NOT_VALID.useraction=Verify that the configured selection page URL is not null and contains only those characters allowed by RFC 3986.

# 0=Selection page URL configured in server.xml
SELECTION_PAGE_URL_NOT_HTTP=CWWKS5431E: The social media selection page URL [{0}] that is specified by the social login web application configuration is not a relative path and does not use either the HTTP or HTTPS scheme.
SELECTION_PAGE_URL_NOT_HTTP.explanation=The social media selection page URL value must be a relative path or a URL that uses the HTTP or HTTPS scheme. The provided URL is either null or uses a URL scheme other than HTTP or HTTPS.
SELECTION_PAGE_URL_NOT_HTTP.useraction=Ensure that the social media selection page URL value is a relative path, or that the URL value uses the HTTP or HTTPS scheme.

CUSTOM_SELECTION_INITED_MISSING_WEBAPP_CONFIG=CWWKS5432W: The social login feature cannot redirect the request to the custom social media selection page because the social login web application configuration is not available. The default selection page will be used.
CUSTOM_SELECTION_INITED_MISSING_WEBAPP_CONFIG.explanation=The social login web application service is not available. The web application configuration is likely missing from the server configuration.
CUSTOM_SELECTION_INITED_MISSING_WEBAPP_CONFIG.useraction=Verify that a social login web application configuration is specified in the server configuration. Check the server logs to ensure that the web application service is ready and available.

# 0=Endpoint URL
REDIRECT_NO_MATCHING_CONFIG=CWWKS5433E: The request directed to [{0}] does not have a social login configuration with which it can be associated.
REDIRECT_NO_MATCHING_CONFIG.explanation=The request is expected to be sent to an endpoint that includes a social login configuration ID in the URL. However the URL does not include the ID of a known social login configuration.
REDIRECT_NO_MATCHING_CONFIG.useraction=Verify that the redirect URL is a well-formed URL that includes the ID of a social login configuration that exists in the server configuration.

# 0=Specific exception or error message
ERROR_PROCESSING_REDIRECT=CWWKS5434E: The social login feature encountered an error while processing the redirect request. {0}
ERROR_PROCESSING_REDIRECT.explanation=A social media provider redirected a request to this endpoint to continue authenticating or authorizing a user. However, the request cannot be completed because of the reason that is displayed in the error message.
ERROR_PROCESSING_REDIRECT.useraction=See the user action for the error that is displayed in the message. Check the server logs for any additional error messages. 

USERNAME_NOT_FOUND=CWWKS5435E: The user name could not be extracted from the token that was obtained from the social media platform.
USERNAME_NOT_FOUND.explanation=The attribute that defines the user name varies by social media platform. The value that is configured for userNameAttribute might be incorrect.
USERNAME_NOT_FOUND.useraction=Verify that the value of the userNameAttribute matches the value used by the social media platform to define the user name.

REALM_NOT_FOUND=CWWKS5436E: The realm could not be extracted from the token that was obtained from the social media platform.
REALM_NOT_FOUND.explanation=The attribute that defines the realm name varies by social media platform. The value that is configured for the realmName attribute might be incorrect.
REALM_NOT_FOUND.useraction=Verify that the value of the realmName attribute matches the value used by the social media platform to define the realm.

# "subject" refers to a Java Authentication and Authorization Service (JAAS) subject
# 0=socialLogin element ID, 1=Error message (if present)
TWITTER_ERROR_CREATING_RESULT=CWWKS5437E: The social login feature cannot create a subject for the user by using Twitter profile information and social login configuration [{0}]. {1}
TWITTER_ERROR_CREATING_RESULT.explanation=Some of the profile information that was used to create the subject for the user might be missing or malformed.
TWITTER_ERROR_CREATING_RESULT.useraction=See the user action for the error that is displayed in the message. Check the server logs for any additional error messages.

# 0=socialLogin element ID, 1=Error message (if present)
ERROR_GETTING_ENCRYPTED_ACCESS_TOKEN=CWWKS5438E: The social login feature cannot create an encrypted access token for the social login configuration [{0}]. {1}
ERROR_GETTING_ENCRYPTED_ACCESS_TOKEN.explanation=An error occurred while the feature was using one of the encryption algorithms to create an encrypted access token based on the access token that was provided. The message should include a more specific reason why the encrypted token cannot be created.
ERROR_GETTING_ENCRYPTED_ACCESS_TOKEN.useraction=See the user action for the error that is displayed in the message. Check the server logs for any additional error messages.

# Intended to be a child of ERROR_GETTING_ENCRYPTED_ACCESS_TOKEN
ACCESS_TOKEN_TO_ENCRYPT_IS_NULL=CWWKS5439E: The access token that was provided to the social login feature is null, so the token cannot be encrypted.
ACCESS_TOKEN_TO_ENCRYPT_IS_NULL.explanation=A null access token cannot be encrypted.
ACCESS_TOKEN_TO_ENCRYPT_IS_NULL.useraction=Provide a non-null access token to be encrypted.

# Intended to be a child of ERROR_GETTING_ENCRYPTED_ACCESS_TOKEN
# 0=socialLogin element ID, 1=Error message
ERROR_GETTING_ENCRYPTED_ACCESS_TOKEN_RSA=CWWKS5440E: The social login feature cannot encrypt the provided access token using the public key specified by the social login configuration [{0}]. {1}
ERROR_GETTING_ENCRYPTED_ACCESS_TOKEN_RSA.explanation=The public key that is used to encrypt the access token might be malformed or might not be valid, or the required RSA encryption algorithm might not be available.
ERROR_GETTING_ENCRYPTED_ACCESS_TOKEN_RSA.useraction=Verify that the public key that is configured for the specified social login configuration is valid and can be used for RSA encryption.

# Intended to be a child of ERROR_GETTING_ENCRYPTED_ACCESS_TOKEN
# 0=socialLogin element ID, 1=Error message (if present)
ERROR_GETTING_ENCRYPTED_ACCESS_TOKEN_AES=CWWKS5441E: The social login feature cannot encrypt the provided access token by using the secret key specified by the social login configuration [{0}]. {1}
ERROR_GETTING_ENCRYPTED_ACCESS_TOKEN_AES.explanation=The secret key that is used to encrypt the access token might be malformed or might not be valid. An error might have occurred while getting the initialization vector for the encryption algorithm, or the required AES encryption algorithm might not be available.
ERROR_GETTING_ENCRYPTED_ACCESS_TOKEN_AES.useraction=Verify that the secret key that is configured for the social login configuration that is specified in the message is valid and can be used for AES encryption.

# 0=socialLogin element ID
TWITTER_STATE_MISSING=CWWKS5442E: The social login feature cannot complete the request by using the social login configuration [{0}] because the state value is missing.
TWITTER_STATE_MISSING.explanation=A state value is generated for each unique authentication request and stored in a cookie. That value is required to verify and process each authentication request. The state cookie either was not created or was deleted.
TWITTER_STATE_MISSING.useraction=Verify that the state value was successfully stored in a cookie and that the cookie was not deleted.

# 0=socialLogin element ID
TWITTER_ORIGINAL_REQUEST_URL_MISSING_OR_EMPTY=CWWKS5443E: The social login feature cannot complete the request by using the social login configuration [{0}] because the value for the original request URL is missing or empty. The original request URL value must be present to redirect the user back to the protected resource that was originally requested.
TWITTER_ORIGINAL_REQUEST_URL_MISSING_OR_EMPTY.explanation=The original request URL is stored in a cookie at the beginning of the authentication process. That cookie is either missing or its value is empty.
TWITTER_ORIGINAL_REQUEST_URL_MISSING_OR_EMPTY.useraction=Verify that the original request URL was successfully stored in a cookie and that the cookie was not deleted.

# 0=socialLogin element ID, 1=Error message (if present)
ERROR_GETTING_DECRYPTED_ACCESS_TOKEN_RSA=CWWKS5444E: The access token that is provided to the social login feature cannot be decrypted by using the private key that is specified by the social login configuration [{0}]. {1}
ERROR_GETTING_DECRYPTED_ACCESS_TOKEN_RSA.explanation=An error occurred that prevented the RSA encryption algorithm from decrypting the access token. The private key that is used to decrypt the access token might be malformed or might not be valid, the encrypted token might not be formatted properly, or the required RSA encryption algorithm might not be available.
ERROR_GETTING_DECRYPTED_ACCESS_TOKEN_RSA.useraction=Verify that the social login configuration specifies a private key that has a valid configuration and can be used for RSA decryption. Verify that the encrypted token is formatted correctly and that the decryption algorithm is available.

# 0=socialLogin element ID, 1=Error message (if present)
ERROR_GETTING_DECRYPTED_ACCESS_TOKEN_AES=CWWKS5445E: The access token that is provided to the social login feature cannot be decrypted by using the secret key that is specified by the social login configuration [{0}]. {1}
ERROR_GETTING_DECRYPTED_ACCESS_TOKEN_AES.explanation=An error occurred that prevented the AES encryption algorithm from decrypting the access token. The secret key that is used to decrypt the access token might be malformed or might not be valid. The encrypted token might not be formatted properly. An error might have occurred while retrieving the initialization vector for the decryption algorithm, or the required AES encryption algorithm might not be available.
ERROR_GETTING_DECRYPTED_ACCESS_TOKEN_AES.useraction=Verify that the social login configuration specifies a secret key that has a valid configuration and can be used for AES decryption. Verify that the encrypted token is formatted correctly and that the decryption algorithm is available.

# Intended to be a child of ERROR_GETTING_DECRYPTED_ACCESS_TOKEN_RSA or ERROR_GETTING_DECRYPTED_ACCESS_TOKEN_AES
VALUE_NOT_HEXADECIMAL=CWWKS5446E: The provided value is not in hexadecimal format, so it cannot be decoded.
VALUE_NOT_HEXADECIMAL.explanation=The value for an encrypted token is expected to be encoded in hexadecimal format.
VALUE_NOT_HEXADECIMAL.useraction=Verify that the value is encoded correctly in hexadecimal format.

# 0=socialLogin element ID, 1=Error message (if present)
FAILED_TO_REDIRECT_TO_AUTHZ_ENDPOINT=CWWKS5447E: The request cannot be redirected to the authorization endpoint that is configured for the social login configuration [{0}]. {1}
FAILED_TO_REDIRECT_TO_AUTHZ_ENDPOINT.explanation=There was likely an error while building the authorization endpoint redirect URL. Alternatively, an error occurred while redirecting the request.
FAILED_TO_REDIRECT_TO_AUTHZ_ENDPOINT.useraction=See the user action for the error that is displayed in the message. Verify that the redirect URL for the authorization endpoint is a valid URL. Check the server logs for any additional error messages.

# Intended to be a child of FAILED_TO_REDIRECT_TO_AUTHZ_ENDPOINT
# Do not translate 'state', OAuth
# 0=socialLogin element ID
STATE_IS_NULL=CWWKS5448E: A valid query string cannot be created for the authorization endpoint of the social login configuration [{0}] because the state value that was provided is null.
STATE_IS_NULL.explanation=A 'state' parameter is required in requests to OAuth authorization endpoints. A valid authorization endpoint request cannot be created without a state value.
STATE_IS_NULL.useraction=Verify that a non-null state value was generated for this request.

# Intended to be a child of FAILED_TO_REDIRECT_TO_AUTHZ_ENDPOINT
# Do not translate 'redirect_uri', OAuth
# 0=socialLogin element ID
REDIRECT_URL_IS_NULL=CWWKS5449E: A valid query string cannot be created for the authorization endpoint of the social login configuration [{0}] because the redirect URI that was provided is null.
REDIRECT_URL_IS_NULL.explanation=A 'redirect_uri' parameter is required in requests to OAuth authorization endpoints. A valid authorization endpoint request cannot be created without a redirect URI value.
REDIRECT_URL_IS_NULL.useraction=Verify that a non-null redirect URI value was created for this request.

# 0=socialLogin element ID, 1=Error message
AUTH_CODE_ERROR_SSL_CONTEXT=CWWKS5450E: The request cannot invoke the token endpoint because an error occurred while retrieving SSL information for the social login configuration [{0}]. {1}
AUTH_CODE_ERROR_SSL_CONTEXT.explanation=The request includes an authorization code that is used to obtain user information from an OAuth token endpoint. SSL information is required to invoke the token endpoint. An error occurred while loading the SSL information, so the token endpoint cannot be invoked.
AUTH_CODE_ERROR_SSL_CONTEXT.useraction=See the user action for the error that is displayed in the message. Verify that the specified social login configuration references a valid SSL configuration, or verify that the default SSL configuration for the server is properly configured.

# 0=socialLogin element ID, 1=Error message
AUTH_CODE_ERROR_GETTING_TOKENS=CWWKS5451E: The social login feature encountered a problem while obtaining token information from the token endpoint that is configured for the social login configuration [{0}]. {1}
AUTH_CODE_ERROR_GETTING_TOKENS.explanation=The social login feature must make a request to the token endpoint to obtain an access token and an optional ID token. The token endpoint URL might be malformed or missing, the response from the token endpoint might not be formatted correctly, or there was an error calling the token endpoint.
AUTH_CODE_ERROR_GETTING_TOKENS.useraction=Verify that the token endpoint URL that is configured for the specified social login configuration is a valid URL. Check the server logs for additional error messages.

# 0=socialLogin element ID
USER_API_RESPONSE_NULL_OR_EMPTY=CWWKS5452E: The social login feature cannot authenticate the user because the response from the user API that is configured for the social login configuration [{0}] is null or empty.
USER_API_RESPONSE_NULL_OR_EMPTY.explanation=User data must be returned from the configured user API. The user cannot be authenticated without user data from the user API.
USER_API_RESPONSE_NULL_OR_EMPTY.useraction=Verify that at least one user API is configured for the specified social login configuration. Check the server logs for additional error messages.

# 0=socialLogin element ID, 1=Error message
AUTH_CODE_FAILED_TO_CREATE_JWT=CWWKS5453E: The social login feature encountered a problem while creating a JSON Web Token (JWT) from the provided access token for the social login configuration [{0}]. {1}
AUTH_CODE_FAILED_TO_CREATE_JWT.explanation=An error might have occurred while getting user information with the provided access token, or an error might have occurred while building a JWT from the provided ID token.
AUTH_CODE_FAILED_TO_CREATE_JWT.useraction=See the user action for the error that is displayed in the message. Check the server logs for additional error messages.

# 0=socialLogin element ID, 1=Error message
AUTH_CODE_ERROR_CREATING_RESULT=CWWKS5454E: The social login feature cannot create a subject for the user with the provided authorization code using social login configuration [{0}]. {1}
AUTH_CODE_ERROR_CREATING_RESULT.explanation=Some of the data that is used to create the subject for the specified user might be missing or malformed.
AUTH_CODE_ERROR_CREATING_RESULT.useraction=See the user action for the error that is displayed in the message. Check the server logs for any additional error messages.

# 0=socialLogin element ID, 1=User name
ACCESS_TOKEN_MISSING=CWWKS5455E: The social login feature cannot authenticate user [{0}] because an access token cannot be found.
ACCESS_TOKEN_MISSING.explanation=A subject cannot be created for the user because the access token is missing. The data that was returned from the social medium should include an access token.
ACCESS_TOKEN_MISSING.useraction=Check the server logs for additional error messages. Verify that an access token was returned from the social medium.

USER_PROFILE_ACCESS_TOKEN_NULL=CWWKS5456E: A user profile cannot be created because the access token that is provided is null.
USER_PROFILE_ACCESS_TOKEN_NULL.explanation=A valid access token must be provided to retrieve the social login configuration that is associated with the access token.
USER_PROFILE_ACCESS_TOKEN_NULL.useraction=Provide a valid access token to create a user profile.

ACCESS_TOKEN_NOT_IN_CACHE=CWWKS5457E: A user profile cannot be created because the access token that is provided was not found in the token cache.
ACCESS_TOKEN_NOT_IN_CACHE.explanation=The token key that is calculated might be malformed, or this access token was not used in a recent authenticated request. The token might have been removed from the cache because it was too old.
ACCESS_TOKEN_NOT_IN_CACHE.useraction=Ensure that the token that is provided is a valid access token and that it matches an access token that was used in a successfully authenticated request. Verify that the token cache has not been cleared since the token was added.

# 0=socialLogin element ID
CONFIG_FOR_CACHED_TOKEN_NOT_FOUND=CWWKS5458E: The social login configuration [{0}] that is associated with the cached token cannot be found.
CONFIG_FOR_CACHED_TOKEN_NOT_FOUND.explanation=The social login service that is specified cannot be found in the server configuration. The social login configuration ID that is associated with the access token is either missing, or the social login configuration that is specified does not exist.
CONFIG_FOR_CACHED_TOKEN_NOT_FOUND.useraction=Ensure that a social login configuration with the ID that is specified exists in the server configuration. Verify that the social login configuration was successfully loaded.

# 0=socialLogin element ID
SOCIAL_LOGIN_RESULT_MISSING_ACCESS_TOKEN=CWWKS5459E: An access token cannot be found in the set of tokens that are provided to the social login feature.
SOCIAL_LOGIN_RESULT_MISSING_ACCESS_TOKEN.explanation=An access token must be provided to create a user profile. The token might not be in the token cache, or the token might be missing from user information that was returned from the social medium.
SOCIAL_LOGIN_RESULT_MISSING_ACCESS_TOKEN.useraction=Verify that an access token was included in the set of data that was returned from the social medium. Verify that the token object specified a valid access token at the time the token object was cached.

# 0=socialLogin element ID
NO_USER_API_CONFIGS_PRESENT=CWWKS5460W: There are no user API configurations specified for the social login configuration [{0}].
NO_USER_API_CONFIGS_PRESENT.explanation=At least one user API configuration must be specified to obtain user information.
NO_USER_API_CONFIGS_PRESENT.useraction=Ensure that the specified social login configuration contains at least one user API configuration.

# 0=User API string, 1=socialLogin element ID, 2=Error message
ERROR_GETTING_USER_API_RESPONSE=CWWKS5461E: The social login feature encountered an error while getting user information from the user API [{0}] that is configured for social login configuration [{1}]. {2}
ERROR_GETTING_USER_API_RESPONSE.explanation=The specified user API might not be configured correctly. There might be a problem with the access token that was used to invoke the user API. The response from the user API might not be in the expected format.
ERROR_GETTING_USER_API_RESPONSE.useraction=See the user action for the error that is displayed in the message. Check the server logs for any additional error messages.

TOKEN_ENDPOINT_NULL_OR_EMPTY=CWWKS5462E: The token endpoint URL value is null or empty.
TOKEN_ENDPOINT_NULL_OR_EMPTY.explanation=A valid token endpoint URL must be provided to obtain access tokens or ID tokens for users.
TOKEN_ENDPOINT_NULL_OR_EMPTY.useraction=Ensure that a valid token endpoint URL is configured for every social login configuration.

# Intended to be a child of AUTH_CODE_ERROR_SSL_CONTEXT
# 0=socialLogin element ID, 1=Error message
FAILED_TO_GET_SSL_CONTEXT=CWWKS5463E: The SSL context for the social login configuration [{0}] cannot be loaded. {1}
FAILED_TO_GET_SSL_CONTEXT.explanation=The SSL configuration that is used by the specified social login configuration might be missing or incorrect.
FAILED_TO_GET_SSL_CONTEXT.useraction=See the error in the message for more information. Verify that the SSL information for the specified social login configuration is accurate. If the 'sslRef' configuration attribute is specified in the social login configuration, verify that the corresponding SSL configuration is correct. Otherwise, verify that the default SSL configuration for the server is properly configured.

# Do not translate "JSON", "JSON Web Token", or "JWT"
# 0=socialLogin element ID
SERVICE_NOT_FOUND_JWT_CONSUMER_NOT_AVAILABLE=CWWKS5464E: JSON Web Token (JWT) consumer functionality might not be available for the social login configuration [{0}] because the service for the specified social login configuration cannot be found.
SERVICE_NOT_FOUND_JWT_CONSUMER_NOT_AVAILABLE.explanation=The specified social login configuration might not be available yet, or the service for the social login configuration has been stopped.
SERVICE_NOT_FOUND_JWT_CONSUMER_NOT_AVAILABLE.useraction=Verify that the specified social login configuration is configured and available.

# 0=Context path string from webapp configuration
INVALID_CONTEXT_PATH_CHARS=CWWKS5465E: The context path [{0}] that is specified by the social login web application configuration contains characters that cannot be included in a valid URI path. The social login feature does not work with a context path that is not valid.
INVALID_CONTEXT_PATH_CHARS.explanation=The context path that is configured by the social login web application configuration is not a valid URI path string. The context path must conform to RFC 3986 (https://tools.ietf.org/html/rfc3986) and can only contain certain characters.
INVALID_CONTEXT_PATH_CHARS.useraction=Verify that the configured context path contains only those characters allowed by RFC 3986 for URI path components.

# 0=Exception message
ERROR_LOADING_SSL_PROPS=CWWKS5466E: SSL reference information for the social login feature cannot be loaded because an error was encountered while loading SSL properties. {0}
ERROR_LOADING_SSL_PROPS.explanation=The SSL configuration that is used by the social login configuration might not be available, or an error occurred loading the properties for the SSL configuration.
ERROR_LOADING_SSL_PROPS.useraction=Verify that the SSL configuration used by the social login service is configured correctly and has started successfully.

KEYSTORE_SERVICE_NOT_FOUND=CWWKS5467E: Public keys cannot be loaded from the keystore because the keystore service cannot be found.
KEYSTORE_SERVICE_NOT_FOUND.explanation=The keystore service for the social login feature might not be available.
KEYSTORE_SERVICE_NOT_FOUND.useraction=Verify that the keystore service that is used by the social login service is configured correctly and has started successfully.

# 0=Truststore ID, 1=Exception message
ERROR_LOADING_KEYSTORE_CERTIFICATES=CWWKS5468E: An error occurred while loading the trusted certificates from the truststore [{0}]. {1}
ERROR_LOADING_KEYSTORE_CERTIFICATES.explanation=The truststore might not be initialized yet, or the specified truststore does not exist in the server configuration.
ERROR_LOADING_KEYSTORE_CERTIFICATES.useraction=Verify that a truststore with the specified ID is present in the server configuration and was successfully processed.

# 0=Certificate alias, 1=Truststore ID, 2=Exception message
ERROR_LOADING_CERTIFICATE=CWWKS5469E: A certificate with the alias [{0}] cannot be loaded from the truststore [{1}]. {2}
ERROR_LOADING_CERTIFICATE.explanation=A certificate with the specified alias might not be present in the truststore, the truststore might not be initialized yet, or the truststore does not exist in the server configuration.
ERROR_LOADING_CERTIFICATE.useraction=Verify that a certificate with the specified alias is included in the truststore. Verify that a truststore with the specified ID is present in the server configuration and was successfully processed.

# 0=Certificate alias, 1=Truststore ID, 2=Exception message
ERROR_LOADING_GETTING_PUBLIC_KEYS=CWWKS5470E: The certificate with the alias [{0}] cannot be loaded from the truststore [{1}] because an error occurred while getting the public keys from the truststore. {2}
ERROR_LOADING_GETTING_PUBLIC_KEYS.explanation=The keystore service might not be available, the certificates in the truststore cannot be loaded, or the certificate with the specified alias cannot be loaded.
ERROR_LOADING_GETTING_PUBLIC_KEYS.useraction=See the user action for the error that is displayed in the message. Check the server logs for any additional error messages.

# 0=Private key alias, 1=Keystore ID, 2=Exception message
ERROR_LOADING_SPECIFIC_PRIVATE_KEY=CWWKS5471E: A private key with the alias [{0}] cannot be loaded from the keystore [{1}]. {2}
ERROR_LOADING_SPECIFIC_PRIVATE_KEY.explanation=A private key with the specified alias might not be present in the keystore, the private key might not be the correct type, the keystore might not be initialized yet, or the keystore does not exist in the server configuration.
ERROR_LOADING_SPECIFIC_PRIVATE_KEY.useraction=Verify that a private key with the specified alias is included in the keystore and that the private key is the correct type. Verify that a keystore with the specified ID is present in the server configuration and was successfully processed.

# 0=Keystore ID, 1=Exception message
ERROR_LOADING_PRIVATE_KEY=CWWKS5472E: A private key cannot be loaded from the keystore [{0}]. {1}
ERROR_LOADING_PRIVATE_KEY.explanation=The private key that was selected from the keystore might not be the correct type, the keystore might not be initialized yet, or the keystore does not exist in the server configuration.
ERROR_LOADING_PRIVATE_KEY.useraction=Verify that the private keys in the keystore are the correct type. Verify that a keystore with the specified ID is present in the server configuration and was successfully processed.

# 0=Secret key alias, 1=Keystore ID, 2=Exception message
ERROR_LOADING_SECRET_KEY=CWWKS5473E: A secret key with the alias [{0}] cannot be loaded from the keystore [{1}]. {2}
ERROR_LOADING_SECRET_KEY.explanation=A secret key with the specified alias might not be present in the keystore, the secret key might not be the correct type, the keystore might not be initialized yet, or the keystore does not exist in the server configuration.
ERROR_LOADING_SECRET_KEY.useraction=Verify that a secret key with the specified alias is included in the keystore and that the secret key is the correct type. Verify that a keystore with the specified ID is present in the server configuration and was successfully processed.

# 0=HttpResponse entity
ERROR_PARSING_RESPONSE_ENTITY=CWWKS5474E: Tokens cannot be extracted from the response because an error was encountered while parsing the response. [{0}]
ERROR_PARSING_RESPONSE_ENTITY.explanation=The response from the social medium endpoint might not be in the expected format. An error might have occurred while executing the response, or the social medium might have returned an error.
ERROR_PARSING_RESPONSE_ENTITY.useraction=Check the content of the response from the social medium. Verify that the response content is formatted correctly and that the response did not include an error message.

NULL_OR_EMPTY_REQUEST_URL=CWWKS5475E: An HTTP request cannot be made because the provided URL is null or empty.
NULL_OR_EMPTY_REQUEST_URL.explanation=An HTTP request cannot be made with a null or empty URL. An endpoint URL in the social login configuration might be missing or empty.
NULL_OR_EMPTY_REQUEST_URL.useraction=Verify that every endpoint URL that is specified in a social login configuration has a value that is a valid URL.

# Do not translate "POST"
# 0=URL to which the request was submitted, 1=Error message
ERROR_EXECUTING_REQUEST=CWWKS5476E: An error occurred while making a request to the provided URL [{0}]. {1}
ERROR_EXECUTING_REQUEST.explanation=The provided URL might be malformed or contain a protocol that is not valid, or an error might have prevented the request from being served.
ERROR_EXECUTING_REQUEST.useraction=See the message for a more detailed error description. Verify that the URL is a well-formed URL and that there were no connection issues with the target server.

# 0=Response status
RESPONSE_STATUS_MISSING_OR_ERROR=CWWKS5477E: The response status cannot be found, or the response returned an error. The response status was [{0}].
RESPONSE_STATUS_MISSING_OR_ERROR.explanation=The request likely failed because it was unauthorized or missing information such as a required request parameter or header. If the response status was not null, the response status code and reason is included in the message.
RESPONSE_STATUS_MISSING_OR_ERROR.useraction=Check the response status code in the message, if present. Verify that all required parameters and headers were included in the request.

# 0=URL to which the request was submitted, 1=HTTP response status (e.g. 404 Not Found), 2=Error message
RESPONSE_STATUS_UNSUCCESSFUL=CWWKS5478E: The request to the endpoint [{0}] failed. The response status is [{1}]. The error is: {2}
RESPONSE_STATUS_UNSUCCESSFUL.explanation=The request likely failed because it was unauthorized or missing information such as a required request parameter or header. The request might have been directed to the wrong endpoint.
RESPONSE_STATUS_UNSUCCESSFUL.useraction=Verify that the request was directed to the correct endpoint. Verify that all required parameters and headers were included in the request.

CONFIG_REQUIRED_ATTRIBUTE_NULL=CWWKS5479E: The configuration attribute [{0}] that is required in the social login configuration [{1}] is missing or empty. Verify that the attribute is configured, that it is not empty, and that it does not consist of only white space characters.
CONFIG_REQUIRED_ATTRIBUTE_NULL.explanation=The specified configuration attribute might be missing from the server configuration. If a value is specified, white space at the beginning and end of the value is removed when the value is processed, so the value in the configuration might be empty or consist of only white space characters.
CONFIG_REQUIRED_ATTRIBUTE_NULL.useraction=Ensure that the specified configuration attribute is configured, that it is not empty, and that it does not consist of only white space characters.

STATE_NULL_OR_MISMATCHED=CWWKS5480E: A social login request failed because the state element of the request was empty or mismatched.
STATE_NULL_OR_MISMATCHED.explanation=An empty or missing state element in a social login request caused an error. 
STATE_NULL_OR_MISMATCHED.useraction=Verify that the social login configuration is correct and the remote service is operating correctly.

REQUEST_URL_NULL_OR_EMPTY=CWWKS5481E: A social login request failed because the request URL attribute of the request was null or empty.
REQUEST_URL_NULL_OR_EMPTY.explanation=An empty or missing request URL attribute in the social login request caused an error.
REQUEST_URL_NULL_OR_EMPTY.useraction=Verify that the social login configuration for the URL attribute is correct and the remote service is operating correctly.

# 0=URL value, 1=Configuration attribute name, 2=Config element ID, 3=Error message
TWITTER_BAD_REQUEST_TOKEN_URL=CWWKS5482E: The social login feature cannot obtain a request token from Twitter because the URL [{0}] that is specified by the [{1}] configuration attribute in the [{2}] Twitter configuration is not valid. {3}
TWITTER_BAD_REQUEST_TOKEN_URL.explanation=The value for the specified configuration attribute is not a valid URL. A valid URL must be specified that can serve requests for Twitter request tokens.
TWITTER_BAD_REQUEST_TOKEN_URL.useraction=Ensure that a valid URL is configured for the specified configuration attribute, and that the URL is capable of serving requests for Twitter request tokens. To use the default Twitter endpoint, remove the specified configuration attribute from the Twitter configuration that is specified in the message.

# 0=URL value, 1=Configuration attribute name, 2=Config element ID, 3=Error message
TWITTER_BAD_ACCESS_TOKEN_URL=CWWKS5483E: The social login feature cannot obtain an access token from Twitter because the URL [{0}] that is specified by the [{1}] configuration attribute in the [{2}] Twitter configuration is not valid. {3}
TWITTER_BAD_ACCESS_TOKEN_URL.explanation=The value for the specified configuration attribute is not a valid URL. A valid URL must be specified that can serve requests for Twitter access tokens.
TWITTER_BAD_ACCESS_TOKEN_URL.useraction=Ensure that a valid URL is configured for the specified configuration attribute, and that the URL is capable of serving requests for Twitter access tokens. To use the default Twitter endpoint, remove the specified configuration attribute from the Twitter configuration that is specified in the message.

# 0=URL value, 1=Configuration attribute name, 2=Config element ID, 3=Error message
TWITTER_BAD_USER_API_URL=CWWKS5484E: The social login feature cannot obtain user account data from Twitter because the URL [{0}] that is specified by the [{1}] configuration attribute in the [{2}] Twitter configuration is not valid. {3}
TWITTER_BAD_USER_API_URL.explanation=The value for the specified configuration attribute is not a valid URL. A valid URL must be specified that can serve requests for Twitter user account data.
TWITTER_BAD_USER_API_URL.useraction=Ensure that a valid URL is configured for the specified configuration attribute, and that the URL is capable of serving requests for Twitter user account data. To use the default Twitter endpoint, remove the specified configuration attribute from the Twitter configuration that is specified in the message.

# 0=Configuration attribute name
TWITTER_MISSING_REQ_ATTR=CWWKS5485W: Twitter authentication requests might not succeed because the provided [{0}] configuration value is either null or empty. Verify that all Twitter social login configurations specify a non-empty value for the [{0}] configuration attribute.
TWITTER_MISSING_REQ_ATTR.explanation=The configuration attribute that is specified in the message is missing from the configuration, or the value for the attribute is empty or consists of only white space characters. A non-empty value for this attribute is required.
TWITTER_MISSING_REQ_ATTR.useraction=Verify that all Twitter social login elements in the server configuration have configured the attribute that is specified in the message and that their values are not empty.

# 0=Endpoint URL, 1=Map of data about the endpoint response
POST_RESPONSE_NULL=CWWKS5486W: Tokens cannot be extracted from the response from the [{0}] endpoint. The response map from the endpoint was [{1}].
POST_RESPONSE_NULL.explanation=The request might be directed to an incorrect endpoint, or the request does not include enough information.
POST_RESPONSE_NULL.useraction=Verify that the endpoint URL is accurate and that the request included all of the necessary headers or parameters. Check the server logs for additional error messages.

# Do not translate "JSON"
# 0=Endpoint URL, 1=Error message, 2=Endpoint response content
ENDPOINT_RESPONSE_NOT_JSON=CWWKS5487W: The response from the [{0}] endpoint was not in the expected JSON format. The error was [{1}]. The response content was [{2}].
ENDPOINT_RESPONSE_NOT_JSON.explanation=The specified endpoint might not be active, or the endpoint might return responses in a different format.
ENDPOINT_RESPONSE_NOT_JSON.useraction=Verify that the server read the entire response from the specified endpoint. Verify that the request was sent to the correct endpoint and that the response is formatted as expected.

# 0=URI value
URI_CONTAINS_INVALID_CHARS=CWWKS5488W: The provided value [{0}] contains at least one character that cannot be included in a valid URI.
URI_CONTAINS_INVALID_CHARS.explanation=The endpoint value that is specified in the message is not considered a valid URI because it contains characters that are not valid. The set of valid URI characters is defined by RFC 3986.
URI_CONTAINS_INVALID_CHARS.useraction=Update the URI string to contain only valid URI characters.

SOCIAL_LOGIN_FRONT_END_ERROR=CWWKS5489E: An error was encountered while authenticating a user by using social media.
SOCIAL_LOGIN_FRONT_END_ERROR.explanation=A problem occurred while authenticating a user. There might have been a connection issue between the application and a third-party service provider.
SOCIAL_LOGIN_FRONT_END_ERROR.useraction=Contact the system administrator to resolve the problem.

# 0=User API URL, 1=HTTP response status, 2=Error code, 3=Error description
USERAPI_RESP_INVALID_STATUS=CWWKS5490E: Cannot process the response from the [{0}] user API endpoint. The response status was [{1}], error was [{2}] and the error description was [{3}].
USERAPI_RESP_INVALID_STATUS.explanation=The specified response status did not indicate a successful result. The error and error description provided in the message may contain additional information.
USERAPI_RESP_INVALID_STATUS.useraction=Take the action necessary to fix the error in the response.

# 0=User API URL, 1=Error message
USERAPI_ERROR_RESPONSE=CWWKS5491E: Cannot process the error response from the [{0}] user API endpoint. The error was: [{1}]
USERAPI_ERROR_RESPONSE.explanation=The specified user API endpoint did not return a valid response status, and an error was encountered while processing the response.
USERAPI_ERROR_RESPONSE.useraction=Verify that the specified endpoint is correct and that it is a valid endpoint that is capable of processing user info API requests.

# 0=User API URL, 1=Error message
USERAPI_RESP_PROCESS_ERR=CWWKS5492E: Cannot process the response from the [{0}] user API endpoint. The error was: [{1}]
USERAPI_RESP_PROCESS_ERR.explanation=The specified user API endpoint returned a valid response status but the runtime encountered an error while processing the response content.
USERAPI_RESP_PROCESS_ERR.useraction=Verify that the specified endpoint is correct and the response content is formatted correctly. See the user action for the error that is displayed in the message.

# 0=User API URL
USERAPI_NULL_RESP_STR=CWWKS5493E: The response content from the [{0}] user API endpoint is not valid. 
USERAPI_NULL_RESP_STR.explanation=The specified user API endpoint did not return a valid response to the user API request. 
USERAPI_NULL_RESP_STR.useraction=Verify that the specified endpoint is correct and that it is a valid endpoint that is capable of processing user info API requests.

# do not translate CODE
CODE_PARAMETER_NULL_OR_EMPTY=CWWKS5494E: A social login request failed because the CODE attribute of the request was null or empty.
CODE_PARAMETER_NULL_OR_EMPTY.explanation=An empty or missing CODE attribute in the the social login request caused an error. 
CODE_PARAMETER_NULL_OR_EMPTY.useraction=Verify that the social login configuration for the social media service is correct and the remote service is operating correctly.

# 0=Error parameter value ("invalid_client", for example), 1=Error description, 2=Error URI
REDIRECT_REQUEST_CONTAINED_ERROR=CWWKS5495E: A social login authentication request failed because the social media returned the following {0} error: {1}. The error URI was [{2}].
REDIRECT_REQUEST_CONTAINED_ERROR.explanation=The specified response status indicated that the authentication was not successful. The error and error description provided in the message contain additional information.
REDIRECT_REQUEST_CONTAINED_ERROR.useraction=Verify that social login is correctly configured in the server configuration, and verify that the values in the server configuration match the values that are defined in the remote social media.

# 0=URI value
HTTP_URI_DOES_NOT_START_WITH_HTTP=CWWKS5496W: The provided value [{0}] is expected to be an HTTP URI. The value does not start with an HTTP protocol.
HTTP_URI_DOES_NOT_START_WITH_HTTP.explanation=The value is expected to be an HTTP URI, so the value needs to start with either http:// or https://.
HTTP_URI_DOES_NOT_START_WITH_HTTP.useraction=Update the URI so that it specifies either the HTTP or HTTPS protocol.

# Do not translate "JSON", "JSON Web Token", or "JWT"
# 0=User API value, 1=Error message
FAILED_TO_CREATE_JWT_FROM_USER_API=CWWKS5497E: The social login feature cannot create a JSON Web Token (JWT) by using information from the configured user API [{0}]. {1}
FAILED_TO_CREATE_JWT_FROM_USER_API.explanation=The error that is displayed in the message should provide a more specific reason the JWT cannot be created. Either the user API request is malformed or missing information, an error occurred after the user API request was submitted, or the response from the user API cannot be used to create a JWT.
FAILED_TO_CREATE_JWT_FROM_USER_API.useraction=Verify that the user API value is correct. See the user action for the error that is displayed in the message. Check the server logs for any additional error messages.

# Do not translate "JSON", "JSON Web Token", or "JWT"
# 0=JWT configuration element ID, 1=Error message
FAILED_TO_CREATE_JWT_FROM_ID_TOKEN=CWWKS5498E: The social login feature cannot create a JSON Web Token (JWT) by using the provided ID token and JWT configuration [{0}]. {1}
FAILED_TO_CREATE_JWT_FROM_ID_TOKEN.explanation=The JWT configuration that is specified in the message might be configured incorrectly, the ID token might be malformed or missing information, or another error occurred while creating the JWT.
FAILED_TO_CREATE_JWT_FROM_ID_TOKEN.useraction=Verify that the JWT configuration that is specified in the message is configured correctly. See the user action for the error that is displayed in the message. Check the server logs for any additional error messages.

# 0=Request URL value, 1=Error message
REQUEST_URL_NOT_VALID=CWWKS5499E: The social login feature cannot redirect the request back to the original request URL [{0}] because the URL is not valid. {1}
REQUEST_URL_NOT_VALID.explanation=The original request URL is not a valid URL. The URL might include characters that are not valid, or the URL might be malformed.
REQUEST_URL_NOT_VALID.useraction=Verify that the request URL that is specified in the message matches the original protected resource request URL. Verify that the URL is well-formed and contains only valid URI characters.

INVALID_CONFIG_PARAM=CWWKS5500E: A required configuration parameter {0} is missing or has an invalid value {1}
INVALID_CONFIG_PARAM.explanation=The social login runtime code did not find a required parameter when processing the client request.
INVALID_CONFIG_PARAM.useraction=Check the missing parameter in the configuration and make sure that it is specified and correct.

OIDC_CLIENT_DISCOVERY_SSL_ERROR=CWWKS5501E: The social login client [{0}] failed to obtain OpenID Connect provider endpoint information through the discovery endpoint URL of [{1}]. Update the configuration for the Social Login (oidcLogin configuration) with the correct HTTPS discovery endpoint URL. 
OIDC_CLIENT_DISCOVERY_SSL_ERROR.explanation=The oidcLogin configuration is configured to discover the OpenID Connect provider endpoints through the discovery URL, but the discovery process failed. The client is unable to process the authentication requests until the configuration of the discoveryEndpoint is corrected or the discovery is successful.
OIDC_CLIENT_DISCOVERY_SSL_ERROR.useraction=Correct the oidcLogin configuration to ensure that 1) the discovery endpoint URL refers to the correct OpenID Connect provider, 2) the discovery endpoint URL is HTTPS and 3) the SSL feature and keystore elements are configured correctly with trust for OpenID Connect provider 4) ensure that the OpenID Connect provider discovery endpoint is functional.<|MERGE_RESOLUTION|>--- conflicted
+++ resolved
@@ -44,34 +44,19 @@
 # 0=Exception message
 KUBERNETES_ERROR_GETTING_USER_INFO=CWWKS5371E: The response from the Kubernetes user API cannot be processed: {0}
 KUBERNETES_ERROR_GETTING_USER_INFO.explanation=Information about the authenticated user cannot be obtained because another error occurred.
-<<<<<<< HEAD
-KUBERNETES_ERROR_GETTING_USER_INFO.useraction=If the message contains another error message, see the user action for that message. Otherwise, check the server logs for additional error messages that might indicate where the other error occurred.
-
-KUBERNETES_ACCESS_TOKEN_MISSING=CWWKS5372E: The access token that is used to retrieve user information from the Kubernetes API is missing. Verify that an access token was returned from the token endpoint of the OAuth provider.
-KUBERNETES_ACCESS_TOKEN_MISSING.explanation=An access token is required to retrieve information about the authenticated user. The token endpoint of the OAuth provider might not have returned the access token.
-KUBERNETES_ACCESS_TOKEN_MISSING.useraction=Verify that the access token was returned from the token endpoint of the OAuth provider.
-=======
 KUBERNETES_ERROR_GETTING_USER_INFO.useraction=If the message contains another error message, see the user action for that message. Otherwise, check the server logs for more error messages that might indicate where the other error occurred.
 
 KUBERNETES_ACCESS_TOKEN_MISSING=CWWKS5372E: The access token that is used to retrieve user information from the Kubernetes API is missing. Verify that an access token was returned from the token endpoint of the OAuth provider.
 KUBERNETES_ACCESS_TOKEN_MISSING.explanation=An access token is required to retrieve information about the authenticated user. The token endpoint of the OAuth provider must return the access token.
 KUBERNETES_ACCESS_TOKEN_MISSING.useraction=Verify that the token endpoint of the OAuth provider returned the access token.
->>>>>>> 17f01684
 
 # 0=HTTP response code, 1=Response body
 KUBERNETES_USER_API_BAD_STATUS=CWWKS5373E: The Kubernetes user API returned an unexpected [{0}] response code. Verify that the request to the API contains all of the required information and that the Kubernetes service account token was created with the correct permissions. The response from the API is [{1}].
 KUBERNETES_USER_API_BAD_STATUS.explanation=The Kubernetes user API did not return the expected status code.
-<<<<<<< HEAD
-KUBERNETES_USER_API_BAD_STATUS.useraction=Check the API response that is in the error message for more information. Verify that the request to the API contains all of the required information. Ensure that the Kubernetes service account token was created the correct permissions.
-
-# 0=JSON key string, 1=User API response string
-KUBERNETES_USER_API_RESPONSE_MISSING_KEY=CWWKS5374E: The Kubernetes user API response is missing an expected key: [{0}]. The full response is [{1}]
-=======
 KUBERNETES_USER_API_BAD_STATUS.useraction=Check the API response that is in the error message for more information. Verify that the request to the API contains all of the required information. Ensure that the Kubernetes service account token was created with the correct permissions.
 
 # 0=JSON key string, 1=User API response string
 KUBERNETES_USER_API_RESPONSE_MISSING_KEY=CWWKS5374E: The Kubernetes user API response is missing an expected key: [{0}]. The full response is [{1}].
->>>>>>> 17f01684
 KUBERNETES_USER_API_RESPONSE_MISSING_KEY.explanation=The key that is specified in the message is expected to be within the API response. The key might be missing, or it might be in an unexpected location.
 KUBERNETES_USER_API_RESPONSE_MISSING_KEY.useraction=Check the API response to determine whether the key is missing from the response.
 
@@ -81,34 +66,17 @@
 ACCESS_TOKEN_MISSING_FROM_HEADERS.useraction=If an access token header name is configured in the social login configuration, verify that the header is included in the request. Otherwise, verify that an Authorization header is included in the request. Ensure that the header value conforms to the OAuth bearer token specification. Verify that the OAuth provider is configured to pass an access token.
 
 # 0=Name of the configuration attribute that specifies the access token header name, 1=Social login configuration ID, 2=Custom access token header name
-<<<<<<< HEAD
-CUSTOM_ACCESS_TOKEN_HEADER_MISSING=CWWKS5376W: The value for the [{0}] attribute in the social login configuration [{1}] indicates that an access token is expected to be found in the [{2}] request header, but a token cannot be found in that header.
-=======
 CUSTOM_ACCESS_TOKEN_HEADER_MISSING=CWWKS5376W: The value for the [{0}] attribute in the social login configuration [{1}] indicates that an access token is expected to be found in the [{2}] request header. However, a token cannot be found in that header.
->>>>>>> 17f01684
 CUSTOM_ACCESS_TOKEN_HEADER_MISSING.explanation=The header that is specified in the message might be missing from the request, or the value of the header might be empty.
 CUSTOM_ACCESS_TOKEN_HEADER_MISSING.useraction=Verify that the specified header is present in the request. Verify that the value of the header conforms to the OAuth bearer token specification.
 
 KUBERNETES_USER_API_RESPONSE_NULL_EMPTY=CWWKS5377E: The response from the Kubernetes user API is null or empty.
-<<<<<<< HEAD
-KUBERNETES_USER_API_RESPONSE_NULL_EMPTY.explanation=The response from the Kubernetes user API cannot be read, the social login feature encountered an error while communicating with the user API, or the body of the response from the user API is empty.
-KUBERNETES_USER_API_RESPONSE_NULL_EMPTY.useraction=Verify that the response from the user API is not empty and that the connection to the user API was successful. Check the server logs to determine if an error occurred while communicating with the user API.
-=======
 KUBERNETES_USER_API_RESPONSE_NULL_EMPTY.explanation=The response from the Kubernetes user API cannot be read. The social login feature encountered an error when it tried to communicate with the user API, or the body of the response from the user API is empty.
 KUBERNETES_USER_API_RESPONSE_NULL_EMPTY.useraction=Verify that the response from the user API is not empty and that the connection to the user API was successful. Check the server logs to determine whether an error occurred when the social login feature tried to communicate with the user API.
->>>>>>> 17f01684
 
 # 0=User API response string, 1=Exception message
 KUBERNETES_USER_API_RESPONSE_NOT_JSON=CWWKS5378E: The response from the Kubernetes user API is not a valid JSON object. The full response is {0}. {1}
 KUBERNETES_USER_API_RESPONSE_NOT_JSON.explanation=The response from the Kubernetes user API is expected to be a valid JSON object that contains information about the authenticated user.
-<<<<<<< HEAD
-KUBERNETES_USER_API_RESPONSE_NOT_JSON.useraction=Verify that the user API value in the social login configuration is set to a valid Kubernetes user API URL. Check the response from the user API to see if more information is included.
-
-# 0=JSON key string, 1=JSON value type (e.g. object, string, number), 2=JSON value type, 3=User API response string
-KUBERNETES_USER_API_RESPONSE_WRONG_JSON_TYPE=CWWKS5379E: The value for the key [{0}] in the Kubernetes user API response is expected to be of type {1}, but the value is of type {2}. The full user API response is [{3}]
-KUBERNETES_USER_API_RESPONSE_WRONG_JSON_TYPE.explanation=The value for the specified key did not have the correct type. The response from the user API might be malformed, or the user API returned a response with an unexpected structure.
-KUBERNETES_USER_API_RESPONSE_WRONG_JSON_TYPE.useraction=Check the structure of the response from the user API. Check the response from the user API to see if an error occurred.
-=======
 KUBERNETES_USER_API_RESPONSE_NOT_JSON.useraction=Verify that the user API value in the social login configuration is set to a valid Kubernetes user API URL. Check the response from the user API to see whether more information is included.
 
 # 0=JSON key string, 1=JSON value type, for example, object, string, number, and so on, 2=JSON value type, 3=User API response string
@@ -125,7 +93,6 @@
 KUBERNETES_USER_API_RESPONSE_DEFAULT_USER_ATTR_NOT_FOUND=CWWKS5381W: The social login configuration [{0}] specifies [{1}] as the value for the [{2}] attribute, but the user API response does not contain a [{1}] key. The [{3}] key, if present in the user API response, is used to determine the username instead.
 KUBERNETES_USER_API_RESPONSE_DEFAULT_USER_ATTR_NOT_FOUND.explanation=The user API response does not contain a key that corresponds to the value of the configuration attribute that is specified in the message. The social login feature attempts to use a different key instead.
 KUBERNETES_USER_API_RESPONSE_DEFAULT_USER_ATTR_NOT_FOUND.useraction=Verify that the configuration attribute that is specified in the message is configured correctly. Ensure that the value of the configuration attribute corresponds to the entry in the user API response that should be used as the username.
->>>>>>> 17f01684
 
 SOCIAL_LOGIN_CONFIG_PROCESSED=CWWKS5400I: The social login configuration [{0}] was successfully processed.
 SOCIAL_LOGIN_CONFIG_PROCESSED.explanation=The indicated social login configuration has been successfully processed.
