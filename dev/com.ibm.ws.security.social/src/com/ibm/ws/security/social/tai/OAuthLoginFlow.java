--- conflicted
+++ resolved
@@ -45,15 +45,9 @@
     }
 
     TAIResult handleOAuthRequest(HttpServletRequest request, HttpServletResponse response, SocialLoginConfig clientConfig) throws WebTrustAssociationFailedException {
-<<<<<<< HEAD
         if (SocialUtil.useAccessTokenFromRequest(clientConfig) && isBeforeSSO(request)) {
             TAIResult result = handleAccessTokenFlow(request, response, clientConfig);
             if (clientConfig.isAccessTokenRequired() || (result != null && result.getSubject() != null)) {
-=======
-        if (SocialUtil.useAccessTokenFromRequest(clientConfig)) {
-            TAIResult result = handleAccessTokenFlow(request, response, clientConfig);
-            if (result != null && clientConfig.isAccessTokenRequired()) {
->>>>>>> 300f2222
                 return result;
             }
             // see if we have a valid LTPA cookie to handle before continue with regular oauth login
@@ -67,7 +61,6 @@
         }
     }
 
-<<<<<<< HEAD
     private boolean isBeforeSSO(HttpServletRequest request) {
         if (request.getAttribute(Constants.ATTRIBUTE_TAI_BEFORE_SSO_REQUEST) != null) {
             request.removeAttribute(Constants.ATTRIBUTE_TAI_BEFORE_SSO_REQUEST);
@@ -76,8 +69,6 @@
         return false;
     }
 
-=======
->>>>>>> 300f2222
     private TAIResult handleAccessTokenFlow(HttpServletRequest request, HttpServletResponse response, SocialLoginConfig clientConfig) throws WebTrustAssociationFailedException {
         TAIResult result = null;
         //request should have token
@@ -106,26 +97,18 @@
         return false;
     }
 
-<<<<<<< HEAD
+    @FFDCIgnore(SocialLoginException.class)
     private TAIResult handleAccessToken(String tokenFromRequest, HttpServletRequest request, HttpServletResponse response, SocialLoginConfig clientConfig) throws WebTrustAssociationFailedException {
 
         
         AuthorizationCodeAuthenticator authzCodeAuthenticator = new AuthorizationCodeAuthenticator(request, response, clientConfig, tokenFromRequest, true);
         try {
             authzCodeAuthenticator.generateJwtAndTokensFromTokenReviewResult();
-        } catch (Exception e) {  
+        } catch (SocialLoginException e) {  
             if (!clientConfig.isAccessTokenRequired() && clientConfig.isAccessTokenSupported()) {
                 taiWebUtils.restorePostParameters(request); //TODO: make sure that we really need to do this here.
                 return null;
             }
-=======
-    @FFDCIgnore(SocialLoginException.class)
-    private TAIResult handleAccessToken(String tokenFromRequest, HttpServletRequest request, HttpServletResponse response, SocialLoginConfig clientConfig) throws WebTrustAssociationFailedException {
-        AuthorizationCodeAuthenticator authzCodeAuthenticator = new AuthorizationCodeAuthenticator(request, response, clientConfig, tokenFromRequest, true);
-        try {
-            authzCodeAuthenticator.generateJwtAndTokensFromTokenReviewResult();
-        } catch (SocialLoginException e) {
->>>>>>> 300f2222
             // Error should have already been logged; simply send to error page
             return taiWebUtils.sendToErrorPage(response, TAIResult.create(HttpServletResponse.SC_UNAUTHORIZED));
         }
