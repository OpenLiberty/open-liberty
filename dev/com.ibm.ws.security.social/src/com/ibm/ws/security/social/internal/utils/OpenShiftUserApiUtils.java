--- conflicted
+++ resolved
@@ -133,28 +133,7 @@
         }
 
         if (statusInnerMap.containsKey("user")) {
-<<<<<<< HEAD
-            userInnerMap = statusInnerMap.getJsonObject("user");
-            if (userInnerMap.containsKey(config.getUserNameAttribute())) {
-                modifiedResponse.add("username", userInnerMap.getString(config.getUserNameAttribute()));
-            } else {
-                throw new SocialLoginException("KUBERNETES_USER_API_RESPONSE_MISSING_KEY", null, new Object[] { config.getUserNameAttribute(), jsonResponse });
-            }
-        } else {
-            throw new SocialLoginException("KUBERNETES_USER_API_RESPONSE_MISSING_KEY", null, new Object[] { "user", jsonResponse });
-        }
 
-        if (statusInnerMap.containsKey("error")) {
-            throw new SocialLoginException("KUBERNETES_USER_API_RESPONSE_ERROR", null, new Object[] { jsonResponse });
-        }
-
-        if (userInnerMap.containsKey("groups")) {
-            JsonValue groupsValue = userInnerMap.get("groups");
-            if (groupsValue.getValueType() != ValueType.ARRAY) {
-                throw new SocialLoginException("KUBERNETES_USER_API_RESPONSE_MISCONFIGURED_KEY", null, null);
-            }
-            modifiedResponse.add("groups", userInnerMap.getJsonArray("groups"));
-=======
             JsonValue userInnerMapValue = statusInnerMap.get("user");
             if (userInnerMapValue.getValueType() != ValueType.OBJECT) {
                 throw new SocialLoginException("KUBERNETES_USER_API_RESPONSE_WRONG_JSON_TYPE", null, new Object[] { ValueType.OBJECT, userInnerMapValue.getValueType(), jsonResponse });
@@ -205,7 +184,6 @@
                 throw new SocialLoginException("KUBERNETES_USER_API_RESPONSE_WRONG_JSON_TYPE", null, new Object[] { ValueType.ARRAY, groupsValue.getValueType(), jsonResponse });
             }
             modifiedResponse.add(config.getGroupNameAttribute(), userInnerMap.getJsonArray("groups"));
->>>>>>> 216a7245
 
         }
         return modifiedResponse.build().toString();
