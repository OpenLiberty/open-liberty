/*******************************************************************************
 * Copyright (c) 2011, 2014 IBM Corporation and others.
 * All rights reserved. This program and the accompanying materials
 * are made available under the terms of the Eclipse Public License v1.0
 * which accompanies this distribution, and is available at
 * http://www.eclipse.org/legal/epl-v10.html
 *
 * Contributors:
 *     IBM Corporation - initial API and implementation
 *******************************************************************************/
package com.ibm.wsspi.kernel.service.utils;

import java.util.Arrays;
import java.util.Collection;
import java.util.concurrent.TimeUnit;

import com.ibm.websphere.ras.Tr;
import com.ibm.websphere.ras.TraceComponent;
import com.ibm.websphere.ras.annotation.Trivial;
import com.ibm.ws.ffdc.annotation.FFDCIgnore;
import com.ibm.ws.kernel.boot.internal.KernelUtils;

/**
 * Utility class to simplify retrieving values from injected config.
 * <p>
 * The presence of the Metatype service will cause ConfigAdmin to use
 * real types (in addition to String) as values in the the configuration
 * properties provided to declarative services components.
 * <p>
 * This class provides utility methods for retrieving a desired
 * type (a boolean, a long, an array of strings.. ) from a component's
 * configuration properties. They handle objects of either type (those already
 * created/populated as the right type, or values that
 * are still encoded as strings).
 */
public class MetatypeUtils {
    static final TraceComponent tc = Tr.register(MetatypeUtils.class);

    /**
     * Parse a boolean from the provided config value: checks for whether or not
     * the object read from the Service/Component configuration is a String
     * or a Metatype converted boolean.
     * <p>
     * If an exception occurs converting the object parameter:
     * A translated warning message will be issued using the provided propertyKey and object
     * as parameters. FFDC for the exception is suppressed: Callers should handle the thrown
     * IllegalArgumentException as appropriate.
     *
     * @param configAlias
     *                        Name of config (pid or alias) associated with a registered service
     *                        or DS component.
     * @param propertyKey
     *                        The key used to retrieve the property value from the map.
     *                        Used in the warning message if the value is badly formed.
     * @param obj
<<<<<<< HEAD
     *                        The object retrieved from the configuration property map/dictionary.
=======
     *            The object retrieved from the configuration property map/dictionary.
>>>>>>> e23e3f2d
     *
     * @return boolean parsed from obj, the default value if obj is null.
     * @throws IllegalArgumentException If value is not a String/Boolean, or if the String
     *                                      boolean is not "true" or "false" (ignoring case)
     */
    public static boolean parseBoolean(Object configAlias, String propertyKey, Object obj, boolean defaultValue) {
        if (obj != null) {
            if (obj instanceof String) {
                String value = (String) obj;
                if (value.equalsIgnoreCase("true")) {
                    return true;
                } else if (value.equalsIgnoreCase("false")) {
                    return false;
                } else {
                    Tr.warning(tc, "invalidBoolean", configAlias, propertyKey, obj);
                    throw new IllegalArgumentException("Boolean value could not be parsed: key=" + propertyKey + ", value=" + obj);
                }
            } else if (obj instanceof Boolean) {
                return (Boolean) obj;
            }

            // unknown type
            Tr.warning(tc, "invalidBoolean", configAlias, propertyKey, obj);
            throw new IllegalArgumentException("Boolean value could not be parsed: key=" + propertyKey + ", value=" + obj);
        }
        return defaultValue;
    }

    /**
     * Parse a string array from the provided config value: returns
     * an array of strings generated from either a comma-separated single
     * string value, or a metatype generated string array.
     * <p>
     * If an exception occurs converting the object parameter:
     * A translated warning message will be issued using the provided propertyKey and object
     * as parameters. FFDC for the exception is suppressed: Callers should handle the thrown
     * IllegalArgumentException as appropriate.
     *
     * @param configAlias
     *                         Name of config (pid or alias) associated with a registered service
     *                         or DS component.
     * @param propertyKey
     *                         The key used to retrieve the property value from the map.
     *                         Used in the warning message if the value is badly formed.
     * @param obj
     *                         The object retrieved from the configuration property map/dictionary.
     * @param defaultValue
     *                         The default value that should be applied if the object is null.
     * @return An array of strings parsed from the obj parameter, or default value if obj is null
     * @throws IllegalArgumentException If value is not a String or String array, or if an error
     *                                      occurs while converting/casting the object to the return parameter type.
     */
    @SuppressWarnings("unchecked")
    @FFDCIgnore(Exception.class)
    public static String[] parseStringArray(Object configAlias, String propertyKey, Object obj, String[] defaultValue) {
        final String[] emptyArray = new String[0];

        if (obj != null) {
            try {
                if (obj instanceof String[]) {
                    return (String[]) obj;
                } else if (obj instanceof String) {
                    String commaList = (String) obj;
                    // split the string, consuming/removing whitespace
                    return commaList.split("\\s*,\\s*");
                } else if (obj instanceof Collection) {
                    return ((Collection<String>) obj).toArray(emptyArray);
                }
            } catch (Exception e) {
                Tr.warning(tc, "invalidStringArray", configAlias, propertyKey, obj);
                throw new IllegalArgumentException("String array value could not be parsed: key=" + propertyKey + ", value=" + obj, e);
            }

            // unknown type
            Tr.warning(tc, "invalidStringArray", configAlias, propertyKey, obj);
            throw new IllegalArgumentException("String array value could not be parsed: key=" + propertyKey + ", value=" + obj);
        }

        return defaultValue;
    }

    /**
     * Parse a string collection from the provided config value: returns
     * a collection of strings generated from either a comma-separated single
     * string value, or a metatype provided string collection.
     * <p>
     * If an exception occurs converting the object parameter:
     * A translated warning message will be issued using the provided propertyKey and object
     * as parameters. FFDC for the exception is suppressed: Callers should handle the thrown
     * IllegalArgumentException as appropriate.
     *
     * @param configAlias
     *                         Name of config (pid or alias) associated with a registered service
     *                         or DS component.
     * @param propertyKey
     *                         The key used to retrieve the property value from the map.
     *                         Used in the warning message if the value is badly formed.
     * @param obj
     *                         The object retrieved from the configuration property map/dictionary.
     * @param defaultValue
<<<<<<< HEAD
     *                         The default value that should be applied if the object is null.
=======
     *            The default value that should be applied if the object is null.
>>>>>>> e23e3f2d
     *
     * @return Collection of strings parsed/retrieved from obj, or default value if obj is null
     * @throws IllegalArgumentException If value is not a String, String collection, or String array, or if an error
     *                                      occurs while converting/casting the object to the return parameter type.
     */
    @SuppressWarnings("unchecked")
    @FFDCIgnore(Exception.class)
    public static Collection<String> parseStringCollection(Object configAlias, String propertyKey, Object obj, Collection<String> defaultValue) {
        if (obj != null) {
            try {
                if (obj instanceof Collection) {
                    return (Collection<String>) obj;
                } else if (obj instanceof String) {
                    String commaList = (String) obj;
                    // split the string, consuming/removing whitespace
                    return Arrays.asList(commaList.split("\\s*,\\s*"));
                } else if (obj instanceof String[]) {
                    return Arrays.asList((String[]) obj);
                }
            } catch (Exception e) {
                Tr.warning(tc, "invalidStringCollection", configAlias, propertyKey, obj);
                throw new IllegalArgumentException("Collection of strings could not be parsed: key=" + propertyKey + ", value=" + obj, e);
            }

            // unknown type
            Tr.warning(tc, "invalidStringCollection", configAlias, propertyKey, obj);
            throw new IllegalArgumentException("Collection of strings could not be parsed: key=" + propertyKey + ", value=" + obj);
        }

        return defaultValue;
    }

    /**
     * Parse a long from the provided config value: checks for whether or not
     * the object read from the Service/Component configuration is a String
     * or a Metatype converted long
     * <p>
     * If an exception occurs converting the object parameter:
     * A translated warning message will be issued using the provided propertyKey and object
     * as parameters. FFDC for the exception is suppressed: Callers should handle the thrown
     * IllegalArgumentException as appropriate.
     *
     * @param configAlias
     *                         Name of config (pid or alias) associated with a registered service
     *                         or DS component.
     * @param propertyKey
     *                         The key used to retrieve the property value from the map.
     *                         Used in the warning message if the value is badly formed.
     * @param obj
     *                         The object retrieved from the configuration property map/dictionary.
     * @param defaultValue
<<<<<<< HEAD
     *                         The default value that should be applied if the object is null.
=======
     *            The default value that should be applied if the object is null.
>>>>>>> e23e3f2d
     *
     * @return Long parsed/retrieved from obj, or default value if obj is null
     * @throws IllegalArgumentException If value is not a String/Short/Integer/Long, or if an error
     *                                      occurs while converting/casting the object to the return parameter type.
     */
    @FFDCIgnore(Exception.class)
    public static long parseLong(Object configAlias, String propertyKey, Object obj, long defaultValue) {
        if (obj != null) {
            try {
                if (obj instanceof String)
                    return Long.parseLong((String) obj);
                else if (obj instanceof Short)
                    return ((Short) obj).longValue();
                else if (obj instanceof Integer)
                    return ((Integer) obj).longValue();
                else if (obj instanceof Long)
                    return (Long) obj;
            } catch (Exception e) {
                Tr.warning(tc, "invalidLong", configAlias, propertyKey, obj);
                throw new IllegalArgumentException("Long value could not be parsed: key=" + propertyKey + ", value=" + obj, e);
            }

            // unknown type
            Tr.warning(tc, "invalidLong", configAlias, propertyKey, obj);
            throw new IllegalArgumentException("Long value could not be parsed: key=" + propertyKey + ", value=" + obj);
        }

        return defaultValue;
    }

    /**
     * Parse a int from the provided config value: checks for whether or not
     * the object read from the Service/Component configuration is a String
     * or a Metatype converted int
     * <p>
     * If an exception occurs converting the object parameter:
     * A translated warning message will be issued using the provided propertyKey and object
     * as parameters. FFDC for the exception is suppressed: Callers should handle the thrown
     * IllegalArgumentException as appropriate.
     *
     * @param configAlias
     *                         Name of config (pid or alias) associated with a registered service
     *                         or DS component.
     * @param propertyKey
     *                         The key used to retrieve the property value from the map.
     *                         Used in the warning message if the value is badly formed.
     * @param obj
     *                         The object retrieved from the configuration property map/dictionary.
     * @param defaultValue
<<<<<<< HEAD
     *                         The default value that should be applied if the object is null.
=======
     *            The default value that should be applied if the object is null.
>>>>>>> e23e3f2d
     *
     * @return Integer parsed/retrieved from obj, or default value if obj is null
     * @throws IllegalArgumentException If value is not a String/Short/Integer/Long, or if an error
     *                                      occurs while converting/casting the object to the return parameter type.
     */
    @FFDCIgnore(Exception.class)
    public static int parseInteger(Object configAlias, String propertyKey, Object obj, int defaultValue) {
        if (obj != null) {
            try {
                if (obj instanceof String)
                    return Integer.parseInt((String) obj);
                else if (obj instanceof Short)
                    return ((Short) obj).intValue();
                else if (obj instanceof Integer)
                    return (Integer) obj;
                else if (obj instanceof Long)
                    return ((Long) obj).intValue();
            } catch (Exception e) {
                Tr.warning(tc, "invalidInteger", configAlias, propertyKey, obj);
                throw new IllegalArgumentException("Integer value could not be parsed: key=" + propertyKey + ", value=" + obj, e);
            }

            // unknown type
            Tr.warning(tc, "invalidInteger", configAlias, propertyKey, obj);
            throw new IllegalArgumentException("Integer value could not be parsed: key=" + propertyKey + ", value=" + obj);
        }

        return defaultValue;
    }

    /**
     * Parse a string array from the provided config value: returns
     * an array of strings generated from either a comma-separated single
     * string value, or a metatype generated string array.
     * <p>
     * If an exception occurs converting the object parameter:
     * A translated warning message will be issued using the provided propertyKey and object
     * as parameters. FFDC for the exception is suppressed: Callers should handle the thrown
     * IllegalArgumentException as appropriate.
     *
     * @param configAlias
     *                         Name of config (pid or alias) associated with a registered service
     *                         or DS component.
     * @param propertyKey
     *                         The key used to retrieve the property value from the map.
     *                         Used in the warning message if the value is badly formed.
     * @param obj
     *                         The object retrieved from the configuration property map/dictionary.
     * @param defaultValue
     *                         The default value that should be applied if the object is null.
     * @return An array of strings parsed from the obj parameter, or default value if obj is null
     * @throws IllegalArgumentException If value is not a String or String array, or if an error
     *                                      occurs while converting/casting the object to the return parameter type.
     */
    @FFDCIgnore(Exception.class)
    public static int[] parseIntegerArray(Object configAlias, String propertyKey, Object obj, int[] defaultValue) {
        if (obj != null) {
            try {
                if (obj instanceof int[]) {
                    return (int[]) obj;
                } else if (obj instanceof String) {
                    String commaList = (String) obj;
                    // split the string, consuming/removing whitespace --> push into a list for below.
                    obj = Arrays.asList(commaList.split("\\s*,\\s*"));
                }

                if (obj instanceof Collection<?>) {
                    Collection<?> c = (Collection<?>) obj;
                    int[] newArray = new int[c.size()];
                    int i = 0;
                    for (Object o2 : c) {
                        if (o2 instanceof String)
                            newArray[i] = Integer.parseInt((String) o2);
                        else if (o2 instanceof Short)
                            newArray[i] = ((Short) o2).intValue();
                        else if (o2 instanceof Integer)
                            newArray[i] = (Integer) o2;
                        else if (o2 instanceof Long)
                            newArray[i] = ((Long) o2).intValue();

                        i++;
                    }
                    return newArray;
                }
            } catch (Exception e) {
                Tr.warning(tc, "invalidIntegerArray", configAlias, propertyKey, obj);
                throw new IllegalArgumentException("Integer array value could not be parsed: key=" + propertyKey + ", value=" + obj, e);
            }

            // unknown type
            Tr.warning(tc, "invalidIntegerArray", configAlias, propertyKey, obj);
            throw new IllegalArgumentException("Integer array value could not be parsed: key=" + propertyKey + ", value=" + obj);
        }

        return defaultValue;
    }

    /**
     * Parse a duration from the provided config value: checks for whether or not
     * the object read from the Service/Component configuration is a String
     * or a Metatype converted long duration value
     * <p>
     * If an exception occurs converting the object parameter:
     * A translated warning message will be issued using the provided propertyKey and object
     * as parameters. FFDC for the exception is suppressed: Callers should handle the thrown
     * IllegalArgumentException as appropriate.
     *
     * @param configAlias
     *                         Name of config (pid or alias) associated with a registered service
     *                         or DS component.
     * @param propertyKey
     *                         The key used to retrieve the property value from the map.
     *                         Used in the warning message if the value is badly formed.
     * @param obj
     *                         The object retrieved from the configuration property map/dictionary.
     * @param defaultValue
<<<<<<< HEAD
     *                         The default value that should be applied if the object is null.
=======
     *            The default value that should be applied if the object is null.
>>>>>>> e23e3f2d
     *
     * @return Long parsed/retrieved from obj, or default value if obj is null
     * @throws IllegalArgumentException If value is not a Long, or if an error
     *                                      occurs while converting/casting the object to the return parameter type.
     */
    public static long parseDuration(Object configAlias, String propertyKey, Object obj, long defaultValue) {
        return parseDuration(configAlias, propertyKey, obj, defaultValue, TimeUnit.MILLISECONDS);
    }

    /**
     * Parse a duration from the provided config value: checks for whether or not
     * the object read from the Service/Component configuration is a String
     * or a Metatype converted long duration value
     * <p>
     * If an exception occurs converting the object parameter:
     * A translated warning message will be issued using the provided propertyKey and object
     * as parameters. FFDC for the exception is suppressed: Callers should handle the thrown
     * IllegalArgumentException as appropriate.
     *
     * @param configAlias
     *                         Name of config (pid or alias) associated with a registered service
     *                         or DS component.
     * @param propertyKey
     *                         The key used to retrieve the property value from the map.
     *                         Used in the warning message if the value is badly formed.
     * @param obj
     *                         The object retrieved from the configuration property map/dictionary.
     * @param defaultValue
     *                         The default value that should be applied if the object is null.
     * @param units
<<<<<<< HEAD
     *                         The unit of time for the duration value. This is only used when
     *                         converting from a String value.
=======
     *            The unit of time for the duration value. This is only used when
     *            converting from a String value.
>>>>>>> e23e3f2d
     *
     * @return Long parsed/retrieved from obj, or default value if obj is null
     * @throws IllegalArgumentException If value is not a String/Short/Integer/Long, or if an error
     *                                      occurs while converting/casting the object to the return parameter type.
     */
    @FFDCIgnore(Exception.class)
    public static long parseDuration(Object configAlias, String propertyKey, Object obj, long defaultValue, TimeUnit units) {
        if (obj != null) {
            try {
                if (obj instanceof String)
                    return KernelUtils.evaluateDuration((String) obj, units);
                else if (obj instanceof Long)
                    return (Long) obj;
            } catch (Exception e) {
                Tr.warning(tc, "invalidDuration", configAlias, propertyKey, obj);
                throw new IllegalArgumentException("Duration value could not be parsed: key=" + propertyKey + ", value=" + obj, e);
            }

            // unknown type
            Tr.warning(tc, "invalidDuration", configAlias, propertyKey, obj);
            throw new IllegalArgumentException("Duration value could not be parsed: key=" + propertyKey + ", value=" + obj);
        }

        return defaultValue;
    }

    /**
     * Converts a string value representing a unit of time into a Long value.
     *
     * @param strVal
<<<<<<< HEAD
     *                   A String representing a unit of time.
     * @param unit
     *                   The unit of time that the string value should be converted into
=======
     *            A String representing a unit of time.
     * @param endUnit
     *            The unit of time into which the string value should be converted.
>>>>>>> e23e3f2d
     * @return Long The value of the string in the desired time unit
     */
    public static Long evaluateDuration(String strVal, TimeUnit endUnit) {
        return KernelUtils.evaluateDuration(strVal, endUnit);
    }

    /**
     * Converts a string value representing a schedule into a SerializableSchedule.
     *
     * @param strVal
     *                   A String representing a schedule or set of schedules (comma delimited).
     * @return SerializableSchedule[] contains one or more schedules
     */
    public static SerializableSchedule[] evaluateSchedule(String strVal) {
        final SerializableSchedule[] retVal;

        if (strVal.contains(",")) {
            String[] values = strVal.split(",");
            retVal = new SerializableSchedule[values.length];
            int i = 0;
            for (String value : values) {
                retVal[i++] = new SerializableSchedule(value);
            }
        } else {
            retVal = new SerializableSchedule[] { new SerializableSchedule(strVal) };
        }

        return retVal;
    }

    /**
     * Converts a String value into a token value by collapsing whitespace. All whitespace at the beginning and
     * end of the String will be removed, and contiguous sequences of whitespace will be replaced with a single
     * space character.
     *
     * @param strVal
     *                   A String to be trimmed
     * @return String The collapsed String
     */
    public static String evaluateToken(String strVal) {
        return strVal == null ? null : collapseWhitespace(strVal);
    }

    @Trivial
    private static boolean isSpace(char ch) {
        return ch == 0x20 || ch == 0xA || ch == 0xD || ch == 0x9;
    }

    /**
     * Collapses contiguous sequences of whitespace to a single 0x20.
     * Leading and trailing whitespace is removed.
     */
    @Trivial
    private static String collapseWhitespace(String value) {
        final int length = value.length();
        for (int i = 0; i < length; ++i) {
            if (isSpace(value.charAt(i))) {
                return collapse0(value, i, length);
            }
        }
        return value;
    }

    @Trivial
    private static String collapse0(String value, int i, int length) {
        StringBuilder sb = null;
        boolean needToWriteSpace = false;
        if (i > 0) {
            // Copy the start of the CharSequence
            needToWriteSpace = true;
            sb = new StringBuilder();
            sb.append(value, 0, i);
        } else {
            // Skip over leading whitespace
            while (++i < length) {
                char c = value.charAt(i);
                if (!isSpace(c)) {
                    sb = new StringBuilder();
                    sb.append(c);
                    break;
                }
            }
            // All whitespace so just return the empty string
            if (i == length) {
                return "";
            }
        }
        // Process the rest of the CharSequence
        while (++i < length) {
            char c = value.charAt(i);
            if (!isSpace(c)) {
                if (needToWriteSpace) {
                    sb.append(' ');
                    needToWriteSpace = false;
                }
                sb.append(c);
            } else {
                needToWriteSpace = true;
            }
        }
        return sb.toString();
    }
}<|MERGE_RESOLUTION|>--- conflicted
+++ resolved
@@ -53,11 +53,7 @@
      *                        The key used to retrieve the property value from the map.
      *                        Used in the warning message if the value is badly formed.
      * @param obj
-<<<<<<< HEAD
-     *                        The object retrieved from the configuration property map/dictionary.
-=======
      *            The object retrieved from the configuration property map/dictionary.
->>>>>>> e23e3f2d
      *
      * @return boolean parsed from obj, the default value if obj is null.
      * @throws IllegalArgumentException If value is not a String/Boolean, or if the String
@@ -158,11 +154,7 @@
      * @param obj
      *                         The object retrieved from the configuration property map/dictionary.
      * @param defaultValue
-<<<<<<< HEAD
-     *                         The default value that should be applied if the object is null.
-=======
      *            The default value that should be applied if the object is null.
->>>>>>> e23e3f2d
      *
      * @return Collection of strings parsed/retrieved from obj, or default value if obj is null
      * @throws IllegalArgumentException If value is not a String, String collection, or String array, or if an error
@@ -214,11 +206,7 @@
      * @param obj
      *                         The object retrieved from the configuration property map/dictionary.
      * @param defaultValue
-<<<<<<< HEAD
-     *                         The default value that should be applied if the object is null.
-=======
      *            The default value that should be applied if the object is null.
->>>>>>> e23e3f2d
      *
      * @return Long parsed/retrieved from obj, or default value if obj is null
      * @throws IllegalArgumentException If value is not a String/Short/Integer/Long, or if an error
@@ -268,11 +256,7 @@
      * @param obj
      *                         The object retrieved from the configuration property map/dictionary.
      * @param defaultValue
-<<<<<<< HEAD
-     *                         The default value that should be applied if the object is null.
-=======
      *            The default value that should be applied if the object is null.
->>>>>>> e23e3f2d
      *
      * @return Integer parsed/retrieved from obj, or default value if obj is null
      * @throws IllegalArgumentException If value is not a String/Short/Integer/Long, or if an error
@@ -389,11 +373,7 @@
      * @param obj
      *                         The object retrieved from the configuration property map/dictionary.
      * @param defaultValue
-<<<<<<< HEAD
-     *                         The default value that should be applied if the object is null.
-=======
      *            The default value that should be applied if the object is null.
->>>>>>> e23e3f2d
      *
      * @return Long parsed/retrieved from obj, or default value if obj is null
      * @throws IllegalArgumentException If value is not a Long, or if an error
@@ -424,13 +404,8 @@
      * @param defaultValue
      *                         The default value that should be applied if the object is null.
      * @param units
-<<<<<<< HEAD
-     *                         The unit of time for the duration value. This is only used when
-     *                         converting from a String value.
-=======
      *            The unit of time for the duration value. This is only used when
      *            converting from a String value.
->>>>>>> e23e3f2d
      *
      * @return Long parsed/retrieved from obj, or default value if obj is null
      * @throws IllegalArgumentException If value is not a String/Short/Integer/Long, or if an error
@@ -461,15 +436,9 @@
      * Converts a string value representing a unit of time into a Long value.
      *
      * @param strVal
-<<<<<<< HEAD
-     *                   A String representing a unit of time.
-     * @param unit
-     *                   The unit of time that the string value should be converted into
-=======
      *            A String representing a unit of time.
      * @param endUnit
      *            The unit of time into which the string value should be converted.
->>>>>>> e23e3f2d
      * @return Long The value of the string in the desired time unit
      */
     public static Long evaluateDuration(String strVal, TimeUnit endUnit) {
