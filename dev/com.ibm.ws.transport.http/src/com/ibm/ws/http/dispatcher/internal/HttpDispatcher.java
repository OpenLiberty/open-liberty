--- conflicted
+++ resolved
@@ -427,34 +427,7 @@
         if (!wcTrusted) {
             return false;
         }
-<<<<<<< HEAD
-        if (hostAddr == null) {
-            // no host address information passed in; return the default value
-            return this.usePrivateHeaders;
-        }
-        if (HttpHeaderKeys.isSensitivePrivateHeader(headerName)) {
-            // if this is a sensitive private header, check trustedSensitiveHeaderOrigin values
-            return isTrustedForSensitiveHeaders(hostAddr);
-        }
-        if (!usePrivateHeaders) {
-            // trustedHeaderOrigin list is explicitly set to "none"
-            return isTrustedForSensitiveHeaders(hostAddr);
-        }
-        if (restrictPrivateHeaderOrigin == null) {
-            // trustedHeaderOrigin list is set to "*"
-            return true;
-        } else {
-            // check trustedHeaderOrigin for given host IP
-            boolean trustedOrigin = restrictPrivateHeaderOrigin.contains(hostAddr.toLowerCase());
-            if (!trustedOrigin) {
-                // if hostAddr is not in trustedHeaderOrigin, allow trustedSensitiveHeaderOrigin to override trust
-                trustedOrigin = isTrustedForSensitiveHeaders(hostAddr);
-            }
-            return trustedOrigin;
-        }
-=======
         return trustedLists.isTrusted(addr, HttpHeaderKeys.isSensitivePrivateHeader(headerName));
->>>>>>> dbac5467
     }
 
     /**
