/*******************************************************************************
<<<<<<< HEAD
 * Copyright (c) 2022, 2023 IBM Corporation and others.
=======
 * Copyright (c) 2009, 2023 IBM Corporation and others.
>>>>>>> c689bde3
 * All rights reserved. This program and the accompanying materials
 * are made available under the terms of the Eclipse Public License 2.0
 * which accompanies this distribution, and is available at
 * http://www.eclipse.org/legal/epl-2.0/
<<<<<<< HEAD
 *
 * SPDX-License-Identifier: EPL-2.0
=======
>>>>>>> c689bde3
 *
 * SPDX-License-Identifier: EPL-2.0
 *******************************************************************************/
package com.ibm.ws.http.dispatcher.internal.channel;

import java.io.Closeable;
import java.io.IOException;
import java.io.InputStream;
import java.net.InetAddress;
import java.nio.charset.Charset;
import java.security.AccessController;
import java.security.PrivilegedAction;
import java.util.Arrays;
import java.util.Map;
import java.util.concurrent.Executor;
import java.util.concurrent.ExecutorService;
import java.util.concurrent.atomic.AtomicBoolean;
import java.util.concurrent.atomic.AtomicInteger;

import com.ibm.websphere.ras.Tr;
import com.ibm.websphere.ras.TraceComponent;
import com.ibm.websphere.ras.annotation.Trivial;
import com.ibm.ws.ffdc.annotation.FFDCIgnore;
import com.ibm.ws.http.channel.h2internal.H2HttpInboundLinkWrap;
import com.ibm.ws.http.channel.h2internal.H2InboundLink;
import com.ibm.ws.http.channel.internal.HttpChannelConfig;
import com.ibm.ws.http.channel.internal.inbound.HttpInboundChannel;
import com.ibm.ws.http.channel.internal.inbound.HttpInboundLink;
import com.ibm.ws.http.channel.internal.inbound.HttpInboundServiceContextImpl;
import com.ibm.ws.http.dispatcher.classify.DecoratedExecutorThread;
import com.ibm.ws.http.dispatcher.internal.HttpDispatcher;
import com.ibm.ws.http.internal.VirtualHostImpl;
import com.ibm.ws.http.internal.VirtualHostMap;
import com.ibm.ws.http.internal.VirtualHostMap.RequestHelper;
import com.ibm.ws.threading.RunnableWithContext;
import com.ibm.ws.transport.access.TransportConnectionAccess;
import com.ibm.ws.transport.access.TransportConstants;
import com.ibm.wsspi.channelfw.ConnectionLink;
import com.ibm.wsspi.channelfw.VirtualConnection;
import com.ibm.wsspi.channelfw.base.InboundApplicationLink;
import com.ibm.wsspi.http.EncodingUtils;
import com.ibm.wsspi.http.HttpDateFormat;
import com.ibm.wsspi.http.HttpOutputStream;
import com.ibm.wsspi.http.HttpRequest;
import com.ibm.wsspi.http.HttpResponse;
import com.ibm.wsspi.http.SSLContext;
import com.ibm.wsspi.http.URLEscapingUtils;
import com.ibm.wsspi.http.WorkClassifier;
import com.ibm.wsspi.http.channel.HttpRequestMessage;
import com.ibm.wsspi.http.channel.HttpResponseMessage;
import com.ibm.wsspi.http.channel.values.ConnectionValues;
import com.ibm.wsspi.http.channel.values.HttpHeaderKeys;
import com.ibm.wsspi.http.channel.values.StatusCodes;
import com.ibm.wsspi.http.ee7.HttpInboundConnectionExtended;
import com.ibm.wsspi.http.ee8.Http2InboundConnection;
import com.ibm.wsspi.tcpchannel.TCPConnectionContext;
import com.ibm.wsspi.threading.WorkContext;

/**
 * Connection link object that the HTTP dispatcher provides to CHFW
 * for an individual connection.
 */
public class HttpDispatcherLink extends InboundApplicationLink implements HttpInboundConnectionExtended, RequestHelper, Http2InboundConnection {
    /** trace variable */
    private static final TraceComponent tc = Tr.register(HttpDispatcherLink.class);

    /** Id used to find this link in intermediate maps */
    public static final String LINK_ID = "HttpDispatcherLink";

    private enum UsePrivateHeaders {
        unknown(true), // default
        yes(true),
        no(false);

        static UsePrivateHeaders set(boolean useHeaders) {
            if (useHeaders)
                return yes;
            else
                return no;
        }

        private final boolean enabled;

        UsePrivateHeaders(boolean enabled) {
            this.enabled = enabled;
        }

        boolean asBoolean() {
            return enabled;
        }
    };

    /** Channel that owns this link object */
    private HttpDispatcherChannel myChannel = null;
    /** Wrapper for a request */
    private HttpRequestImpl request = null;
    /** Wrapper for a response */
    private HttpResponseImpl response = null;
    /** Wrapper for possible SSL data */
    private SSLContext sslinfo = null;
    /** Reference to the HTTP channel context object */
    private HttpInboundServiceContextImpl isc = null;
    /** Reference remote InetAddress object */
    private InetAddress remoteAddress = null;
    /** Cached local host name */
    private String localCanonicalHostName = null;
    /** Cached local host:port alias */
    private String localHostAlias = null;
    /** Cached remote origin */
    private String remoteContextAddress;

    private volatile boolean linkIsReady = false;
    private volatile UsePrivateHeaders usePrivateHeaders = UsePrivateHeaders.unknown;
    private volatile int configUpdate = 0;

    private final Object WebConnCanCloseSync = new Object();
    private boolean WebConnCanClose = true;
    private final String h2InitError = "com.ibm.ws.transport.http.http2InitError";

    private final AtomicBoolean decrementNeeded = new AtomicBoolean(false);

    private final AtomicBoolean closeCompleted = new AtomicBoolean(false);

    // Servlet 6.0
    private static AtomicInteger connectionCounter = new AtomicInteger(1);
    private int connectionId;

    /**
     * Constructor.
     *
     */
    public HttpDispatcherLink() {
        // nothing
    }

    /**
     * Initialize this link with the input information.
     *
     * @param inVC
     * @param channel
     */
    public void init(VirtualConnection inVC, HttpDispatcherChannel channel) {
        if (TraceComponent.isAnyTracingEnabled() && tc.isDebugEnabled()) {
            Tr.debug(tc, "New conn: vc=" + inVC);
        }
        super.init(inVC);
        inVC.getStateMap().put(LINK_ID, this);
        this.myChannel = channel;
        this.request = new HttpRequestImpl(HttpDispatcher.useEE7Streams());
        this.response = new HttpResponseImpl(this);

    }

    /*
     * @see com.ibm.wsspi.channelfw.ConnectionLink#close(VirtualConnection, Exception)
     */
    @Override
    public void close(VirtualConnection conn, Exception e) {

        if (TraceComponent.isAnyTracingEnabled() && tc.isDebugEnabled()) {
            Tr.debug(tc, "Close called , vc ->" + this.vc + " hc: " + this.hashCode());
        }

        if (this.vc == null) {
            if (TraceComponent.isAnyTracingEnabled() && tc.isDebugEnabled()) {
                Tr.debug(tc, "Connection must be already closed since vc is null");
            }

            // closeCompleted check is for the close, destroy, close order scenario.
            // Without this check, this second close (after the destroy) would decrement the connection again and produce a quiesce error.
            if (this.decrementNeeded.compareAndSet(true, false) & !closeCompleted.get()) {
                //  ^ set back to false in case close is called more than once after destroy is called (highly unlikely)
                if (TraceComponent.isAnyTracingEnabled() && tc.isDebugEnabled()) {
                    Tr.debug(tc, "decrementNeeded is true: decrement active connection");
                }
                this.myChannel.decrementActiveConns();
            }

            return;
        }

        // This is added for Upgrade Servlet3.1 WebConnection
        // The only API available from connectionLink are close and destroy ,
        // so we will have to use close API from SRTConnectionContext31 and call closeStreams.
        String closeNonUpgraded = (String) (this.vc.getStateMap().get(TransportConstants.CLOSE_NON_UPGRADED_STREAMS));
        if (closeNonUpgraded != null && closeNonUpgraded.equalsIgnoreCase("true")) {

            if (TraceComponent.isAnyTracingEnabled() && tc.isDebugEnabled()) {
                Tr.debug(tc, "close streams from HttpDispatcherLink.close");
            }

            Exception errorinClosing = this.closeStreams();

            if (TraceComponent.isAnyTracingEnabled() && tc.isDebugEnabled()) {
                Tr.debug(tc, "Error closing in streams" + errorinClosing);
            }

            vc.getStateMap().put(TransportConstants.CLOSE_NON_UPGRADED_STREAMS, "CLOSED_NON_UPGRADED_STREAMS");
            return;
        }

        String upgradedListener = (String) (this.vc.getStateMap().get(TransportConstants.UPGRADED_LISTENER));
        if (TraceComponent.isAnyTracingEnabled() && tc.isDebugEnabled()) {
            Tr.debug(tc, "upgradedListener ->" + upgradedListener);
        }
        if (upgradedListener != null && upgradedListener.equalsIgnoreCase("true")) {
            boolean closeCalledFromWebConnection = false;

            synchronized (this) {
                //This sync block prevents both closes from happening, if they are happening at the same time.
                //This will check the new variable we have added to the VC during the WebConnection close.
                //If both the WebConnection and WebContainer close happen at the same time then only one will happen.
                //The first one will come in, check this new variable, then set it to false. The false will cause
                //the other close to not happen.

                String fromWebConnection = (String) (this.vc.getStateMap().get(TransportConstants.CLOSE_UPGRADED_WEBCONNECTION));//Add a new variable here
                if (fromWebConnection != null && fromWebConnection.equalsIgnoreCase("true")) {
                    closeCalledFromWebConnection = true;
                    this.vc.getStateMap().put(TransportConstants.CLOSE_UPGRADED_WEBCONNECTION, "false");//Add a new variable here
                }
            }

            if (!closeCalledFromWebConnection) {
                // we should not call close as this from webcontainer as Webconnection close will be called some point.

                // closeCalledFromWebConnection seems to be related to generic web connections and read async logic.
                // but we need to handle the case where webconnection logic like HTTP/2 need to ensure close is called once, and only once.
                // but we don't want to manipulate existing logic so a separate constant in the state map will be used for that below

                if (TraceComponent.isAnyTracingEnabled() && tc.isDebugEnabled()) {
                    Tr.debug(tc, "Connection Not to be closed here because Servlet Upgrade.");
                }
                return;
            }
        } else {
            if (upgradedListener == null) {
                String toClose = (String) (vc.getStateMap().get(TransportConstants.UPGRADED_WEB_CONNECTION_NEEDS_CLOSE));
                if ((toClose != null) && (toClose.compareToIgnoreCase("true") == 0)) {
                    // want to close down at least once, and only once, for this type of upgraded connection
                    synchronized (WebConnCanCloseSync) {
                        if (WebConnCanClose) {
                            // fall through to close logic after setting flag to only fall through once
                            // want to call close outside of the sync to avoid deadlocks.
                            WebConnCanClose = false;
                            if (TraceComponent.isAnyTracingEnabled() && tc.isDebugEnabled()) {
                                Tr.debug(tc, "Upgraded Web Connection closing Dispatcher Link");
                            }
                        } else {
                            if (TraceComponent.isAnyTracingEnabled() && tc.isDebugEnabled()) {
                                Tr.debug(tc, "Upgraded Web Connection already called close; returning");
                            }
                            return;
                        }
                    }
                }
            }
        }

        // don't call close, if the channel has already seen the stop(0) signal, or else this will cause race conditions in the channels below us.
        if (myChannel.getStop0Called() == false) {
            try {
                super.close(conn, e);
            } finally {
                if (TraceComponent.isAnyTracingEnabled() && tc.isDebugEnabled()) {
                    Tr.debug(tc, "decrement active connection count");
                }
                this.myChannel.decrementActiveConns();
            }
            closeCompleted.compareAndSet(false, true);
        }
    }

    /*
     * @see com.ibm.wsspi.channelfw.ConnectionReadyCallback#destroy(java.lang.Exception)
     */
    @Override
    public void destroy(Exception e) {
        if (TraceComponent.isAnyTracingEnabled() && tc.isDebugEnabled()) {
            Tr.debug(tc, "Destroy with exc=" + e);
        }

        linkIsReady = false;

        String upgraded = null;
        // if this was an http upgrade connection, then tell it to close also.
        VirtualConnection vc = getVC();
        if (vc != null) {
            upgraded = (String) (vc.getStateMap().get(TransportConstants.UPGRADED_CONNECTION));
            if ("true".equalsIgnoreCase(upgraded)) {
                Object webConnectionObject = vc.getStateMap().get(TransportConstants.UPGRADED_WEB_CONNECTION_OBJECT);
                if (webConnectionObject != null) {
                    if (webConnectionObject instanceof TransportConnectionAccess) {
                        TransportConnectionAccess tWebConn = (TransportConnectionAccess) webConnectionObject;
                        try {
                            tWebConn.close();
                        } catch (Exception webConnectionCloseException) {
                            //continue closing other resources
                            //I don't believe the close operation should fail - but record trace if it does
                            if (TraceComponent.isAnyTracingEnabled() && tc.isDebugEnabled()) {
                                Tr.debug(tc, "Failed to close WebConnection {0}", webConnectionCloseException);
                            }
                        }
                    } else {
                        if (TraceComponent.isAnyTracingEnabled() && tc.isDebugEnabled()) {
                            Tr.debug(tc, "call application destroy if not done yet");
                        }
                    }
                }
            }
        }

        // set decrementNeeded to true only for wsoc upgrade requests
        if (upgraded != null && !getHttpInboundLink2().isDirectHttp2Link(vc)) {
            if (this.decrementNeeded.compareAndSet(false, true)) { // i.e. this is called first
                if (TraceComponent.isAnyTracingEnabled() && tc.isDebugEnabled()) {
                    Tr.debug(tc, "decrementNeeded set to true");
                }
            }
        }

        super.destroy();
        this.isc = null;
        this.remoteAddress = null;
        this.request = null;
        this.response = null;
        this.sslinfo = null;
    }

    /**
     * Handle a new HTTP/2 link initialized via ALPN or directly via h2-with-prior-knowledge
     */
    public void directHttp2Ready() {
        if (TraceComponent.isAnyTracingEnabled() && tc.isEntryEnabled()) {
            Tr.entry(tc, "directHttp2Ready entry: " + this);
        }
        H2InboundLink h2link = new H2InboundLink(getHttpInboundLink2().getChannel(), vc, getTCPConnectionContext());
        h2link.reinit(this.getTCPConnectionContext(), vc, h2link);
        h2link.handleHTTP2DirectConnect(h2link);
        this.setDeviceLink(h2link);
        h2link.processRead(vc, this.getTCPConnectionContext().getReadInterface());
    }

    /*
     * @see com.ibm.wsspi.channelfw.ConnectionReadyCallback#ready(com.ibm.wsspi.channelfw.VirtualConnection)
     */
    @Override
    @FFDCIgnore(Throwable.class)
    public void ready(VirtualConnection inVC) {
        if (TraceComponent.isAnyTracingEnabled() && tc.isDebugEnabled()) {
            Tr.debug(tc, "Received HTTP connection: " + inVC + " hc: " + this.hashCode() + " , this link: " + this);
            Tr.debug(tc, "increment active connection count");
        }

        this.myChannel.incrementActiveConns();
        init(inVC);
        this.isc = (HttpInboundServiceContextImpl) getDeviceLink().getChannelAccessor();
        this.remoteAddress = isc.getRemoteAddr();

        //Add for Servlet 6.0
        //HttpDispatcherLink can be reused but ready(VirtualConnection) is always called to get a current VirtualConnection.
        //If thats true, don't need to clean up this connectionID
        this.connectionId = connectionCounter.getAndIncrement();

        if (TraceComponent.isAnyTracingEnabled() && tc.isDebugEnabled()) {
            Tr.debug(tc, "ready , connection id [" + connectionId + "] for this [" + this + "]");
        }

        // if this is an http/2 link, process via that ready
        if (this.getHttpInboundLink2().isDirectHttp2Link(inVC)) {
            directHttp2Ready();
            return;
        }

        // Make sure to initialize the response in case of an early-return-error message
        this.response.init(this.isc);
        linkIsReady = true;

        ExecutorService executorService = HttpDispatcher.getExecutorService();
        if (null == executorService) {
            if (TraceComponent.isAnyTracingEnabled() && tc.isEventEnabled()) {
                Tr.event(tc, "Missing executor service");
            }
            // If we got here, we didn't write any content.. last parameter is false
            sendResponse(StatusCodes.UNAVAILABLE, null, false);
            return;
        }

        // Initialize the request body / get the message
        this.request.init(this.isc);

        // Try to find a virtual host for the requested host/port..
        VirtualHostImpl vhost = VirtualHostMap.findVirtualHost(this.myChannel.getEndpointPid(),
                                                               this);
        if (vhost == null) {
            String url = this.isc.getRequest().getRequestURI();
            if (TraceComponent.isAnyTracingEnabled() && tc.isDebugEnabled()) {
                String alias = getLocalHostAlias();
                Tr.debug(tc, "No virtual host found for this alias: " + alias);
            }
            send404Message(url);
            return;
        }

        Runnable handler = null;
        try {
            handler = vhost.discriminate(this);
            if (handler == null) {
                InputStream landingPageStream = getLandingPageStream();
                if (landingPageStream != null) {
                    displayLandingPage(landingPageStream);
                } else {
                    String url = this.isc.getRequest().getRequestURI();

                    if (TraceComponent.isAnyTracingEnabled() && tc.isDebugEnabled()) {
                        String alias = getLocalHostAlias();
                        Tr.debug(tc, "The URI was not associated with the virtual host " + vhost.getName(),
                                 alias, url);
                    }

                    send404Message(url);
                }
            } else {
                wrapHandlerAndExecute(handler);
            }
        } catch (Throwable t) {
            // no FFDC required
            if (TraceComponent.isAnyTracingEnabled() && tc.isEventEnabled()) {
                Tr.event(tc, "Exception during dispatch; " + t);
            }

            if (t instanceof Exception) {
                sendResponse(StatusCodes.INTERNAL_ERROR, (Exception) t, true);
            } else {
                sendResponse(StatusCodes.INTERNAL_ERROR, new Exception("Dispatch error", t), true);
            }
        }
    }

    /**
     * Note if the signature of this method is changed, the signature in
     * HttpDispatcherLinkWrapHandlerAndExecuteTransformDescriptor.java
     * needs to be updated.
     */
    private void wrapHandlerAndExecute(final Runnable handler) {
        // wrap handler and execute
        TaskWrapper taskWrapper = new TaskWrapper(handler, this);
        RunnableWithContext handlerWC = null;
        if (HttpDispatcher.getInterceptorValue()) {
            final HttpWorkContext wc = new HttpWorkContext();
            wc.put(WorkContext.INBOUND_PORT, Integer.toString(this.request.getVirtualPort()));
            wc.put(WorkContext.URI, this.request.getURI());
            wc.put(WorkContext.METHOD_NAME, this.request.getMethod());
            wc.put(WorkContext.INBOUND_HOSTNAME, this.request.getVirtualHost());
            //wc.put(WorkContext.APPLICATION_NAME, this.request.xxxxx());

            handlerWC = new RunnableWithContext() {

                @Override
                public void run() {
                    handler.run();
                }

                @Override
                public WorkContext getWorkContext() {
                    return wc;
                }

            };
        }

        WorkClassifier workClassifier = HttpDispatcher.getWorkClassifier();
        if (workClassifier != null) {
            // Obtain the Executor from the WorkClassifier
            // TODO: the WLM classifier uses getVirtualHost and getVirtualPort, which may have
            // a different answer than what was used to find the virtual host (based on plugin headers,
            // and whether or not the Host header, etc. should be used)
            // Does it matter?
            Executor classifyExecutor = workClassifier.classify(this.request, this);

            if (classifyExecutor != null) {
                taskWrapper.setClassifiedExecutor(classifyExecutor);
                classifyExecutor.execute(taskWrapper);
            } else {
                if (HttpDispatcher.getInterceptorValue() || handlerWC != null) {
                    ExecutorService defaultExecutor = HttpDispatcher.getExecutorService();
                    defaultExecutor.execute(handlerWC);
                } else {
                    taskWrapper.run();
                }
            }

        } else {
            if (HttpDispatcher.getInterceptorValue() || handlerWC != null) {
                ExecutorService defaultExecutor = HttpDispatcher.getExecutorService();
                defaultExecutor.execute(handlerWC);
            } else {
                taskWrapper.run();
            }
        }
    }

    @Override
    public TCPConnectionContext getTCPConnectionContext() {
        // give access to the tcp connection to http upgraded connections.
        // TODO: would be better not to have to do this here, but go through the WebConnection stream object - need to re-visit this
        TCPConnectionContext tcc = null;
        if (isc != null) {
            tcc = isc.getTSC();
        } else {
            // TODO: does it make sense to get the TCP conn context ourselves, if there is no isc?
        }

        return tcc;
    }

    @Override
    public VirtualConnection getVC() {
        if (isc != null) {
            return isc.getVC();
        }
        return null;
    }

    @Override
    public ConnectionLink getHttpInboundDeviceLink() {
        if ((isc != null) && (isc.getLink() != null)) {
            return isc.getLink().getDeviceLink();
        }
        return null;

    }

    /*
     * (non-Javadoc)
     *
     * @see com.ibm.wsspi.http.HttpInboundConnection#getHttpInboundLink()
     */
    @Override
    public ConnectionLink getHttpInboundLink() {
        if (isc != null) {
            return isc.getLink();
        }
        return null;

    }

    @Override
    public ConnectionLink getHttpDispatcherLink() {
        return this;
    }

    private InputStream getLandingPageStream() {
        if (!!!HttpDispatcher.isWelcomePageEnabled())
            return null;

        String theURI = this.isc.getRequest().getRequestURI();

        return WelcomePageHelper.getWelcomePageStream(theURI);
    }

    private InputStream getNotFoundStream() {
        if (!!!HttpDispatcher.isWelcomePageEnabled())
            return null;
        return WelcomePageHelper.getNotFoundStream();
    }

    private void displayLandingPage(InputStream in) throws IOException {
        displayPage(in, StatusCodes.OK);
    }

    private void displayPage(InputStream inputStream, StatusCodes status) throws IOException {
        HttpOutputStream body = this.response.getBody();

        try {
            if (exists(inputStream)) {
                String theURI = this.isc.getRequest().getRequestURI();
                // for OK responses that are not index.html, set the cache-control header to a year
                // If someone assigns a web-app for the root context, whatever is in that application
                // should get picked up instead of our welcome page w/o having to clear the cache
                if (status == StatusCodes.OK && !theURI.endsWith(".html")) {
                    this.response.setHeader(HttpHeaderKeys.HDR_CACHE_CONTROL.getName(), "max-age=604800");
                }

                byte[] buffer = new byte[4096];
                int len;
                while ((len = inputStream.read(buffer)) > 0) {
                    // send response
                    body.write(buffer, 0, len);
                }
            }
        } finally {
            tryToCloseStream(inputStream);
        }
        sendResponse(status, null, null, false);
    }

    @FFDCIgnore(Throwable.class)
    private void send404Message(String url) {
        String s = HttpDispatcher.getContextRootNotFoundMessage();
        boolean addAddress = false;
        if ((s == null) || (s.isEmpty())) {
            if (HttpDispatcher.isWelcomePageEnabled()) {
                InputStream notFoundPage = getNotFoundStream();
                try {
                    displayPage(notFoundPage, StatusCodes.NOT_FOUND);
                } catch (Throwable t) {
                    // no FFDC required
                    if (TraceComponent.isAnyTracingEnabled() && tc.isEventEnabled()) {
                        Tr.event(tc, "Exception displaying error page; " + t);
                    }

                    if (t instanceof Exception) {
                        sendResponse(StatusCodes.INTERNAL_ERROR, (Exception) t, true);
                    } else {
                        sendResponse(StatusCodes.INTERNAL_ERROR, new Exception("Error page", t), true);
                    }
                }
                return;
            } else {
                String safeUrl = URLEscapingUtils.toSafeString(url);
                s = Tr.formatMessage(tc, "Missing.App.Or.Context.Root.No.Error.Code", safeUrl);
            }
        } else if (TraceComponent.isAnyTracingEnabled() && tc.isDebugEnabled()) {
            Tr.debug(tc, "send error with following string: " + s);
        }

        if (s != null && HttpDispatcher.padContextRootNotFoundMessage()) {
            //There is a problem with some IE browsers that won't display a 404 error page if it is less than 512 bytes.
            //append some characters in a comment to make sure that this message is displayed.
            int difference = 513 - s.length();
            if (difference > 0) {
                if (TraceComponent.isAnyTracingEnabled() && tc.isDebugEnabled()) {
                    Tr.debug(tc, "404 message is not 512 so pad it. Length = " + s.length());
                }
                StringBuffer sb = new StringBuffer(s);
                String beginComment = " <!--A comment to allow the error page to be greater than 512 bytes:";
                difference -= beginComment.length();
                String endComment = "--!> ";
                sb.append(beginComment);
                for (int i = 0; i < difference; i += 50) {
                    sb.append("12345678901234567890123456789012345678901234567890");
                }
                sb.append(endComment);
                s = sb.toString();
            }
        }

        // If we got here, we didn't write the page yet.. last parameter is false
        sendResponse(StatusCodes.NOT_FOUND, s, null, addAddress);
    }

    /**
     * Send the given error status code on the connection and close the socket.
     *
     * @param code
     * @param failure
     */
    private void sendResponse(StatusCodes code, Exception failure, boolean addAddress) {
        sendResponse(code, null, failure, addAddress);
    }

    /**
     * Send the given error status code on the connection and close the socket.
     *
     * @param code
     * @param failure
     * @param message/body
     */
    @FFDCIgnore(IOException.class)
    private void sendResponse(StatusCodes code, String detail, Exception failure, boolean addAddress) {
        if (TraceComponent.isAnyTracingEnabled() && tc.isDebugEnabled()) {
            Tr.debug(tc, "Sending HTTP response: " + code);
        }

        final HttpInboundServiceContextImpl finalSc = this.isc;
        final HttpResponseImpl finalResponse = this.response;

        if (finalSc == null || finalResponse == null) {
            if (TraceComponent.isAnyTracingEnabled() && tc.isDebugEnabled()) {
                Tr.debug(tc, "Unable to send response, isc= " + finalSc + ", response=" + finalResponse);
            }
            return;
        }

        HttpRequestMessage rqMsg = finalSc.getRequest();
        HttpResponseMessage rsMsg = finalSc.getResponse();

        setResponseProperties(rqMsg, rsMsg, code);

        HttpOutputStream body = finalResponse.getBody();

        // Only create this default/bare-bones page if there is no buffered content already..
        if (code.isBodyAllowed() && !body.hasBufferedContent()) {
            try {
                final byte bits[][] = new byte[][] { "<!DOCTYPE HTML PUBLIC \"-//IETF//DTD HTML 2.0//EN\">".getBytes(),
                                                     "<html><head><title>".getBytes(),
                                                     "</title></head><body><h1>".getBytes(),
                                                     "</h1><p>".getBytes(),
                                                     "</p><hr /><address>".getBytes(),
                                                     "</address></body></html>".getBytes(),
                                                     "</p></body></html>".getBytes() };

                final byte[] at = " at ".getBytes();
                final byte[] port = " port ".getBytes();

                byte[] msg;

                body.write(bits[0]); // doctype
                body.write(bits[1]); // header-> title

                msg = code.getStatusWithPhrase();
                body.write(msg); // - title
                body.write(bits[2]); // title, body, h1

                msg = code.getDefaultPhraseBytes();
                body.write(msg); // - status phrase as header
                body.write(bits[3]); // h1, p

                if (detail != null) {
                    msg = detail.getBytes();
                    body.write(msg); // - detail as body
                }

                if (addAddress) {
                    body.write(bits[4]); // p, address

                    HttpChannelConfig cfg = finalSc.getHttpConfig();
                    // Only fill in the name of this server if configured to do so (true by default)
                    byte[] name = cfg.getServerHeaderValue();
                    if (!cfg.removeServerHeader() && name != null) { //PM87031 , servername is null by default
                        body.write(name);
                        body.write(at);
                    }
                    // show the host & port that were requested (potentially based on Host header)
                    // if the resource is not found, given that some translation may happen based on
                    // interjection of proxy headers, there has to be some way of showing what
                    // ended up being requested.
                    // Scrub the host header before returning it in the error response
                    msg = getRequestedHost().getBytes();
                    body.write(msg);
                    body.write(port);
                    body.write(Integer.toString(getRequestedPort()).getBytes());
                    body.write(bits[5]); // address, body, html
                } else {
                    body.write(bits[6]);
                }
            } catch (IOException e) {
            }
        }

        finish(failure);
    }

    /**
     * Set the HTTP response properties.
     *
     * @param rMsg The HttpResponseMessage to set.
     * @param code The StatusCode to return.
     */
    void setResponseProperties(HttpRequestMessage rqMsg, HttpResponseMessage rMsg, StatusCodes code) {

        if (rMsg.getHeader(HttpHeaderKeys.HDR_HSTS).asString() == null) {

            String scheme = rqMsg.getScheme();
            String htsHeader = ("https".equalsIgnoreCase(scheme)) ? HttpDispatcher.getHSTS() : null;
            if (htsHeader != null) {
                rMsg.setHeader(HttpHeaderKeys.HDR_HSTS, htsHeader);
            }
        }

        rMsg.setStatusCode(code);
        rMsg.setConnection(ConnectionValues.CLOSE);
        rMsg.setCharset(Charset.forName("UTF-8"));
        rMsg.setHeader("Content-Type", "text/html; charset=UTF-8");
    }

    /**
     * Get the requested host based on the Host and/or private headers.
     * <p>
     * per Servlet spec, this is similar to getServerName:
     * Returns the host name of the server to which the request was sent.
     * It is the value of the part before ":" in the Host header value, if any,
     * or the resolved server name, or the server IP address.
     *
     * @param request        the inbound request
     * @param remoteHostAddr the requesting client IP address
     */
    @Override
    public String getRequestedHost() {
        // Get the requested host: this takes into consideration whether or not we should trust the
        // contents of Host and $WS* headers..
        if (useTrustedHeaders()) {
            // If the plugin provided a header, prefer that..
            String pluginHost = request.getHeader(HttpHeaderKeys.HDR_$WSSN);
            if (pluginHost != null)
                return pluginHost;
        }

        // find the HostName according to HTTP 1.1 spec
        String host = request.getVirtualHost();

        if (host == null) // unlikely.
            return "localhost"; // avoid leaking information

        return host;
    }

    /**
     * Get the requested port based on the Host and/or private headers.
     *
     * per Servlet spec, this is similar to getServerPort:
     * Returns the port number to which the request was sent. It is the value of
     * the part after ":" in the Host header value, if any, or the server port
     * where the client connection was accepted on.
     *
     * @param request        the inbound request
     * @param localPort      the server port where the client connection was accepted on.
     * @param remoteHostAddr the requesting client IP address
     */
    @Override
    public int getRequestedPort() {

        // Get the requested port: this takes into consideration whether or not we should trust the
        // contents of Host and $WS* headers..
        if (useTrustedHeaders()) {
            String pluginPort = request.getHeader(HttpHeaderKeys.HDR_$WSSP);
            if (pluginPort != null)
                return Integer.parseInt(pluginPort);
        }

        int port = request.getVirtualPort();

        if (port > 0) {
            return port;
        } else {
            //No port found from URL or host header, infer it..

            //Scheme as defined by X-Forwarded-Proto or Forwarded "proto", or null
            //if remoteIp is not enabled or client address not verified as trusted.
            String scheme = getRemoteProto();

            if (scheme == null && isc != null && !isc.useForwardedHeaders()) {
                //if remoteIp is not enabled, still verify for the x-forwarded-proto
                scheme = getTrustedHeader(HttpHeaderKeys.HDR_X_FORWARDED_PROTO);
            }

            if (scheme == null && request.getHeader(HttpHeaderKeys.HDR_HOST) != null) {
                scheme = request.getScheme();

            }

            if ("http".equals(scheme)) {
                return 80;
            } else if ("https".equals(scheme)) {
                return 443;
            }
        }
        return getLocalPort();
    }

    @Override
    public boolean useTrustedHeaders() {
        UsePrivateHeaders useHeaders = usePrivateHeaders;
        // We want to avoid re-processing whether or not to trust private headers
        // from the other end of this connection (i.e. the proxy itself).
        // We can avoid reprocessing as long as the HttpDispatcher (or WebContainer) configuration
        // hasn't been updated, in which case, we should try again.
        int lastUpdate = HttpDispatcher.getConfigUpdate();
        if ((useHeaders == UsePrivateHeaders.unknown || configUpdate != lastUpdate) && remoteAddress != null) {
            useHeaders = usePrivateHeaders = UsePrivateHeaders.set(HttpDispatcher.usePrivateHeaders(remoteAddress));
            configUpdate = lastUpdate;
        }
        return useHeaders.asBoolean();
    }

    @Override
    public String getTrustedHeader(String headerName) {
        if (useTrustedHeaders() && request != null) {
            return request.getHeader(headerName);
        }
        return null;
    }

    private String getTrustedHeader(HttpHeaderKeys headerKey) {
        if (useTrustedHeaders() && request != null) {
            return request.getHeader(headerKey);
        }
        return null;
    }

    @Override
    public String getLocalHostAddress() {
        return this.isc.getLocalAddr().getHostAddress();
    }

    @Override
    public String getLocalHostAlias() {
        String alias = localHostAlias;
        if (alias == null) {
            alias = localHostAlias = getRequestedHost() + ":" + getRequestedPort();
        }
        return alias;
    }

    @Override
    public String getLocalHostName(final boolean canonical) {
        String hostName = null;
        if (canonical) {
            hostName = localCanonicalHostName;
            if (hostName == null) {
                localCanonicalHostName = hostName = internalGetHostName(true);
            }
        } else {
            hostName = internalGetHostName(false);
        }

        return hostName;
    }

    private String internalGetHostName(final boolean canonical) {
        final HttpInboundServiceContextImpl finalSc = this.isc;
        return AccessController.doPrivileged(new PrivilegedAction<String>() {
            @Override
            public String run() {
                if (canonical) {
                    return finalSc.getLocalAddr().getCanonicalHostName();
                } else {
                    return finalSc.getLocalAddr().getHostName();
                }
            }
        });
    }

    /*
     * @see com.ibm.websphere.http.HttpInboundConnection#getLocalPort()
     */
    @Override
    public int getLocalPort() {
        return this.isc.getLocalPort();
    }

    /**
     * Return the remote address, either from a trusted header,
     * or based on the inbound connection.
     *
     * @see com.ibm.websphere.http.HttpInboundConnection#getRemoteAddress()
     */
    @Override
    public String getRemoteHostAddress() {

        String remoteAddr = null;

        if (isc != null && isc.useForwardedHeaders()) {
            remoteAddr = isc.getForwardedRemoteAddress();

        }
        if (remoteAddr == null) {
            remoteAddr = getTrustedHeader(HttpHeaderKeys.HDR_$WSRA);
            if (remoteAddr != null) {
                if (!validateRemoteAddress(remoteAddr)) {
                    if (TraceComponent.isAnyTracingEnabled() && tc.isDebugEnabled())
                        Tr.debug(tc, "getRemoteHostAddress isTrusted --> true, invalid addr --> " + remoteAddr);
                    remoteAddr = null;
                }
            }
        }
        if (remoteAddr == null) {
            remoteAddr = contextRemoteHostAddress();
        }

        return remoteAddr;
    }

    /*
     * Validate the remote address
     */
    boolean validateRemoteAddress(String address) {
        //The node identifier is defined by the ABNF syntax as
        //        node     = nodename [ ":" node-port ]
        //                   nodename = IPv4address / "[" IPv6address "]" /
        //                             "unknown" / obfnode
        //As such, to make it equivalent to the de-facto headers, remove the quotations
        //and possible port
        String extract = address.replaceAll("\"", "").trim();
        String nodeName = null;

        //obfnodes are only allowed to contain ALPHA / DIGIT / "." / "_" / "-"
        //so if the token contains "[", it is an IPv6 address
        int openBracket = extract.indexOf("[");
        int closedBracket = extract.indexOf("]");

        if (openBracket > -1) {
            //This is an IPv6address
            //The nodename is enclosed in "[ ]", get it now

            //If the first character isn't the open bracket or if a close bracket
            //is not provided, this is a badly formed header
            if (openBracket != 0 || !(closedBracket > -1)) {
                //badly formated header
                if (TraceComponent.isAnyTracingEnabled() && tc.isEntryEnabled()) {
                    Tr.debug(tc, "$WSRA IPv6 address was malformed: " + address);
                }
                return false;
            }

        }
        return true;
    }

    /**
     * @return the remote host address of the inbound connection
     */
    private String contextRemoteHostAddress() {
        String remoteAddr = remoteContextAddress;
        if (remoteAddr == null) {
            final HttpInboundServiceContextImpl finalSc = this.isc;
            if (finalSc != null) {
                remoteAddr = remoteContextAddress = finalSc.getRemoteAddr().getHostAddress();
                if (TraceComponent.isAnyTracingEnabled() && tc.isDebugEnabled())
                    Tr.debug(tc, "getRemoteAddr addr --> " + remoteAddr);
            }
        }
        return remoteAddr;
    }

    /**
     * Return the remote host name, either from a trusted header,
     * or based on the inbound connection.
     *
     * @see com.ibm.websphere.http.HttpInboundConnection#getRemoteHostName()
     */
    @Override
    public String getRemoteHostName(final boolean canonical) {
        String remoteHost = null;
        final HttpInboundServiceContextImpl finalSc = this.isc;

        if (finalSc != null && finalSc.useForwardedHeaders()) {
            remoteHost = finalSc.getForwardedRemoteHost();
        }
        if (remoteHost == null) {

            remoteHost = getTrustedHeader(HttpHeaderKeys.HDR_$WSRH);
            if (remoteHost != null) {
                if (TraceComponent.isAnyTracingEnabled() && tc.isDebugEnabled())
                    Tr.debug(tc, "getRemoteHost isTrusted --> true, host --> " + remoteHost);
            } else {

                remoteHost = AccessController.doPrivileged(new PrivilegedAction<String>() {
                    @Override
                    public String run() {
                        if (canonical)
                            return finalSc.getRemoteAddr().getCanonicalHostName();
                        else
                            return finalSc.getRemoteAddr().getHostName();
                    }
                });
                if (TraceComponent.isAnyTracingEnabled() && tc.isDebugEnabled())
                    Tr.debug(tc, "getRemoteHost host --> " + remoteHost);
            }
        }
        return remoteHost;
    }

    /*
     * @see com.ibm.websphere.http.HttpInboundConnection#getRemotePort()
     */
    @Override
    public int getRemotePort() {

        if (isc != null && isc.useForwardedHeaders()) {
            if (isc.getForwardedRemotePort() != -1)
                return isc.getForwardedRemotePort();
        }

        return this.isc.getRemotePort();
    }

    /*
     * @see com.ibm.websphere.http.HttpInboundConnection#getRequest()
     */
    @Override
    public HttpRequest getRequest() {
        return this.request;
    }

    /*
     * @see com.ibm.websphere.http.HttpInboundConnection#getResponse()
     */
    @Override
    public HttpResponse getResponse() {
        return this.response;
    }

    /*
     * @see com.ibm.websphere.http.HttpInboundConnection#getSSLContext()
     */
    @Override
    public SSLContext getSSLContext() {
        if (this.sslinfo == null &&
            this.isc != null &&
            this.isc.getSSLContext() != null) {
            this.sslinfo = new SSLContextImpl(this.isc.getSSLContext());
        }
        return this.sslinfo;
    }

    /*
     * @see com.ibm.websphere.http.HttpInboundConnection#finish()
     */
    @Override
    public void finish(Exception e) {

        final HttpInboundServiceContextImpl finalSc = this.isc;
        Exception error = e;

        if (TraceComponent.isAnyTracingEnabled() && tc.isEventEnabled()) {
            Tr.event(tc, "Finishing conn; " + finalSc + " error=" + e);
        }

        if (vc != null) { // This is added for Upgrade Servlet3.1 WebConnection
            String webconn = (String) (this.vc.getStateMap().get(TransportConstants.CLOSE_NON_UPGRADED_STREAMS));
            if (webconn != null && webconn.equalsIgnoreCase("CLOSED_NON_UPGRADED_STREAMS")) {
                vc.getStateMap().put(TransportConstants.CLOSE_NON_UPGRADED_STREAMS, "null");
            } else {
                synchronized (WebConnCanCloseSync) {
                    if (WebConnCanClose) {
                        error = closeStreams();
                    }
                }
            }
        } else {
            synchronized (WebConnCanCloseSync) {
                if (WebConnCanClose) {
                    error = closeStreams();
                }
            }
        }

        close(getVirtualConnection(), error);
    }

    /**
     * Searches the passed in String for any characters that could be
     * used in a cross site scripting attack (<, >, +, &, ", ', (, ), %, ;)
     * and converts them to their browser equivalent name or code specification.
     *
     * This method should stay in sync with webcontainer ResponseUtils.encodeDataString()
     *
     * @param iString contains the String to be encoded
     *
     * @return an encoded String
     */
    private static String encodeDataString(String iString) {
        if (iString == null)
            return "";

        int strLen = iString.length(), i;

        if (strLen < 1)
            return iString;

        // convert any special chars to their browser equivalent specification
        StringBuffer retString = new StringBuffer(strLen * 2);

        for (i = 0; i < strLen; i++) {
            switch (iString.charAt(i)) {
                case '<':
                    retString.append("&lt;");
                    break;

                case '>':
                    retString.append("&gt;");
                    break;

                case '&':
                    retString.append("&amp;");
                    break;

                case '\"':
                    retString.append("&quot;");
                    break;

                case '+':
                    retString.append("&#43;");
                    break;

                case '(':
                    retString.append("&#40;");
                    break;

                case ')':
                    retString.append("&#41;");
                    break;

                case '\'':
                    retString.append("&#39;");
                    break;

                case '%':
                    retString.append("&#37;");
                    break;

                case ';':
                    retString.append("&#59;");
                    break;

                default:
                    retString.append(iString.charAt(i));
                    break;
            }
        }

        return retString.toString();
    }

    private Exception closeStreams() { // This is seperated for Upgrade Servlet3.1 WebConnection
        final HttpRequestImpl finalRequest = this.request;
        final HttpResponseImpl finalResponse = this.response;

        Exception error = null;

        if (finalRequest != null) {
            error = tryToCloseStream(finalRequest.getBody());
        }

        if (finalResponse != null) {
            Exception ex = tryToCloseStream(finalResponse.getBody());
            if (null == error) {
                error = ex;
            }
        }
        return error;
    }

    /*
     * @see com.ibm.websphere.http.HttpInboundConnection#getDateFormatter()
     */
    @Override
    public HttpDateFormat getDateFormatter() {
        return HttpDispatcher.getDateFormatter();
    }

    /*
     * @see com.ibm.websphere.http.HttpInboundConnection#getEncodingUtils()
     */
    @Override
    public EncodingUtils getEncodingUtils() {
        return HttpDispatcher.getEncodingUtils();
    }

    /**
     * Wrapper for the runnable returned by discriminate - to handle exceptions from badly-behaved containers
     */
    static class TaskWrapper implements Runnable {
        private final Runnable runnable;
        private final HttpDispatcherLink ic;
        private Executor classifiedExecutor;

        public TaskWrapper(Runnable run, HttpDispatcherLink inboundConnection) {
            this.runnable = run;
            this.ic = inboundConnection;
            this.classifiedExecutor = null;
        }

        public void setClassifiedExecutor(Executor classifiedExecutor) {
            this.classifiedExecutor = classifiedExecutor;
        }

        @Override
        @FFDCIgnore(Throwable.class)
        public void run() {
            try {
                if (this.classifiedExecutor != null) {
                    DecoratedExecutorThread.setExecutor(this.classifiedExecutor);
                }
                runnable.run();
            } catch (Throwable t) {
                if (TraceComponent.isAnyTracingEnabled() && tc.isEventEnabled()) {
                    Tr.event(tc, "Unhandled exception during dispatch (bad container); " + t);
                    Tr.event(tc, "stack trace: \n" + Arrays.toString(t.getStackTrace()));
                }
                // if the link is ready and not destroyed, try sending a response
                if (ic.linkIsReady) {
                    if (t instanceof Exception) {
                        ic.sendResponse(StatusCodes.INTERNAL_ERROR, (Exception) t, true);
                    } else {
                        ic.sendResponse(StatusCodes.INTERNAL_ERROR, new Exception("Dispatch error", t), true);
                    }
                }
            } finally {
                if (this.classifiedExecutor != null) {
                    DecoratedExecutorThread.removeExecutor();
                }
            }
        }
    }

    @FFDCIgnore(IOException.class)
    @Trivial
    private boolean exists(InputStream inputStream) {
        try {
            return inputStream.available() > 0;
        } catch (IOException e) {
        }
        return false;
    }

    @FFDCIgnore(IOException.class)
    @Trivial
    private Exception tryToCloseStream(Closeable closeStream) {
        if (closeStream != null) {
            try {
                closeStream.close();
            } catch (IOException ioe) {
                if (TraceComponent.isAnyTracingEnabled() && tc.isDebugEnabled()) {
                    Tr.debug(tc, "Error closing stream; " + ioe);
                }
                return ioe;
            }
        }
        return null;
    }

    /**
     * Determine if a request is an http2 upgrade request
     */
    @Override
    public boolean isHTTP2UpgradeRequest(Map<String, String> headers, boolean checkEnabledOnly) {
        if (isc != null) {
            //Returns whether HTTP/2 is enabled for this channel/port
            if (checkEnabledOnly) {
                return isc.isHttp2Enabled();
            }
            //Check headers for HTTP/2 upgrade header
            else {
                HttpInboundLink link = isc.getLink();
                if (link != null) {
                    return link.isHTTP2UpgradeRequest(headers);
                }
            }
        }
        return false;
    }

    /**
     * Determine if a map of headers contains an http2 upgrade header.
     * If it does, upgrade that request and begin processing the header in the http2 engine
     *
     * @return false if some error occurred while servicing the upgrade request
     */
    @Override
    public boolean handleHTTP2UpgradeRequest(Map<String, String> http2Settings) {
        HttpInboundLink link = isc.getLink();
        HttpInboundChannel channel = link.getChannel();
        VirtualConnection vc = link.getVirtualConnection();
        H2InboundLink h2Link = new H2InboundLink(channel, vc, getTCPConnectionContext());

        boolean upgraded = h2Link.handleHTTP2UpgradeRequest(http2Settings, link);
        if (upgraded) {
            h2Link.startAsyncRead(true);
        } else {
            return false;
        }

        // wait for protocol init on stream 1, where the initial upgrade request is serviced
        boolean rc = h2Link.getStream(1).waitForConnectionInit();

        if (!rc) {
            // A problem occurred with the connection start up, a trace message will be issued from waitForConnectionInit()
            vc.getStateMap().put(h2InitError, true);
        }

        return rc;
    }

    public HttpInboundLink getHttpInboundLink2() {
        if (isc != null) {
            return isc.getLink();
        }
        return null;
    }

    /**
     * @return
     */
    @Override
    public String getRemoteProto() {

        if (isc != null && isc.useForwardedHeaders()) {
            return isc.getForwardedRemoteProto();
        }
        return null;

    }

    @Override
    public boolean useForwardedHeaders() {

        if (isc != null) {
            return isc.useForwardedHeaders();
        }
        return false;
    }

    /**
     * Calls function to set the supress 0 byte chunk flag.
     */
    public void setSuppressZeroByteChunk(boolean suppress0ByteChunk) {
        if (this.isc != null) {
            this.isc.setSuppress0ByteChunk(suppress0ByteChunk);
        } else {
            if (TraceComponent.isAnyTracingEnabled() && tc.isDebugEnabled()) {
                Tr.debug(tc, "Failed to set isc zero byte chunk because isc is null");
            }
        }

    }

    // <since Servlet 6.0>

    @Override
    public int getStreamId() {
        if (TraceComponent.isAnyTracingEnabled() && tc.isDebugEnabled()) {
            Tr.entry(tc, "getStreamId");
        }
        int streamId = -1;
        if (isc.isH2Connection()) {
            if (TraceComponent.isAnyTracingEnabled() && tc.isDebugEnabled()) {
                Tr.debug(tc, "Is H2 Connection ");
            }

            HttpInboundLink link = isc.getLink();
            if (link instanceof H2HttpInboundLinkWrap) {
                streamId = ((H2HttpInboundLinkWrap) link).getStreamId();
            }
        } else {
            if (TraceComponent.isAnyTracingEnabled() && tc.isDebugEnabled()) {
                Tr.debug(tc, "Not H2 Connection");
            }
        }

        if (TraceComponent.isAnyTracingEnabled() && tc.isDebugEnabled()) {
            Tr.exit(tc, "getStreamId , stream id [" + streamId + "]");
        }

        return streamId;
    }

    @Override
    public int getConnectionId() {
        if (TraceComponent.isAnyTracingEnabled() && tc.isDebugEnabled()) {
            Tr.debug(tc, "getConnectionId , returns connection id [" + connectionId + "] , this [" + this + "]");
        }

        return connectionId;
    }

    // </since Servlet 6.0>
}<|MERGE_RESOLUTION|>--- conflicted
+++ resolved
@@ -1,18 +1,9 @@
 /*******************************************************************************
-<<<<<<< HEAD
- * Copyright (c) 2022, 2023 IBM Corporation and others.
-=======
  * Copyright (c) 2009, 2023 IBM Corporation and others.
->>>>>>> c689bde3
  * All rights reserved. This program and the accompanying materials
  * are made available under the terms of the Eclipse Public License 2.0
  * which accompanies this distribution, and is available at
  * http://www.eclipse.org/legal/epl-2.0/
-<<<<<<< HEAD
- *
- * SPDX-License-Identifier: EPL-2.0
-=======
->>>>>>> c689bde3
  *
  * SPDX-License-Identifier: EPL-2.0
  *******************************************************************************/
