--- conflicted
+++ resolved
@@ -201,7 +201,7 @@
     public static final String PROTOCOL_TLSV1_1 = "TLSv1.1";
     public static final String PROTOCOL_TLSV1_2 = "TLSv1.2";
     public static final String PROTOCOL_TLSV1_3 = "TLSv1.3";
-    public static final String PROTOCOL_TLS_FIPS = PROTOCOL_TLSV1_2 + "," + PROTOCOL_TLSV1_3;
+    public static final String PROTOCOL_TLS_FIPS = PROTOCOL_TLSV1_2 + ", " + PROTOCOL_TLSV1_3;
 
     /*** SECURITY LEVEL CONSTANTS ***/
     public static final String SECURITY_LEVEL_HIGH = "HIGH";
@@ -457,11 +457,7 @@
                                                                                         PROTOCOL_TLSV1_3
     });
 
-<<<<<<< HEAD
-    public static final List<String> FIPS_PROTOCOL_LIST = Arrays.asList(new String[] {
-                                                                                       PROTOCOL_TLSV1_2,
-                                                                                       PROTOCOL_TLSV1_3
-=======
+
     public static final List<String> FIPS_140_2_PROTOCOLS = Arrays.asList(new String[] {
                                                                                          PROTOCOL_TLSV1,
                                                                                          PROTOCOL_TLSV1_1
@@ -470,7 +466,6 @@
     public static final List<String> FIPS_140_3_PROTOCOLS = Arrays.asList(new String[] {
                                                                                          PROTOCOL_TLSV1_2,
                                                                                          PROTOCOL_TLSV1_3
->>>>>>> ebaadc18
     });
 
     public boolean resolveDisableHostnameVerification(String targetHostname, String disabledVerifyHostname, Properties sslProps) {
