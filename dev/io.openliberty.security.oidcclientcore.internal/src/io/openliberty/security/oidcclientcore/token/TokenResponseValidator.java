/*******************************************************************************
 * Copyright (c) 2022, 2023 IBM Corporation and others.
 * All rights reserved. This program and the accompanying materials
 * are made available under the terms of the Eclipse Public License 2.0
 * which accompanies this distribution, and is available at
 * http://www.eclipse.org/legal/epl-2.0/
<<<<<<< HEAD
=======
 *
 * SPDX-License-Identifier: EPL-2.0
>>>>>>> 7fad9e79
 *
 * SPDX-License-Identifier: EPL-2.0
 *******************************************************************************/
package io.openliberty.security.oidcclientcore.token;

import javax.servlet.http.HttpServletRequest;
import javax.servlet.http.HttpServletResponse;

import org.jose4j.jwt.JwtClaims;
import org.jose4j.jwt.MalformedClaimException;
import org.jose4j.jwt.consumer.InvalidJwtException;
import org.jose4j.jwt.consumer.JwtConsumer;
import org.jose4j.jwt.consumer.JwtConsumerBuilder;
import org.jose4j.jwt.consumer.JwtContext;
import org.jose4j.jwx.JsonWebStructure;

import com.ibm.websphere.ras.ProtectedString;
import com.ibm.websphere.ras.Tr;
import com.ibm.websphere.ras.TraceComponent;
import com.ibm.websphere.ras.annotation.Sensitive;
import com.ibm.ws.ffdc.annotation.FFDCIgnore;

import io.openliberty.security.common.jwt.JwtParsingUtils;
import io.openliberty.security.common.jwt.jws.JwsSignatureVerifier;
import io.openliberty.security.oidcclientcore.authentication.AuthorizationRequestParameters;
import io.openliberty.security.oidcclientcore.client.OidcClientConfig;
import io.openliberty.security.oidcclientcore.config.MetadataUtils;
import io.openliberty.security.oidcclientcore.exceptions.OidcClientConfigurationException;
import io.openliberty.security.oidcclientcore.exceptions.OidcDiscoveryException;
import io.openliberty.security.oidcclientcore.jwt.JwtUtils;
import io.openliberty.security.oidcclientcore.storage.Storage;
import io.openliberty.security.oidcclientcore.storage.StorageFactory;

public class TokenResponseValidator {

    public static final TraceComponent tc = Tr.register(TokenResponseValidator.class);

    OidcClientConfig clientConfig;
    private final HttpServletRequest request;
    private final HttpServletResponse response;
    private Storage storage;

    public TokenResponseValidator(OidcClientConfig oidcClientConfig, HttpServletRequest request, HttpServletResponse response) {
        this.clientConfig = oidcClientConfig;
        this.request = request;
        this.response = response;
    }

    @FFDCIgnore({ TokenValidationException.class, Exception.class })
    public JwtClaims validate(TokenResponse tokenResponse) throws TokenValidationException {
        String idtoken = null;
        if (tokenResponse != null) {
            idtoken = tokenResponse.getIdTokenString();
        }
        if (idtoken == null) {
            return new JwtClaims();
        }

        JwtContext jwtcontext = getJwtContextForIdToken(idtoken);
        JwtClaims jwtClaims = getJwtClaimsFromIdTokenContext(jwtcontext);

        String clientSecret = null;
        ProtectedString clientSecretProtectedString = clientConfig.getClientSecret();
        if (clientSecretProtectedString != null) {
            clientSecret = new String(clientSecretProtectedString.getChars());
        }
        try {
            String issuerconfigured = validateIdTokenClaimsAndGetIssuer(jwtClaims, clientSecret);
            return validateIdTokenFormat(jwtcontext, issuerconfigured);
        } catch (TokenValidationException e) {
            throw e;
        } catch (Exception e) {
            throw new TokenValidationException(this.clientConfig.getClientId(), e.toString());
        }
    }

    @FFDCIgnore(InvalidJwtException.class)
    JwtContext getJwtContextForIdToken(String idTokenString) throws TokenValidationException {
        JwtContext jwtContext = null;
        try {
            jwtContext = JwtParsingUtils.parseJwtWithoutValidation(idTokenString);
        } catch (InvalidJwtException e) {
            throw new TokenValidationException(this.clientConfig.getClientId(), e.toString());
        }
        return jwtContext;
    }

    JwtClaims getJwtClaimsFromIdTokenContext(JwtContext jwtContext) throws TokenValidationException {
        JwtClaims jwtClaims = null;
        if (jwtContext != null) {
            jwtClaims = jwtContext.getJwtClaims();
        }
        if (jwtClaims == null || jwtClaims.getClaimsMap().isEmpty()) {
            String msg = Tr.formatMessage(tc, "TOKEN_MISSING_CLAIMS", new Object[] { this.clientConfig.getClientId() });
            throw new TokenValidationException(this.clientConfig.getClientId(), msg);
        }
        return jwtClaims;
    }

    String validateIdTokenClaimsAndGetIssuer(JwtClaims jwtClaims,
                                             @Sensitive String clientSecret) throws MalformedClaimException, TokenValidationException, OidcDiscoveryException, OidcClientConfigurationException {
        // must have claims - iat and exp
        if (jwtClaims.getIssuedAt() == null) {
            String nlsMsg = Tr.formatMessage(tc, "TOKEN_MISSING_REQUIRED_CLAIM", "iat");
            throw new TokenValidationException(this.clientConfig.getClientId(), nlsMsg);
        }
        if (jwtClaims.getExpirationTime() == null) {
            String nlsMsg = Tr.formatMessage(tc, "TOKEN_MISSING_REQUIRED_CLAIM", "exp");
            throw new TokenValidationException(this.clientConfig.getClientId(), nlsMsg);
        }
        TokenValidator tokenValidator = new IdTokenValidator(clientConfig);
        String issuerconfigured = MetadataUtils.getIssuer(clientConfig);
        tokenValidator.issuer(jwtClaims.getIssuer()).subject(jwtClaims.getSubject()).audiences(jwtClaims.getAudience()).azp(((String) jwtClaims.getClaimValue("azp"))).iat(jwtClaims.getIssuedAt()).exp(jwtClaims.getExpirationTime()).nbf(jwtClaims.getNotBefore()).issuerconfigured(issuerconfigured);
        tokenValidator.validate();
        if (this.clientConfig.isUseNonce()) {
            ((IdTokenValidator) tokenValidator).nonce(((String) jwtClaims.getClaimValue("nonce")));
            ((IdTokenValidator) tokenValidator).state(getStateParameter());
            ((IdTokenValidator) tokenValidator).secret(clientSecret);
            storage = StorageFactory.instantiateStorage(request, response, clientConfig.isUseSession());
            ((IdTokenValidator) tokenValidator).storage(storage);

            ((IdTokenValidator) tokenValidator).validateNonce();
        }
        return issuerconfigured;
    }

    JwtClaims validateIdTokenFormat(JwtContext jwtContext, String issuerConfigured) throws Exception {
        io.openliberty.security.common.jwt.jws.JwsSignatureVerifier.Builder verifierBuilder = JwtUtils.verifyJwsAlgHeaderAndCreateJwsSignatureVerifierBuilder(jwtContext,
                                                                                                                                                              clientConfig,
                                                                                                                                                              getSigningAlgorithmsAllowed());
        JwsSignatureVerifier signatureVerifier = verifierBuilder.build();

        JsonWebStructure jws = JwtParsingUtils.getJsonWebStructureFromJwtContext(jwtContext);

        JwtConsumerBuilder builder = signatureVerifier.createJwtConsumerBuilderWithConstraints(jws.getAlgorithmHeaderValue());
        builder.setRequireExpirationTime().setAllowedClockSkewInSeconds(120).setExpectedAudience(clientConfig.getClientId()).setExpectedIssuer(issuerConfigured).setRequireSubject();

        JwtConsumer jwtConsumer = builder.build();
        return JwtParsingUtils.parseJwtWithValidation(jwtContext.getJwt(), jwtConsumer);
    }

    @FFDCIgnore(OidcClientConfigurationException.class)
    String[] getSigningAlgorithmsAllowed() {
        String[] signingAlgsAllowed = null;
        try {
            signingAlgsAllowed = MetadataUtils.getIdTokenSigningAlgorithmsSupported(clientConfig);
        } catch (OidcDiscoveryException | OidcClientConfigurationException e) {
            if (tc.isDebugEnabled()) {
                Tr.debug(tc, "Caught exception getting ID token signing algorithm supported. Defaulting to RS256. Exception was: " + e.getMessage());
            }
            signingAlgsAllowed = new String[] { "RS256" };
        }
        return signingAlgsAllowed;
    }

    public String getStateParameter() {
        return request.getParameter(AuthorizationRequestParameters.STATE);
        //TODO: maybe throw an exception right here if this state is not valid
    }

}<|MERGE_RESOLUTION|>--- conflicted
+++ resolved
@@ -4,11 +4,6 @@
  * are made available under the terms of the Eclipse Public License 2.0
  * which accompanies this distribution, and is available at
  * http://www.eclipse.org/legal/epl-2.0/
-<<<<<<< HEAD
-=======
- *
- * SPDX-License-Identifier: EPL-2.0
->>>>>>> 7fad9e79
  *
  * SPDX-License-Identifier: EPL-2.0
  *******************************************************************************/
@@ -46,7 +41,7 @@
 
     public static final TraceComponent tc = Tr.register(TokenResponseValidator.class);
 
-    OidcClientConfig clientConfig;
+    private final OidcClientConfig clientConfig;
     private final HttpServletRequest request;
     private final HttpServletResponse response;
     private Storage storage;
