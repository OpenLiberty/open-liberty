--- conflicted
+++ resolved
@@ -396,7 +396,6 @@
         return null;
     }
 
-<<<<<<< HEAD
     public boolean isDisableLtpaCookie(final Subject subject) {
         SubjectHelper subjectHelper = new SubjectHelper();
         Hashtable<String, ?> hashtable = subjectHelper.getHashtableFromSubject(subject, disableSsoLtpaCookie);
@@ -405,22 +404,4 @@
         else
             return false;
     }
-=======
-    @SuppressWarnings({ "unchecked", "rawtypes" })
-    private static String setSystemProperty(final String propName, final String propValue) {
-
-        String savedPropValue = (String) java.security.AccessController.doPrivileged(new java.security.PrivilegedAction() {
-            @Override
-            public String run() {
-                String oldValue = System.getProperty(propName);
-                System.setProperty(propName, propValue);
-                return oldValue;
-            }
-        });
-        if (tc.isDebugEnabled())
-            Tr.debug(tc, propName + " property previous: " + ((savedPropValue != null) ? savedPropValue : "<null>") + " and now: " + propValue);
->>>>>>> 9abcab5b
-
-        return savedPropValue;
-    }
 }