<?xml version="1.0" encoding="UTF-8"?>
<!--
    Copyright (c) 2016, 2020 IBM Corporation and others.
    All rights reserved. This program and the accompanying materials
    are made available under the terms of the Eclipse Public License v1.0
    which accompanies this distribution, and is available at
    http://www.eclipse.org/legal/epl-v10.html
   
    Contributors:
        IBM Corporation - initial API and implementation
 -->
<metatype:MetaData xmlns:metatype="http://www.osgi.org/xmlns/metatype/v1.1.0" 
                   xmlns:ibm="http://www.ibm.com/xmlns/appservers/osgi/metatype/v1.0.0"
                   xmlns:ibmui="http://www.ibm.com/xmlns/appservers/osgi/metatype/ui/v1.0.0"
                   localization="OSGI-INF/l10n/metatype">

    <OCD id="com.ibm.ws.security.jwt.builder" ibm:alias="jwtBuilder"
         name="%jwtBuilder" description="%jwtBuilder.desc">
         <AD id="id" name="%jwtBuilderId" description="%jwtBuilderId.desc" required="false" type="String" default="defaultJWT"/>
         <AD id="issuer" name="%issuerIdentifier" description="%issuerIdentifier.desc" required="false" type="String" />
         <AD id="jwkEnabled" name="%jwkEnabled" description="%jwkEnabled.desc" required="false" type="Boolean" default="false"/> 
         <!-- deprecated --><AD id="expiry" name="%valid" description="%valid.desc" required="false" type="String" default="2h" ibm:type="duration(h)"/>
         <AD id="expiresInSeconds" name="%expiresInSeconds" description= "%expiresInSeconds.desc" required="false" type="String" default="-1" ibm:type="duration(s)" />
         <AD id="audiences" name="%audiences" description="%audiences.desc" required="false" type="String" cardinality="400" />
         <AD id="claims" name="%claims" description="%claims.desc" required="false" type="String" cardinality="400" />
         <AD id="scope" name="%scope" description="%scope.desc" required="false" type="String" />
         <AD id="signatureAlgorithm" required="false" type="String" name="%signatureAlgorithm" description="%signatureAlgorithm.desc" default="RS256">
             <Option label="%tokenSignAlgorithm.RS256" value="RS256" />
<<<<<<< HEAD
             <Option label="%tokenSignAlgorithm.HS256" value="HS256" />
             <Option label="internal" value="ES256" />
=======
             <Option label="internal" value="RS384" />
             <Option label="internal" value="RS512" />
             <Option label="%tokenSignAlgorithm.HS256" value="HS256" />
             <Option label="internal" value="HS384" />
             <Option label="internal" value="HS512" />
             <Option label="internal" value="ES256" />
             <Option label="internal" value="ES384" />
             <Option label="internal" value="ES512" />
>>>>>>> 36a745de
         </AD>

         <AD id="sharedKey" name="%sharedKey" description="%sharedKey.desc" required="false" type="String" ibm:type="password" />
		 <AD id="jti" name="%jti" description="%jti.desc" required="false" type="Boolean" default="false"/>
         <AD id="keyStoreRef" name="%keyStoreRef" description="%keyStoreRef.desc" required="false" type="String" ibmui:uiReference="com.ibm.ws.ssl.keystore" />
         <AD id="keyAlias" name="%keyAliasName" description="%keyAliasName.desc" required="false" type="String" />
         <AD id="jwkRotationTime" name="internal" description="internal use only" required="false" type="String" ibm:type="duration(m)" default="720m" min="60m"/>
         <AD id="jwkSigningKeySize" name="internal" description="internal use only" required="false" type="Long" default="2048">
            <Option label="%jwkSigningKeySize.1024" value="1024"/>
            <Option label="%jwkSigningKeySize.2048" value="2048"/>
            <Option label="%jwkSigningKeySize.4096" value="4096"/>
         </AD>
         <AD id="elapsedNBF" name="%elapsedNBF" description="%elapsedNBF.desc" required="false" type="String" default="-1" ibm:type="duration(s)" ibm:beta="true"/>
    </OCD>

    <Designate factoryPid="com.ibm.ws.security.jwt.builder">
         <Object ocdref="com.ibm.ws.security.jwt.builder" />
    </Designate>

    <OCD id="com.ibm.ws.security.jwt.consumer.metatype" ibm:alias="jwtConsumer"
         name="%jwtConsumer" description="%jwtConsumer.desc">
        <AD id="id" name="%jwtConsumerId" description="%jwtConsumerId.desc" required="false" type="String" />
        <AD id="issuer" name="%issuerIdentifier" description="%issuerIdentifier.desc" required="false" type="String" />
        <AD id="sharedKey" name="%sharedKey" description="%sharedKey.desc" required="false" type="String" ibm:type="password" />
        <AD id="audiences" name="%audiences" description="%audiences.desc" required="false" type="String" cardinality="2147483647" />
        <AD id="signatureAlgorithm" required="false" type="String" name="%signatureAlgorithm" description="%signatureAlgorithm.desc" default="RS256">
            <Option label="%tokenSignAlgorithm.RS256" value="RS256" />
            <Option label="internal" value="RS384" />
            <Option label="internal" value="RS512" />
            <Option label="%tokenSignAlgorithm.HS256" value="HS256" />
<<<<<<< HEAD
            <Option label="internal" value="ES256" />
=======
            <Option label="internal" value="HS384" />
            <Option label="internal" value="HS512" />
            <Option label="internal" value="ES256" />
            <Option label="internal" value="ES384" />
            <Option label="internal" value="ES512" />
>>>>>>> 36a745de
        </AD>
        <AD id="trustStoreRef" name="%trustStoreRef" description="%trustStoreRef.desc" required="false" type="String" ibmui:uiReference="com.ibm.ws.ssl.keystore" />
        <AD id="trustedAlias" name="%trustedAliasName" description="%trustedAliasName.desc" required="false" type="String" />
        <AD id="clockSkew" name="%clockSkew" description="%clockSkew.desc" required="false" type="String" default="5m" ibm:type="duration" />
        <AD id="validationRequired" name="internal" description="internal use only"  required="false" type="Boolean" default="true"/>
        <AD id="jwkEnabled" name="%jwkEnabled" description="%jwkEnabled.desc" required="false" type="Boolean" default="false"/>
        <AD id="jwkEndpointUrl" name="%jwkEndpointUrl" description="%jwkEndpointUrl.desc"  required="false"  type="String" />
        <AD id="sslRef" name="%sslRef" description="%sslRef.desc" required="false" type="String" ibmui:uiReference="com.ibm.ws.ssl.repertoire" />
         <AD id="useSystemPropertiesForHttpClientConnections" name="%useSystemPropertiesForHttpClientConnections" description="%useSystemPropertiesForHttpClientConnections.desc" required="false" type="Boolean" default="false"/>
    </OCD>

    <Designate factoryPid="com.ibm.ws.security.jwt.consumer">
        <Object ocdref="com.ibm.ws.security.jwt.consumer.metatype" />
    </Designate>

</metatype:MetaData><|MERGE_RESOLUTION|>--- conflicted
+++ resolved
@@ -26,10 +26,6 @@
          <AD id="scope" name="%scope" description="%scope.desc" required="false" type="String" />
          <AD id="signatureAlgorithm" required="false" type="String" name="%signatureAlgorithm" description="%signatureAlgorithm.desc" default="RS256">
              <Option label="%tokenSignAlgorithm.RS256" value="RS256" />
-<<<<<<< HEAD
-             <Option label="%tokenSignAlgorithm.HS256" value="HS256" />
-             <Option label="internal" value="ES256" />
-=======
              <Option label="internal" value="RS384" />
              <Option label="internal" value="RS512" />
              <Option label="%tokenSignAlgorithm.HS256" value="HS256" />
@@ -38,7 +34,6 @@
              <Option label="internal" value="ES256" />
              <Option label="internal" value="ES384" />
              <Option label="internal" value="ES512" />
->>>>>>> 36a745de
          </AD>
 
          <AD id="sharedKey" name="%sharedKey" description="%sharedKey.desc" required="false" type="String" ibm:type="password" />
@@ -69,15 +64,11 @@
             <Option label="internal" value="RS384" />
             <Option label="internal" value="RS512" />
             <Option label="%tokenSignAlgorithm.HS256" value="HS256" />
-<<<<<<< HEAD
-            <Option label="internal" value="ES256" />
-=======
             <Option label="internal" value="HS384" />
             <Option label="internal" value="HS512" />
             <Option label="internal" value="ES256" />
             <Option label="internal" value="ES384" />
             <Option label="internal" value="ES512" />
->>>>>>> 36a745de
         </AD>
         <AD id="trustStoreRef" name="%trustStoreRef" description="%trustStoreRef.desc" required="false" type="String" ibmui:uiReference="com.ibm.ws.ssl.keystore" />
         <AD id="trustedAlias" name="%trustedAliasName" description="%trustedAliasName.desc" required="false" type="String" />
