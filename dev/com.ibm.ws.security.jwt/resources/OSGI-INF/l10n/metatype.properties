###############################################################################
# Copyright (c) 2016, 2020 IBM Corporation and others.
# All rights reserved. This program and the accompanying materials
# are made available under the terms of the Eclipse Public License v1.0
# which accompanies this distribution, and is available at
# http://www.eclipse.org/legal/epl-v10.html
#
# Contributors:
#     IBM Corporation - initial API and implementation
###############################################################################
#
#NLS_ENCODING=UNICODE
#NLS_MESSAGEFORMAT_NONE
#
#ISMESSAGEFILE FALSE
# -------------------------------------------------------------------------------------------------

jwtBuilder=JWT Builder
jwtBuilder.desc=Information about configuring the builder. The elements and attributes that you specify are used to build the token.

jwtBuilderId=Builder ID
jwtBuilderId.desc=This ID is used to identify the JWT builder. If an ID value is not specified, the builder is not processed. The ID must be a URL-safe string. The ID is used as part of the issuer value if the issuer configuration attribute is not specified. The JwtBuilder API uses this ID to determine which builder configuration to use to construct JWTs.

issuerIdentifier=Issuer
issuerIdentifier.desc=An Issuer is a case-sensitive URL using the HTTP or HTTPS scheme that contains scheme, host, and optionally port number and path components.
jwkEnabled=Enable JSON web key (JWK)
jwkEnabled.desc=Indicates whether to use JWK to sign the token.

# the name of this in metatype.xml is "expiry"
valid=Token expiration time in hours
valid.desc=Indicates the token expiration time in hours. ExpiresInSeconds takes precedence if present.

expiresInSeconds=Token expiration time in seconds
expiresInSeconds.desc=Indicates the token expiration time in seconds. Takes precedence over expiry.
claims=Supported claims
claims.desc=Specify a comma separated list of claims to include in the token.

scope=Supported scopes
scope.desc=scope.desc=Specify a white space separated list of OAuth scopes.
jti=JTI
jti.desc=Indicates whether to generate a unique id for the token.
keyStoreRef=Keystore
keyStoreRef.desc=A keystore containing the private key necessary for signing the token with an asymmetric algorithm.
keyAliasName=Key alias name
keyAliasName.desc=A key alias name that is used to locate the private key for signing the token with an asymmetric algorithm.
trustedAliasName=Trusted alias name
trustedAliasName.desc=A trusted key alias for using the public key to verify the signature of the token
trustStoreRef=Trust keystore
trustStoreRef.desc=A keystore containing the public key necessary for verifying a signature of the JWT token.

jwkRotationTime=JWK rotation time
jwkRotationTime.desc=Amount of time after which a new JWK will be generated.

jwkSigningKeySize=JWK signing key size
jwkSigningKeySize.desc=Size measured in bits of the signing key.
jwkSigningKeySize.1024=1024 bits
jwkSigningKeySize.2048=2048 bits
jwkSigningKeySize.4096=4096 bits
 
#Do not translate "aud"
audiences=Trusted audiences
audiences.desc=The trusted audience list to be included in the aud claim in the JSON web token.

signatureAlgorithm=JWT token signature algorithm
signatureAlgorithm.desc=Specifies the signature algorithm that will be used to sign the JWT token.

tokenSignAlgorithm.RS256=Use the RS256 signature algorithm to sign and verify tokens.
tokenSignAlgorithm.RS384=Use the RS384 signature algorithm to sign and verify tokens.
tokenSignAlgorithm.RS512=Use the RS512 signature algorithm to sign and verify tokens.
tokenSignAlgorithm.HS256=Use the HS256 signature algorithm to sign and verify tokens.
<<<<<<< HEAD
tokenSignAlgorithm.ES256=Use the ES256 signature algorithm to sign and verify tokens.
=======
tokenSignAlgorithm.ES384=Use the HS384 signature algorithm to sign and verify tokens.
tokenSignAlgorithm.ES512=Use the HS512 signature algorithm to sign and verify tokens.
tokenSignAlgorithm.ES256=Use the ES256 signature algorithm to sign and verify tokens.
tokenSignAlgorithm.ES384=Use the ES384 signature algorithm to sign and verify tokens.
tokenSignAlgorithm.ES512=Use the ES512 signature algorithm to sign and verify tokens.
>>>>>>> 36a745de

sharedKey=Shared secret
sharedKey.desc=Specifies the string that will be used to generate the shared keys. The value can be stored in clear text or in the more secure encoded form. Use the securityUtility tool with the encode option to encode the shared key.

# JWT Consumer
jwtConsumer=JWT Consumer
jwtConsumer.desc=The JWT consumer information to validate the JWT token.

jwtConsumerId=Consumer ID
jwtConsumerId.desc=This ID is used to identify the JWT consumer. If an ID value is not specified, the consumer is not processed. The ID must be a URL-safe string. The JwtConsumer API uses this ID to determine which consumer configuration to use to consume JWTs.

clockSkew=The time difference allowed between systems
clockSkew.desc=This is used to specify the allowed clock skew in minutes when validating the JSON web token.

sslRef=SSL Reference
sslRef.desc=Specifies an ID of the SSL configuration that is used to connect to the OpenID Connect provider.
sslRef$Ref=SSL reference

jwkEndpointUrl=JSON web key(JWK) end point URL
jwkEndpointUrl.desc=Specifies a JWK end point URL.

useSystemPropertiesForHttpClientConnections=Use system properties for HTTP client connections
useSystemPropertiesForHttpClientConnections.desc=Specifies whether to use Java system properties when the JWT Consumer creates HTTP client connections. Set this property to true if you want the connections to use the http* and javax* system properties.

elapsedNBF=Elapsed not before claim
elapsedNBF.desc=Identifies the elapsed time until JWT will start to be accepted for processing. The value must be a NumericDate. <|MERGE_RESOLUTION|>--- conflicted
+++ resolved
@@ -68,15 +68,11 @@
 tokenSignAlgorithm.RS384=Use the RS384 signature algorithm to sign and verify tokens.
 tokenSignAlgorithm.RS512=Use the RS512 signature algorithm to sign and verify tokens.
 tokenSignAlgorithm.HS256=Use the HS256 signature algorithm to sign and verify tokens.
-<<<<<<< HEAD
-tokenSignAlgorithm.ES256=Use the ES256 signature algorithm to sign and verify tokens.
-=======
 tokenSignAlgorithm.ES384=Use the HS384 signature algorithm to sign and verify tokens.
 tokenSignAlgorithm.ES512=Use the HS512 signature algorithm to sign and verify tokens.
 tokenSignAlgorithm.ES256=Use the ES256 signature algorithm to sign and verify tokens.
 tokenSignAlgorithm.ES384=Use the ES384 signature algorithm to sign and verify tokens.
 tokenSignAlgorithm.ES512=Use the ES512 signature algorithm to sign and verify tokens.
->>>>>>> 36a745de
 
 sharedKey=Shared secret
 sharedKey.desc=Specifies the string that will be used to generate the shared keys. The value can be stored in clear text or in the more secure encoded form. Use the securityUtility tool with the encode option to encode the shared key.
