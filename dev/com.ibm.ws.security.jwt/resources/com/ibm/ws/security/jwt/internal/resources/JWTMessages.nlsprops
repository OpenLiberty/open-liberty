###############################################################################
# Copyright (c) 2016, 2017 IBM Corporation and others.
# All rights reserved. This program and the accompanying materials
# are made available under the terms of the Eclipse Public License v1.0
# which accompanies this distribution, and is available at
# http://www.eclipse.org/legal/epl-v10.html
#
# Contributors:
#     IBM Corporation - initial API and implementation
###############################################################################
#CMVCPATHNAME com.ibm.ws.security/resources/com/ibm/ws/security/jwt/resources/JWTMessages.nlsprops
#COMPONENTPREFIX CWWKS
#COMPONENTNAMEFOR WebSphere Application Server JWT
#ISMESSAGEFILE TRUE
#NLS_MESSAGEFORMAT_VAR
#NLS_ENCODING=UNICODE
# -------------------------------------------------------------------------------------------------
# Message prefix block: CWWKS6000 - CWWKS6100
JWT_BUILDER_CONFIG_PROCESSED=CWWKS6000I: JWT {0} configuration successfully processed.
JWT_BUILDER_CONFIG_PROCESSED.explanation=The JWT (json web token builder) configuration has been successfully processed.
JWT_BUILDER_CONFIG_PROCESSED.useraction=None

JWT_BUILDER_CONFIG_MODIFIED=CWWKS6001I: JWT {0} configuration change successfully processed.
JWT_BUILDER_CONFIG_MODIFIED.explanation=The JWT(json web token builder) configuration has been successfully modified.
JWT_BUILDER_CONFIG_MODIFIED.useraction=None.

# Do not translate "JSON Web Token", "JWT"
JWT_ENDPOINT_SERVICE_ACTIVATED=CWWKS6002I: The JSON Web Token (JWT) endpoint service is available.
JWT_ENDPOINT_SERVICE_ACTIVATED.explanation=This message is for informational purposes only.
JWT_ENDPOINT_SERVICE_ACTIVATED.useraction=No action is required.

# Do not translate "JSON Web Token", "JWT", "jwt-1.0"
JWT_OSGI_ENDPOINT_SERVICE_ERROR=CWWKS6003E: A configuration error has occurred. The JSON Web Token (JWT) endpoint service is not available. Ensure that you have the jwt-1.0 feature configured.
JWT_OSGI_ENDPOINT_SERVICE_ERROR.explanation=The JSON Web Token (JWT) service is not available through the OSGi service registry.
JWT_OSGI_ENDPOINT_SERVICE_ERROR.useraction=Include the jwt-1.0 feature in your server configuration.

# Do not translate "jwt-1.0"
# 0=URL to which the request was directed
JWT_ENDPOINT_FILTER_MATCH_NOT_FOUND=CWWKS6004W: The request directed to the endpoint URL [{0}] was not recognized as a valid request.
JWT_ENDPOINT_FILTER_MATCH_NOT_FOUND.explanation=The specified URL did not match the expected URL pattern of a request that is intended to be served by this filter.
JWT_ENDPOINT_FILTER_MATCH_NOT_FOUND.useraction=Verify that the URL path points to the expected endpoint and that it matches an endpoint that is provided by the jwt-1.0 feature.

# Do not translate "JSON Web Token", "JWT"
# 0=Config ID of JWT provider
JWT_CONFIG_SERVICE_NOT_AVAILABLE=CWWKS6005E: The JSON Web Token (JWT) configuration service is not available for provider [{0}].
JWT_CONFIG_SERVICE_NOT_AVAILABLE.explanation=The provider specified in the message either does not exist in the server configuration, or the configuration for the specified provider has not been processed by the configuration service.
JWT_CONFIG_SERVICE_NOT_AVAILABLE.useraction=Inspect the server configuration to ensure that the specified provider is configured.

# 0=URL to which the request was directed, 1=Required attribute name
JWT_REQUEST_ATTRIBUTE_MISSING=CWWKS6006E: The request directed to the [{0}] endpoint does not have a [{1}] attribute.
JWT_REQUEST_ATTRIBUTE_MISSING.explanation=The request might not have been handled by the appropriate filter before the request was processed. The request filter will create the specified attribute based on information in the request. The filter then forwards that request for further processing.
JWT_REQUEST_ATTRIBUTE_MISSING.useraction=Verify that the request was directed to the expected endpoint.

# Do not translate "JSON Web Token", "JWT", "JSON Web Key"
#0=signatureAlgorithm, 1=key, 2=exception or error message if any
JWT_NULL_SIGNING_KEY_WITH_ERROR=CWWKS6007E: The signing key that is required by the signature algorithm [{0}] and the key type [{1}] is not available. Verify that the signature algorithm and key are configured properly. {2}
JWT_NULL_SIGNING_KEY_WITH_ERROR.explanation=A signing key cannot be found, or a key that uses the configured signature algorithm cannot be found. This error might occur because of missing or inaccurate information in the JWT configuration.
JWT_NULL_SIGNING_KEY_WITH_ERROR.useraction=Do one of the following actions: 1) If using JSON Web Key (JWK) to sign, ensure that RS256 is configured on the signatureAlgorithm attribute. 2) If using X.509 certificates to sign, ensure the signatureAlgorithm, KeyStoreRef, and KeyStoreAlias attributes are configured properly. 3) If using shared keys to sign, ensure the signatureAlgorithm and sharedKey attributes are configured properly.

# Do not translate "JSON Web Token", "JWT", "jwtBuilder"
JWT_BUILDER_INVALID=CWWKS6008E: The specified JSON Web Token (JWT) builder ID [{0}] is not valid. Verify that a JWT builder with the specified ID is configured.
JWT_BUILDER_INVALID.explanation=A JSON web token (JWT) builder with the specified ID does not exist in the server configuration.
JWT_BUILDER_INVALID.useraction=In the server.xml file, configure a jwtBuilder element with the specified ID.

# Do not translate "JSON Web Token", "JWT"
JWT_INVALID_CLAIM_VALUE_ERR=CWWKS6009E: The [{1}] value in the JSON web token (JWT) claim [{0}] is not valid.
JWT_INVALID_CLAIM_VALUE_ERR.explanation=The specified value in the JSON web token (JWT) claim does not meet the JWT specification.
JWT_INVALID_CLAIM_VALUE_ERR.useraction=Provide a valid value for the specified claim. For additional information, see the JWT specification.

# Do not translate "JSON Web Token", "JWT"
JWT_BUILDER_NOT_ACTIVE=CWWKS6010E: The JSON Web Token (JWT) builder API was unable to create a valid builder object using the id [{0}]. Verify that the jwt-1.0 feature is configured.
JWT_BUILDER_NOT_ACTIVE.explanation=The JSON Web Token (JWT) builder API was unable to create a valid builder object because the builder service is not available.
JWT_BUILDER_NOT_ACTIVE.useraction=Ensure that you have the jwt-1.0 feature configured.

JWT_CLAIMSMAP_NULL_KEY_OR_VALUE=CWWKS6011W: The provided JSON Web Token (JWT) claims map has a claim name or value that is not valid.
JWT_CLAIMSMAP_NULL_KEY_OR_VALUE.explanation=JSON Web Token builder did not alter the existing claims because the supplied claims map specifies null for either the claim name or the claim value.
JWT_CLAIMSMAP_NULL_KEY_OR_VALUE.useraction=Make sure to pass a valid claims map.

# Do not translate "JSON Web Token", "JWT"
JWT_CONSUMER_SERVICE_ACTIVATED=CWWKS6012I: The JSON Web Token (JWT) consumer service is available.
JWT_CONSUMER_SERVICE_ACTIVATED.explanation=This message is for informational purposes only.
JWT_CONSUMER_SERVICE_ACTIVATED.useraction=No action is required.

# Do not translate "JSON Web Token", "JWT"
JWT_CONSUMER_SERVICE_NOT_ACTIVATED=CWWKS6013E: A JSON Web Token (JWT) consumer cannot be created because the consumer service has not been activated.
JWT_CONSUMER_SERVICE_NOT_ACTIVATED.explanation=The JWT consumer service must be activated before it can be used. Either the service has not yet started, or the service has been deactivated by removing the jwt-1.0 feature.
JWT_CONSUMER_SERVICE_NOT_ACTIVATED.useraction=Ensure that the jwt-1.0 feature is configured and that the JWT consumer service is ready to use.

# Do not translate "JSON Web Token", "JWT"
JWT_CONSUMER_NULL_ID=CWWKS6014E: A JSON Web Token (JWT) consumer cannot be created because the specified configuration ID is null.
JWT_CONSUMER_NULL_ID.explanation=A JWT consumer cannot be created using a null configuration ID. A valid ID must be specified in order to process the appropriate JWT consumer configuration.
JWT_CONSUMER_NULL_ID.useraction=Specify an ID that is not null and matches the ID of a JWT consumer that exists in your server configuration.

# Do not translate "JSON Web Token", "JWT"
JWT_INVALID_CLAIM_ERR=CWWKS6015E: The JSON Web Token (JWT) claim [{0}] is not valid. Specify a valid claim name.
JWT_INVALID_CLAIM_ERR.explanation=The specified claim is empty or null, so the JSON Web Token builder API cannot continue processing.
JWT_INVALID_CLAIM_ERR.useraction=Ensure that a valid claim name is passed.

# Do not translate "JSON Web Token", "JWT", "JSON Web Key"
#0=signatureAlgorithm, 1=jwkEnabled, 2=exception or error message if any
JWT_NO_SIGNING_KEY_WITH_ERROR=CWWKS6016E: The signing key that is required by the signature algorithm [{0}] is not available. Verify that the signature algorithm and the jwkEnabled [{1}] are configured properly. {2}
JWT_NO_SIGNING_KEY_WITH_ERROR.explanation=A signing key cannot be found, or a key that uses the configured signature algorithm cannot be found. This error might occur because of missing or inaccurate information in the JWT configuration.
JWT_NO_SIGNING_KEY_WITH_ERROR.useraction=Do one of the following actions: 1) If using JSON Web Key (JWK) to sign, ensure that RS256 is configured on the signatureAlgorithm attribute. 2) If JWK is not used, ensure the KeyStoreRef, and KeyStoreAlias attributes are configured properly for RS256. 3) If using shared keys to sign, ensure the signatureAlgorithm and sharedKey attributes are configured properly.

# Do not translate "JSON Web Token", "JWT"
JWT_INVALID_TOKEN_ERR=CWWKS6017E: Some content in the JSON Web Token (JWT) is empty, null, or not valid.
JWT_INVALID_TOKEN_ERR.explanation=The specified token content is not valid, so the JSON Web Token builder API cannot continue processing.
JWT_INVALID_TOKEN_ERR.useraction=Ensure that URLs that are configured for the relying party are valid. Ensure that valid content is passed for the token. For more information, see the API documentation.

JWT_INVALID_TIME_CLAIM_ERR=CWWKS6018E: The [{0}] claim must be a number greater than zero.
JWT_INVALID_TIME_CLAIM_ERR.explanation=The specified claim value is not valid, so the JSON Web Token builder API cannot continue processing.
JWT_INVALID_TIME_CLAIM_ERR.useraction=Ensure that the value for the specified claim is a non-zero positive number.

# Do not translate "JSON Web Token", "JWT"
JWT_INVALID_CLAIM_VALUE_TYPE=CWWKS6019E: The data type of the JSON Web Token (JWT) [{0}] claim is not valid for the value. 
JWT_INVALID_CLAIM_VALUE_TYPE.explanation=The specified claim value is not valid for the specified claim, so the JSON Web Token builder API cannot continue processing.
JWT_INVALID_CLAIM_VALUE_TYPE.useraction=Ensure that the claim value is the correct data type. For more information, see the API documentation.

# Do not translate "JSON Web Token", "JWT"
#0=exception or error message
JWT_CREATE_FAIL=CWWKS6020E: The JSON Web Token builder API fails to create a JSON Web Token (JWT) due to [{0}]
JWT_CREATE_FAIL.explanation=The JSON Web Token builder API encountered an error that prevents the creation of the JWT.
JWT_CREATE_FAIL.useraction=See the user action for the error that appears before this message.

# Do not translate "JSON Web Token", "JWT"
JWT_INVALID_CLAIMS_ERR=CWWKS6021E: The provided JSON Web Token (JWT) claims are not valid. Specify a valid claim.
JWT_INVALID_CLAIMS_ERR.explanation=The provided claims are not valid, so the JSON Web Token builder API cannot continue processing.
JWT_INVALID_CLAIMS_ERR.useraction=Ensure that the correct set of claims are provided. For more information, see the API documentation.

# Do not translate "JSON Web Token", "JWT"
# 0=Issuer claim of the token, 1=JWT configuration ID, 2=Trusted issuers specified in server configuration
JWT_ISSUER_NOT_TRUSTED=CWWKS6022E: The issuer [{0}] of the provided JSON web token (JWT) is not listed as a trusted issuer in the [{1}] JWT configuration. The trusted issuers are [{2}].
JWT_ISSUER_NOT_TRUSTED.explanation=The server configuration specifies which issuers are trusted when validating JWTs. The provided token did not originate from a trusted issuer, so the token cannot be validated.
JWT_ISSUER_NOT_TRUSTED.useraction=Obtain a new token from one of the trusted issuers specified in your JWT configuration, or add the issuer specified in the message as a trusted issuer in your JWT configuration.

# Do not translate "JSON Web Token", "JWT"
# 0=Audience claim of the token, 1=JWT configuration ID, 2=Trusted audiences specified in server configuration
JWT_AUDIENCE_NOT_TRUSTED=CWWKS6023E: The audience [{0}] of the provided JSON web token (JWT) is not listed as a trusted audience in the [{1}] JWT configuration. The trusted audiences are [{2}].
JWT_AUDIENCE_NOT_TRUSTED.explanation=The server configuration specifies which audiences are trusted when validating JWTs. The provided token is not intended for a trusted audience, so the token cannot be validated.
JWT_AUDIENCE_NOT_TRUSTED.useraction=Obtain a new token intended for one of the trusted audiences specified in your JWT configuration, or add the audience specified in the message as a trusted audience in your JWT configuration.

# Do not translate "JSON Web Token", "JWT", "iat", "exp"
# 0=iat date, 1=exp date
JWT_IAT_AFTER_EXP=CWWKS6024E: The JSON Web Token (JWT) is not valid because the issued at (''iat'') claim specifies a date later than its expiration (''exp'') claim. The ''iat'' claim time is [{0}] and the ''exp'' claim time is [{1}].
JWT_IAT_AFTER_EXP.explanation=The JWT is not valid because it was issued after its own expiration date.
JWT_IAT_AFTER_EXP.useraction=Obtain a new token with a valid 'iat' claim that specifies a time earlier than the time specified by the 'exp' claim.

# Do not translate "JSON Web Token", "JWT", "exp"
# 0=exp claim date, 1=Current time, 2=Clock skew in seconds
JWT_TOKEN_EXPIRED=CWWKS6025E: The JSON Web Token (JWT) is not valid because its expiration (''exp'') claim is either missing or the token expired. The expiration claim is [{0}]. The current time minus the clock skew is [{1}]. The configured clock skew is [{2}] seconds.
JWT_TOKEN_EXPIRED.explanation=Tokens that are expired or do not specify an 'exp' claim are not valid.
JWT_TOKEN_EXPIRED.useraction=Obtain a new token that contains an 'exp' claim and is not expired. Synchronize the clock times between the token issuer and the consumer, or increase the clock skew in your JWT configuration.

# Do not translate "JSON Web Token", "JWT", "nbf"
# 0=nbf claim date, 1=Current time, 2=Clock skew in seconds
JWT_TOKEN_BEFORE_NBF=CWWKS6026E: The JSON Web Token (JWT) cannot be used because the ''nbf'' claim value [{0}] specifies a time that is later than the current time. The current time plus the clock skew is [{1}]. The configured clock skew is [{2}] seconds.
JWT_TOKEN_BEFORE_NBF.explanation=The JWT has a 'nbf' (not-before) claim that specifies a time when the token becomes valid. The current time is before the 'nbf' time, so the token is not yet valid.
JWT_TOKEN_BEFORE_NBF.useraction=Wait until after the time specified by the 'nbf' claim before using this token, or obtain a new token with a 'nbf' claim set to a time before the current time. Synchronize the clock times between the token issuer and the consumer, or increase the clock skew in your JWT configuration.

# Do not translate "JSON Web Token", "JWT"
# 0=Signature algorithm (e.g. RS256)
JWT_MISSING_ALG_HEADER=CWWKS6027E: The JSON Web Token (JWT) is not valid because it must be signed using the [{0}] algorithm, but the token did not contain any signature information.
JWT_MISSING_ALG_HEADER.explanation=The token is either malformed, not signed, or is missing signature information. Tokens are required to be signed by the specified algorithm.
JWT_MISSING_ALG_HEADER.useraction=Obtain a new token that is signed using the specified algorithm.

# Do not translate "JSON Web Token", "JWT"
# 0=Signature algorithm used to sign the token (e.g. RS256), 1=Signature algorithm required for signing (e.g. RS256)
JWT_ALGORITHM_MISMATCH=CWWKS6028E: The JSON Web Token (JWT) is not valid because it was signed using the [{0}] algorithm. Tokens are required to be signed using the [{1}] algorithm.
JWT_ALGORITHM_MISMATCH.explanation=Tokens are required to be signed by the algorithm specified in the message. Tokens that are signed with any other signature algorithm cannot be validated.
JWT_ALGORITHM_MISMATCH.useraction=Obtain a new token that is signed using the required algorithm specified in the message, or update your JWT configuration to allow tokens that are signed using the other signature algorithm.

# Do not translate "JSON Web Token", "JWT"
# 0=Signature algorithm required for signing (e.g. RS256)
JWT_MISSING_KEY=CWWKS6029E: The JSON Web Token (JWT) cannot be validated because a signing key cannot be found. The configured signature algorithm [{0}] requires a key to validate the token.
JWT_MISSING_KEY.explanation=If using the HS256 signature algorithm, a shared key might not be specified in your JWT consumer configuration, or an empty value is specified. If using the RS256 signature algorithm, the key store service might not be available, or a key cannot be found within the truststore that matches the trusted alias specified by the JWT consumer configuration.
JWT_MISSING_KEY.useraction=Check the server logs for any additional error messages that explain why a key cannot be found. If using the HS256 signature algorithm, ensure that a shared key is specified in your JWT consumer configuration. If using the RS256 signature algorithm, ensure that the truststore and trust alias in your consumer configuration are configured correctly.

# Do not translate "JSON Web Token", "JWT", "jwtConsumer"
# 0=JWT config identifier ("id" attribute)
JWT_CONSUMER_CONFIG_NOT_FOUND=CWWKS6030E: The JSON Web Token (JWT) consumer configuration with an ID of [{0}] cannot be found. Verify that a JWT consumer with the specified ID is configured in the server configuration.
JWT_CONSUMER_CONFIG_NOT_FOUND.explanation=A JWT consumer configuration with the specified identifier cannot be found in the server configuration.
JWT_CONSUMER_CONFIG_NOT_FOUND.useraction=Make sure that there is a jwtConsumer element configured with the specified ID in the server configuration.

# Do not translate "JSON Web Token", "JWT"
# 0=JWT consumer config ID, 1=Error message (if present)
JWT_ERROR_PROCESSING_JWT=CWWKS6031E: The JSON Web Token (JWT) consumer [{0}] cannot process the token string. {1} 
JWT_ERROR_PROCESSING_JWT.explanation=An error occurred that prevented the consumer from successfully processing the token string.
JWT_ERROR_PROCESSING_JWT.useraction=See the user action for the error specified in the message.

# 0=Error message (if present)
JWT_ERROR_GETTING_SHARED_KEY=CWWKS6032E: The shared key cannot be retrieved. {0}
JWT_ERROR_GETTING_SHARED_KEY.explanation=The shared key cannot be retrieved because of an error.
JWT_ERROR_GETTING_SHARED_KEY.useraction=See the user action for the error specified in the message. Verify that a shared key is configured in the JWT consumer configuration.

# Do not translate "JSON Web Token", "JWT"
# 0=Trusted alias, 1=truststore reference, 2=Error message (if present)
JWT_ERROR_GETTING_PUBLIC_KEY=CWWKS6033E: The public key that matches the alias [{0}] within the [{1}] truststore cannot be retrieved. {2}
JWT_ERROR_GETTING_PUBLIC_KEY.explanation=This error might be caused by a problem obtaining the truststore or finding a key that matches the alias specified in the message.
JWT_ERROR_GETTING_PUBLIC_KEY.useraction=See the user action for the error specified in the message. Verify that the appropriate trusted alias and truststore are configured in the JSON Web Token (JWT) consumer configuration.

# Intended to be a child of JWT_ERROR_GETTING_SHARED_KEY
# Do not translate "JSON Web Token", "JWT", "sharedKey"
JWT_MISSING_SHARED_KEY=CWWKS6034E: A shared key was not specified in the JSON Web Token (JWT) consumer configuration.
JWT_MISSING_SHARED_KEY.explanation=The sharedKey attribute in the JWT consumer configuration was either missing or was not given a value.
JWT_MISSING_SHARED_KEY.useraction=Verify that a non-empty sharedKey value is configured in your JWT consumer configuration.

# Intended to be a child of JWT_ERROR_GETTING_PUBLIC_KEY
JWT_TRUSTSTORE_SERVICE_NOT_AVAILABLE=CWWKS6035E: The truststore service is not available. Verify that a truststore reference is specified in your JWT consumer configuration.
JWT_TRUSTSTORE_SERVICE_NOT_AVAILABLE.explanation=Either a truststore has not been configured, or the configured truststore has not been processed by the configuration service.
JWT_TRUSTSTORE_SERVICE_NOT_AVAILABLE.useraction=Verify that you have a truststore reference specified in your JWT consumer configuration.

# 0=Signature algorithm (HS256, RS256), 1=Key object (string or Java object)
# Do not translate "HS256", "RS256", "java.security.interfaces.RSAPrivateKey"
JWT_INVALID_KEY_ERR=CWWKS6036E: The signature algorithm [{0}] requires a valid key to sign the token, but the provided key [{1}] is not valid.
JWT_INVALID_KEY_ERR.explanation=If you are using the HS256 signature algorithm, the shared key was either null or an empty string. If you are using the RS256 signature algorithm, the key was either null or was not an instance of java.security.interfaces.RSAPrivateKey.
JWT_INVALID_KEY_ERR.useraction=If you are using the HS256 signature algorithm, ensure that a non-null and non-empty string is provided as the signing key. If you are using the RS256 signature algorithm, ensure that a non-null instance of a class that implements the java.security.interfaces.RSAPrivateKey interface is provided as the signing key.

# 0=Signature algorithm string (null, empty, HS256, RS256), 1=Valid signature algorithm string (HS256, RS256)
JWT_INVALID_ALGORITHM_ERR=CWWKS6037E: The provided signature algorithm [{0}] is not valid. The set of valid algorithms is [{1}].
JWT_INVALID_ALGORITHM_ERR.explanation=The provided signature algorithm is either null, empty, or does not match the required algorithm set that is specified in the message.
JWT_INVALID_ALGORITHM_ERR.useraction=Verify that the provided signature algorithm matches the valid algorithm set.

# Do not translate "JSON Web Key", "JWK", "JSON Web Token", "JWT", "jwkEnabled"
# 0=JWT builder config ID
JWK_ENDPOINT_JWK_NOT_ENABLED=CWWKS6038E: The JSON Web Key (JWK) validation endpoint cannot be used because JWK support is not enabled for the JSON Web Token (JWT) builder configuration [{0}].
JWK_ENDPOINT_JWK_NOT_ENABLED.explanation=Support for JWK must be enabled to use the JWK validation endpoint. The jwkEnabled attribute might not be configured in the specified JWT builder configuration, or the attribute is set to false.
JWK_ENDPOINT_JWK_NOT_ENABLED.useraction=Verify that the jwkEnabled configuration attribute is set to true for the specified JWT builder configuration.

# Do not translate "JSON Web Key", "JWK", "JSON Web Token", "JWT"
# 0=JWT builder config ID, 1=JWT builder's configured signature algorithm (HS256, RS256), 2=Valid signature algorithm (RS256)
JWK_ENDPOINT_WRONG_ALGORITHM=CWWKS6039E: To validate by using the JSON Web Key (JWK) validation endpoint, the JSON Web Token (JWT) builder configuration [{0}] must use the [{2}] signature algorithm. The JWT builder configuration is configured to use the [{1}] signature algorithm.
JWK_ENDPOINT_WRONG_ALGORITHM.explanation=JWK functionality requires the use of the signature algorithm specified in the message. The specified JWT builder configuration does not use the required signature algorithm.
JWK_ENDPOINT_WRONG_ALGORITHM.useraction=Modify your JWT builder configuration to use the required signature algorithm.

# Do not translate "JSON Web Token", "JWT", "Base64"
# 0=JWT consumer config ID, 1=JWT string
JWT_CONSUMER_NULL_OR_EMPTY_STRING=CWWKS6040E: The JSON Web Token (JWT) consumer [{0}] cannot create a JWT because the provided string [{1}] was null or empty.
JWT_CONSUMER_NULL_OR_EMPTY_STRING.explanation=To create a JWT object, you must provide a corresponding encoded token string.
JWT_CONSUMER_NULL_OR_EMPTY_STRING.useraction=Specify a properly encoded JWT string. The string must adhere to the format described in https://tools.ietf.org/html/rfc7519#section-3, where the string is a sequence of Base64 encoded URL-safe parts separated by period ('.') characters.

# Do not translate "JSON Web Token", "JWT"
# 0=Exception message, if present
JWT_INVALID_SIGNATURE=CWWKS6041E: The JSON Web Token (JWT) signature is not valid. {0}
JWT_INVALID_SIGNATURE.explanation=An error occurred while processing the signature of the provided JWT string.
JWT_INVALID_SIGNATURE.useraction=See the user action for the error specified in the message. Verify that the JWT was signed using the correct signature algorithm and key.

# Do not translate "JSON Web Token", "JWT"
# 0="exp", 1=exp claim value, 2=exp claim converted to readable date, 3=Current time
JWT_INVALID_EXP_CLAIM_ERR=CWWKS6042E: The [{0}] claim value [{1}] [{2}] must be equal to or later than the current time [{3}].
JWT_INVALID_EXP_CLAIM_ERR.explanation=The JSON Web Token (JWT) expiration time must be set to either the current time or a time in the future. A time in the past was specified.
JWT_INVALID_EXP_CLAIM_ERR.useraction=Set the token expiration time to the current time or a time in the future.

# Do not translate "JSON Web Token", "JWT"
# 0=Claim that is malformed ("exp", "iat", "sub", etc.), 1=Exception message, if present
JWT_CONSUMER_MALFORMED_CLAIM=CWWKS6043E: The JSON Web Token (JWT) consumer cannot process the token because the [{0}] claim is malformed. [{1}]
JWT_CONSUMER_MALFORMED_CLAIM.explanation=The value for the specified claim is not formatted properly or is not the expected type.
JWT_CONSUMER_MALFORMED_CLAIM.useraction=See the user action for the error specified in the message. Ensure that the value for the specified claim is the appropriate type.

# Do not translate "JSON Web Token", "JWT", "iat"
# 0=iat claim time value (date), 1=Current time, 2=Clock skew configuration value
JWT_IAT_AFTER_CURRENT_TIME=CWWKS6044E: The JSON Web Token (JWT) is not valid because the issued at (''iat'') claim specifies a date later than the current time. The ''iat'' claim time is [{0}]. The current time plus the clock skew is [{1}]. The configured clock skew is [{2}] seconds.
JWT_IAT_AFTER_CURRENT_TIME.explanation=A token is valid only if its 'iat' claim specifies a time in the past. The 'iat' claim of the provided token is a time in the future, so the token is not valid yet.
JWT_IAT_AFTER_CURRENT_TIME.useraction=Wait until after the time specified in the 'iat' claim before using this token, or obtain a new token with an 'iat' value that specifies a date in the past.

# Do not translate "JSON Web Token", "JWT", "iss", "jti"
# 0=iss claim value (string), 1=jti claim value (string)
JWT_DUP_JTI_ERR=CWWKS6045E: A JSON Web Token (JWT) with the same ''iss'' claim [{0}] and ''jti'' claim [{1}] was already received, which might indicate a replay attack. Ensure that the token issuer provides a token with a unique ''jti'' claim.
JWT_DUP_JTI_ERR.explanation=The provided token includes a 'jti' claim that uniquely identifies the token. Another token with the same 'iss' value and 'jti' value was previously received and processed. Duplicate claims might indicate a possible replay attack.
JWT_DUP_JTI_ERR.useraction=Make sure that the token issuer provides a new token with a unique 'jti' claim.

# Do not translate "JWT", "trustStoreRef" 
# Intended to be a child of JWT_ERROR_GETTING_PUBLIC_KEY
JWT_SIGNER_CERT_NOT_AVAILABLE=CWWKS6046E: Cannot retrieve a signing key from the truststore. There are no signer certificates in the truststore that is specified.
JWT_SIGNER_CERT_NOT_AVAILABLE.explanation=The truststore specified by the JWT consumer configuration does not contain any signer certificates. A signer certificate is required to validate the JWT token.
JWT_SIGNER_CERT_NOT_AVAILABLE.useraction=Verify that the truststore that is used by the JWT consumer configuration contains at least one signer certificate. The truststore can be configured using the 'trustStoreRef' attribute in the JWT consumer configuration, or as part of the overall server SSL configuration.

# Do not translate "JWT", "trustedAlias", "keyName"
# single quoted terms do NOT use double single quotes when there are no replacement variables
# Intended to be a child of JWT_ERROR_GETTING_PUBLIC_KEY
JWT_SIGNER_CERT_AMBIGUOUS=CWWKS6047E: Cannot determine which signer certificate in the truststore to use. Add the 'trustedAlias' attribute to the JWT consumer configuration or the 'keyName' attribute to the MP-JWT configuration.
JWT_SIGNER_CERT_AMBIGUOUS.explanation=Multiple signer certificates were found in the configured truststore. When there are multiple certificates in the truststore, the 'trustedAlias' attribute must be specified in the JWT consumer configuration or the 'keyName' attribute must be specified in the MP-JWT configuration to establish which certificate to use.
JWT_SIGNER_CERT_AMBIGUOUS.useraction=Specify which certificate to use in the truststore by adding the alias of the appropriate signer certificate to either the 'trustedAlias' JWT consumer configuration attribute or the 'keyName' MP-JWT configuration attribute.

# Do not translate "JSON Web Token", "JWT"
JWT_PROPAGATION_INVALID_TOKEN_ERR=CWWKS6048E: The client request filter API did not propagate the JSON Web Token (JWT).
JWT_PROPAGATION_INVALID_TOKEN_ERR.explanation=The client request filter API did not get a valid JWT token from the authenticated subject. API cannot continue the JWT token propagation because the token is not valid.
JWT_PROPAGATION_INVALID_TOKEN_ERR.useraction=Ensure that the authentication flow that occurred before the propagation is successful. Check the logs for any authentication or authorization errors that might have prevented the token creation and the token inclusion into the subject.

# Do not translate "JSON Web Token", "JWT"
# 0: jwk url, 1:http status, 2: error message or the responding content
JWT_JWK_RETRIEVE_FAILED=CWWKS6049E: A JSON Web Key (JWK) was not returned from the URL [{0}]. The response status was [{1}] and the content returned was [{2}].
JWT_JWK_RETRIEVE_FAILED.explanation=Retrieving the JWK through the indicated URL had failed. The status code and content of the response also showed in the error message.
JWT_JWK_RETRIEVE_FAILED.useraction=Ensure the networking is set up properly and verify the JWK URL in the configuration.

# Do not translate "JSON Web Token", "JWT"
# 0: error
JWT_HTTPS_WITH_SSLCONTEXT_NULL=CWWKS6050E: The consumer of JSON Web Token (JWT) [{1}] was unable to create an SSL context due to [{0}]. Ensure that your SSL feature is properly configured.
JWT_HTTPS_WITH_SSLCONTEXT_NULL.explanation=The JWT consumer configuration is configured to use the HTTPS scheme, but an HTTPS connection could not be established. The SSL feature may not be enabled. The keyStore element may be missing or incorrectly specified.  
JWT_HTTPS_WITH_SSLCONTEXT_NULL.useraction=Ensure that you have the correct SSL information in the server.xml. See the user action for the error that appears before this message.

# Do not translate "JSON Web Token", "JWT"
# 0=jwks uri, 1=Error message (if present)
JWT_ERROR_GETTING_JWK_KEY=CWWKS6051E: Cannot retrieve JSON Web Key (JWK) from URL [{0}]. {1}
JWT_ERROR_GETTING_JWK_KEY.explanation=Retrieving the JWK through the indicated URL failed.
JWT_ERROR_GETTING_JWK_KEY.useraction=Ensure the networking is set up properly and verify the JWK URL in the configuration.

# Do not translate "JSON Web Token", "JWT"
# 0=Issuer claim of the token, 1=JWT configuration ID
JWT_TRUSTED_ISSUERS_NULL=CWWKS6052E: The issuer [{0}] of the provided JSON Web Token (JWT) is not trusted because the JWT configuration [{1}] does not specify any trusted issuers.
JWT_TRUSTED_ISSUERS_NULL.explanation=The server configuration specifies which issuers are trusted for validating JWTs. The JWT configuration does not specify any trusted issuers, so the token cannot be validated.
JWT_TRUSTED_ISSUERS_NULL.useraction=Ensure that the JWT configuration that is specified in the message defines at least one trusted issuer. Ensure that the issuer of the JWT matches one of the trusted issuers specified in your JWT configuration.

SECURITY.JWT.ERROR.WRONG.HTTP.SCHEME=CWWKS6052E: HTTP scheme is used at the specified endpoint: {0}, HTTPS is required.
SECURITY.JWT.ERROR.WRONG.HTTP.SCHEME.explanation=The specified endpoint requires HTTPS, but HTTP was used in the request URL.
SECURITY.JWT.ERROR.WRONG.HTTP.SCHEME.useraction=Check the request URL and make sure it uses HTTPS, or change configuration so HTTPS is not required.

# 0=Signature algorithm from MP Config properties, 1=Default algorithm that will be used
MP_CONFIG_PUBLIC_KEY_ALG_NOT_SUPPORTED=CWWKS6053W: The [{0}] signature algorithm that is specified by the MicroProfile Config properties is not supported. The [{1}] signature algorithm will be used.
<<<<<<< HEAD
MP_CONFIG_PUBLIC_KEY_ALG_NOT_SUPPORTED.explanation=Only a certain set of RSA, Elliptical Curve, and HMAC signature algorithms are supported. The signature algorithm that is specified by the MicroProfile Config properties is not one of the supported signature algorithms.
MP_CONFIG_PUBLIC_KEY_ALG_NOT_SUPPORTED.useraction=Specify a supported signature algorithm in the MicroProfile Config properties. Supported signature algorithms include ES256, ES384, ES512, RS256, RS384, RS512, HS256, HS384, and HS512.
=======
MP_CONFIG_PUBLIC_KEY_ALG_NOT_SUPPORTED.explanation=
MP_CONFIG_PUBLIC_KEY_ALG_NOT_SUPPORTED.useraction=

# Do not translate "JSON Web Token", "AMR", "JWT"
# 0=AMR claim of the token, 1=JWT configuration ID, 2=AMR specified in server configuration
JWT_AMR_CLAIM_NOT_VALID=CWWKS6054E: The AMR [{0}] of the provided JSON web token (JWT) is not listed as a trusted AMR in the [{1}] JWT configuration. The trusted AMR are [{2}].
JWT_AMR_CLAIM_NOT_VALID.explanation=The server configuration specifies which AMR are trusted when validating JWTs. The provided token is not intended for a trusted AMR, so the token cannot be validated.
JWT_AMR_CLAIM_NOT_VALID.useraction=Obtain a new token for one of the trusted AMR specified in your JWT configuration, or add the AMR specified in the message as a trusted AMR in your JWT configuration.
>>>>>>> f45b6fba
<|MERGE_RESOLUTION|>--- conflicted
+++ resolved
@@ -316,16 +316,11 @@
 
 # 0=Signature algorithm from MP Config properties, 1=Default algorithm that will be used
 MP_CONFIG_PUBLIC_KEY_ALG_NOT_SUPPORTED=CWWKS6053W: The [{0}] signature algorithm that is specified by the MicroProfile Config properties is not supported. The [{1}] signature algorithm will be used.
-<<<<<<< HEAD
 MP_CONFIG_PUBLIC_KEY_ALG_NOT_SUPPORTED.explanation=Only a certain set of RSA, Elliptical Curve, and HMAC signature algorithms are supported. The signature algorithm that is specified by the MicroProfile Config properties is not one of the supported signature algorithms.
 MP_CONFIG_PUBLIC_KEY_ALG_NOT_SUPPORTED.useraction=Specify a supported signature algorithm in the MicroProfile Config properties. Supported signature algorithms include ES256, ES384, ES512, RS256, RS384, RS512, HS256, HS384, and HS512.
-=======
-MP_CONFIG_PUBLIC_KEY_ALG_NOT_SUPPORTED.explanation=
-MP_CONFIG_PUBLIC_KEY_ALG_NOT_SUPPORTED.useraction=
 
 # Do not translate "JSON Web Token", "AMR", "JWT"
 # 0=AMR claim of the token, 1=JWT configuration ID, 2=AMR specified in server configuration
 JWT_AMR_CLAIM_NOT_VALID=CWWKS6054E: The AMR [{0}] of the provided JSON web token (JWT) is not listed as a trusted AMR in the [{1}] JWT configuration. The trusted AMR are [{2}].
 JWT_AMR_CLAIM_NOT_VALID.explanation=The server configuration specifies which AMR are trusted when validating JWTs. The provided token is not intended for a trusted AMR, so the token cannot be validated.
-JWT_AMR_CLAIM_NOT_VALID.useraction=Obtain a new token for one of the trusted AMR specified in your JWT configuration, or add the AMR specified in the message as a trusted AMR in your JWT configuration.
->>>>>>> f45b6fba
+JWT_AMR_CLAIM_NOT_VALID.useraction=Obtain a new token for one of the trusted AMR specified in your JWT configuration, or add the AMR specified in the message as a trusted AMR in your JWT configuration.