/*******************************************************************************
 * Copyright (c) 2016, 2020 IBM Corporation and others.
 * All rights reserved. This program and the accompanying materials
 * are made available under the terms of the Eclipse Public License v1.0
 * which accompanies this distribution, and is available at
 * http://www.eclipse.org/legal/epl-v10.html
 *
 * Contributors:
 * IBM Corporation - initial API and implementation
 *******************************************************************************/
package com.ibm.ws.security.jwt.internal;

import java.io.UnsupportedEncodingException;
import java.security.InvalidKeyException;
import java.security.Key;
import java.security.PublicKey;
import java.security.interfaces.RSAPublicKey;
import java.util.Date;
import java.util.List;
import java.util.Map;
import java.util.StringTokenizer;

import org.jose4j.jws.JsonWebSignature;
import org.jose4j.jwt.JwtClaims;
import org.jose4j.jwt.MalformedClaimException;
import org.jose4j.jwt.NumericDate;
import org.jose4j.jwt.consumer.InvalidJwtException;
import org.jose4j.jwt.consumer.InvalidJwtSignatureException;
import org.jose4j.jwt.consumer.JwtConsumer;
import org.jose4j.jwt.consumer.JwtConsumerBuilder;
import org.jose4j.jwt.consumer.JwtContext;
import org.jose4j.jwx.JsonWebStructure;
import org.jose4j.keys.HmacKey;

import com.ibm.websphere.ras.Tr;
import com.ibm.websphere.ras.TraceComponent;
import com.ibm.websphere.security.jwt.Claims;
import com.ibm.websphere.security.jwt.InvalidClaimException;
import com.ibm.websphere.security.jwt.InvalidTokenException;
// import com.ibm.websphere.security.jwt.JwtConsumer;
import com.ibm.websphere.security.jwt.JwtToken;
import com.ibm.websphere.security.jwt.KeyException;
import com.ibm.websphere.security.jwt.KeyStoreServiceException;
import com.ibm.ws.security.common.jwk.impl.JwKRetriever;
import com.ibm.ws.security.common.time.TimeUtils;
import com.ibm.ws.security.jwt.config.JwtConsumerConfig;
import com.ibm.ws.security.jwt.utils.Constants;
import com.ibm.ws.security.jwt.utils.JtiNonceCache;
import com.ibm.ws.security.jwt.utils.JwtUtils;
import com.ibm.ws.ssl.KeyStoreService;
import com.ibm.wsspi.kernel.service.utils.AtomicServiceReference;

public class ConsumerUtil {
    private static final TraceComponent tc = Tr.register(ConsumerUtil.class);
    private static final Class<?> thisClass = ConsumerUtil.class;

    private AtomicServiceReference<KeyStoreService> keyStoreService = null;

    private static TimeUtils timeUtils = new TimeUtils(TimeUtils.YearMonthDateHourMinSecZone);
    private final JtiNonceCache jtiCache = new JtiNonceCache();
    public final static String ISSUER = "mp.jwt.verify.issuer";
    public final static String PUBLIC_KEY = "mp.jwt.verify.publickey";
    public final static String KEY_LOCATION = "mp.jwt.verify.publickey.location";

    public ConsumerUtil(AtomicServiceReference<KeyStoreService> kss) {
        keyStoreService = kss;
    }

    public JwtToken parseJwt(String jwtString, JwtConsumerConfig config) throws Exception {
        return parseJwt(jwtString, config, null);
    }

    public JwtToken parseJwt(String jwtString, JwtConsumerConfig config, Map properties) throws Exception {
        JwtContext jwtContext = parseJwtAndGetJwtContext(jwtString, config, properties);
        JwtTokenConsumerImpl jwtToken = new JwtTokenConsumerImpl(jwtContext);
        checkForReusedJwt(jwtToken, config);
        return jwtToken;
    }

    JwtContext parseJwtAndGetJwtContext(String jwtString, JwtConsumerConfig config, Map properties) throws Exception {
        JwtContext jwtContext = parseJwtWithoutValidation(jwtString, config);
        if (config.isValidationRequired()) {
            jwtContext = getSigningKeyAndParseJwtWithValidation(jwtString, config, jwtContext, properties);
        }
        return jwtContext;
    }

    JwtContext getSigningKeyAndParseJwtWithValidation(String jwtString, JwtConsumerConfig config, JwtContext jwtContext,
            Map properties) throws Exception {
        Key signingKey = getSigningKey(config, jwtContext, properties);
        return parseJwtWithValidation(jwtString, jwtContext, config, signingKey, properties);
    }

    /**
     * Throws an exception if JWTs are not allowed to be reused (as configured by
     * the provided config option) AND a token with a matching "jti" and "issuer"
     * claim already exists in the cache.
     */
    void checkForReusedJwt(JwtTokenConsumerImpl jwt, JwtConsumerConfig config) throws InvalidTokenException {
        // Only throw an error if tokens are not allowed to be reused
        if (!config.getTokenReuse()) {
            throwExceptionIfJwtReused(jwt);
        }
    }

    void throwExceptionIfJwtReused(JwtTokenConsumerImpl jwt) throws InvalidTokenException {
        if (jtiCache.contains(jwt)) {
            if (tc.isDebugEnabled()) {
                Tr.debug(tc, "JWT token can only be submitted once. The issuer is " + jwt.getClaims().getIssuer()
                        + ", and JTI is " + jwt.getClaims().getJwtId());
            }
            String errorMsg = Tr.formatMessage(tc, "JWT_DUP_JTI_ERR",
                    new Object[] { jwt.getClaims().getIssuer(), jwt.getClaims().getJwtId() });
            throw new InvalidTokenException(errorMsg);
        }
    }

    /**
     * Get the appropriate signing key based on the signature algorithm specified in
     * the config.
     */
    Key getSigningKey(JwtConsumerConfig config, JwtContext jwtContext, Map properties) throws KeyException {
        Key signingKey = null;
        if (config == null) {
            if (tc.isDebugEnabled()) {
                Tr.debug(tc, "JWT consumer config object is null");
            }
            return null;
        }
        signingKey = getSigningKeyBasedOnSignatureAlgorithm(config, jwtContext, properties);
        if (signingKey == null) {
            if (tc.isDebugEnabled()) {
                Tr.debug(tc, "A signing key could not be found");
            }
        }
        return signingKey;
    }

    Key getSigningKeyBasedOnSignatureAlgorithm(JwtConsumerConfig config, JwtContext jwtContext, Map properties)
            throws KeyException {
        Key signingKey = null;
        String sigAlg = config.getSignatureAlgorithm();

<<<<<<< HEAD
        if (Constants.SIGNATURE_ALG_HS256.equals(sigAlg)) {
            signingKey = getSigningKeyForHS256(config);
        } else if (Constants.SIGNATURE_ALG_RS256.equals(sigAlg)) {
            signingKey = getSigningKeyForRS256(config, jwtContext, properties);
        } else if (Constants.SIGNATURE_ALG_ES256.equals(sigAlg)) {
            signingKey = getSigningKeyForES256(config, jwtContext, properties);
=======
        if (isHSAlgorithm(sigAlg)) {
            signingKey = getSigningKeyForHS(config);
        } else if (isRSAlgorithm(sigAlg)) {
            signingKey = getSigningKeyForRS(config, jwtContext, properties);
        } else if (isESAlgorithm(sigAlg)) {
            signingKey = getSigningKeyForES(config, jwtContext, properties);
>>>>>>> 36a745de
        }
        return signingKey;
    }

<<<<<<< HEAD
    Key getSigningKeyForHS256(JwtConsumerConfig config) throws KeyException {
=======
    boolean isHSAlgorithm(String sigAlg) {
        if (sigAlg == null) {
            return false;
        }
        return sigAlg.matches("HS[0-9]{3,}");
    }

    Key getSigningKeyForHS(JwtConsumerConfig config) throws KeyException {
>>>>>>> 36a745de
        Key signingKey = null;
        try {
            signingKey = getSharedSecretKey(config);
        } catch (Exception e) {
            String msg = Tr.formatMessage(tc, "JWT_ERROR_GETTING_SHARED_KEY", new Object[] { e.getLocalizedMessage() });
            throw new KeyException(msg, e);
        }
        return signingKey;
    }

    /**
     * Creates a Key object from the shared key specified in the provided
     * configuration.
     */
    Key getSharedSecretKey(JwtConsumerConfig config) throws KeyException {
        if (config == null) {
            if (tc.isDebugEnabled()) {
                Tr.debug(tc, "JWT consumer config object is null");
            }
            return null;
        }
        String sharedKey = config.getSharedKey();
        return createKeyFromSharedKey(sharedKey);
    }

    Key createKeyFromSharedKey(String sharedKey) throws KeyException {
        if (sharedKey == null || sharedKey.isEmpty()) {
            String msg = Tr.formatMessage(tc, "JWT_MISSING_SHARED_KEY");
            throw new KeyException(msg);
        }
        try {
            return new HmacKey(sharedKey.getBytes(Constants.UTF_8));
        } catch (UnsupportedEncodingException e) {
            // Should not happen - UTF-8 should be supported
            if (tc.isDebugEnabled()) {
                Tr.debug(tc, "Caught exception getting shared key bytes: " + e.getLocalizedMessage());
            }
        }
        return null;
    }

<<<<<<< HEAD
=======
    boolean isESAlgorithm(String sigAlg) {
        if (sigAlg == null) {
            return false;
        }
        return sigAlg.matches("ES[0-9]{3,}");
    }

>>>>>>> 36a745de
    boolean isPublicKeyPropsPresent(Map props) {
        if (props == null) {
            return false;
        }
        return props.get(PUBLIC_KEY) != null || props.get(KEY_LOCATION) != null;
    }

<<<<<<< HEAD
    Key getSigningKeyForRS256(JwtConsumerConfig config, JwtContext jwtContext, Map properties) throws KeyException {
=======
    boolean isRSAlgorithm(String sigAlg) {
        if (sigAlg == null) {
            return false;
        }
        return sigAlg.matches("RS[0-9]{3,}");
    }

    Key getSigningKeyForRS(JwtConsumerConfig config, JwtContext jwtContext, Map properties) throws KeyException {
>>>>>>> 36a745de
        return getKeyFromJwkOrTrustStore(config, jwtContext, properties);
    }

    Key getKeyFromJwkOrTrustStore(JwtConsumerConfig config, JwtContext jwtContext, Map properties) throws KeyException {
        Key signingKey = null;
        if (config.getJwkEnabled() || (config.getTrustedAlias() == null && isPublicKeyPropsPresent(properties))) { // need change to consider MP-Config
            signingKey = getKeyForJwkEnabled(config, jwtContext, properties);
        } else {
            signingKey = getKeyForJwkDisabled(config);
        }
        return signingKey;
    }

    Key getKeyForJwkEnabled(JwtConsumerConfig config, JwtContext jwtContext, Map properties) throws KeyException {
        Key signingKey = null;
        try {
            signingKey = getJwksKey(config, jwtContext, properties);
        } catch (Exception e) {
            String msg = Tr.formatMessage(tc, "JWT_ERROR_GETTING_JWK_KEY", new Object[] { config.getJwkEndpointUrl(), e.getLocalizedMessage() });
            throw new KeyException(msg, e);
        }
        return signingKey;
    }

    protected Key getJwksKey(JwtConsumerConfig config, JwtContext jwtContext, Map properties) throws Exception {
        JsonWebStructure jwtHeader = getJwtHeader(jwtContext);
        String kid = jwtHeader.getKeyIdHeaderValue();
        JwKRetriever jwkRetriever = null;
        if (properties != null) {
            String publickey = (String) properties.get(PUBLIC_KEY);
            String keyLocation = (String) properties.get(KEY_LOCATION);
            if (publickey != null || keyLocation != null) {
                jwkRetriever = new JwKRetriever(config.getId(), config.getSslRef(), config.getJwkEndpointUrl(),
                        config.getJwkSet(), JwtUtils.getSSLSupportService(), config.isHostNameVerificationEnabled(),
                        null, null, publickey, keyLocation);
            }
        }
        if (jwkRetriever == null) {
            jwkRetriever = new JwKRetriever(config.getId(), config.getSslRef(), config.getJwkEndpointUrl(),
                    config.getJwkSet(), JwtUtils.getSSLSupportService(), config.isHostNameVerificationEnabled(), null,
                    null);
        }
        Key signingKey = jwkRetriever.getPublicKeyFromJwk(kid, null,
                config.getUseSystemPropertiesForHttpClientConnections()); // only kid or x5t will work but not both
        return signingKey;
    }

    JsonWebStructure getJwtHeader(JwtContext jwtContext) throws Exception {
        List<JsonWebStructure> jsonStructures = jwtContext.getJoseObjects();
        if (jsonStructures == null || jsonStructures.isEmpty()) {
            // TODO - NLS message
            throw new Exception("Invalid JsonWebStructure");
        }
        JsonWebStructure jwtHeader = jsonStructures.get(0);
        debugJwtHeader(jwtHeader);
        return jwtHeader;
    }

    void debugJwtHeader(JsonWebStructure jwtHeader) {
        if (TraceComponent.isAnyTracingEnabled() && tc.isDebugEnabled()) {
            Tr.debug(tc, "JsonWebStructure class: " + jwtHeader.getClass().getName() + " data:" + jwtHeader);
            if (jwtHeader instanceof JsonWebSignature) {
                JsonWebSignature signature = (JsonWebSignature) jwtHeader;
                Tr.debug(tc, "JsonWebSignature alg: " + signature.getAlgorithmHeaderValue() + " 3rd:'"
                        + signature.getEncodedSignature() + "'");
            }
        }
    }

    Key getKeyForJwkDisabled(JwtConsumerConfig config) throws KeyException {
        Key signingKey = null;
        String trustedAlias = config.getTrustedAlias();
        String trustStoreRef = config.getTrustStoreRef();
        try {
            signingKey = getPublicKey(trustedAlias, trustStoreRef, config.getSignatureAlgorithm());
        } catch (Exception e) {
            String msg = Tr.formatMessage(tc, "JWT_ERROR_GETTING_PUBLIC_KEY", new Object[] { trustedAlias, trustStoreRef, e.getLocalizedMessage() });
            throw new KeyException(msg, e);
        }
        return signingKey;
    }

    /**
     * Creates a Key object from the certificate stored in the trust store and alias
     * provided.
     */
    Key getPublicKey(String trustedAlias, String trustStoreRef, String signatureAlgorithm) throws KeyStoreServiceException, KeyException {
        Key signingKey = getPublicKeyFromKeystore(trustedAlias, trustStoreRef, signatureAlgorithm);
        if (tc.isDebugEnabled()) {
            Tr.debug(tc, "Trusted alias: " + trustedAlias + ", Truststore: " + trustStoreRef);
            Tr.debug(tc, "RSAPublicKey: " + (signingKey instanceof RSAPublicKey));
        }
        if (signingKey != null && !(signingKey instanceof PublicKey)) {
            signingKey = null;
        }
        return signingKey;
    }

    Key getPublicKeyFromKeystore(String trustedAlias, String trustStoreRef, String signatureAlgorithm) throws KeyException {
        try {
            if (keyStoreService == null) {
                String msg = Tr.formatMessage(tc, "JWT_TRUSTSTORE_SERVICE_NOT_AVAILABLE");
                throw new KeyStoreServiceException(msg);
            }
            return JwtUtils.getPublicKey(trustedAlias, trustStoreRef, keyStoreService.getService());
        } catch (Exception e) {
            String msg = Tr.formatMessage(tc, "JWT_NULL_SIGNING_KEY_WITH_ERROR", new Object[] { signatureAlgorithm, Constants.SIGNING_KEY_X509, e.getLocalizedMessage() });
            throw new KeyException(msg, e);
        }
    }

<<<<<<< HEAD
    Key getSigningKeyForES256(JwtConsumerConfig config, JwtContext jwtContext, Map properties) throws KeyException {
=======
    Key getSigningKeyForES(JwtConsumerConfig config, JwtContext jwtContext, Map properties) throws KeyException {
>>>>>>> 36a745de
        return getKeyFromJwkOrTrustStore(config, jwtContext, properties);
    }

    protected JwtContext parseJwtWithoutValidation(String jwtString, JwtConsumerConfig config) throws Exception {
        if (jwtString == null || jwtString.isEmpty()) {
            String errorMsg = Tr.formatMessage(tc, "JWT_CONSUMER_NULL_OR_EMPTY_STRING",
                    new Object[] { config.getId(), jwtString });
            throw new InvalidTokenException(errorMsg);
        }
        JwtConsumerBuilder builder = initializeJwtConsumerBuilderWithoutValidation(config);
        JwtConsumer firstPassJwtConsumer = builder.build();
        return firstPassJwtConsumer.process(jwtString);
    }

    protected JwtContext parseJwtWithValidation(String jwtString, JwtContext jwtContext, JwtConsumerConfig config,
            Key key, Map properties) throws Exception {
        JwtClaims jwtClaims = jwtContext.getJwtClaims();

        if (tc.isDebugEnabled()) {
            Tr.debug(tc, "Key from config: " + key);
        }

        validateClaims(jwtClaims, jwtContext, config, properties);
        validateSignatureAlgorithmWithKey(config, key);

        JwtConsumerBuilder consumerBuilder = initializeJwtConsumerBuilderWithValidation(config, jwtClaims, key);
        JwtConsumer jwtConsumer = consumerBuilder.build();
        return processJwtStringWithConsumer(jwtConsumer, jwtString);
    }

    JwtConsumerBuilder initializeJwtConsumerBuilderWithoutValidation(JwtConsumerConfig config) {
        JwtConsumerBuilder builder = new JwtConsumerBuilder();
        builder.setSkipAllValidators();
        builder.setDisableRequireSignature();
        builder.setSkipSignatureVerification();
        builder.setAllowedClockSkewInSeconds((int) ((config.getClockSkew()) / 1000));
        return builder;
    }

    JwtConsumerBuilder initializeJwtConsumerBuilderWithValidation(JwtConsumerConfig config, JwtClaims jwtClaims,
            Key key) throws MalformedClaimException {
        JwtConsumerBuilder builder = new JwtConsumerBuilder();
        builder.setExpectedIssuer(jwtClaims.getIssuer());
        builder.setSkipDefaultAudienceValidation();
        builder.setRequireExpirationTime();
        builder.setVerificationKey(key);
        builder.setRelaxVerificationKeyValidation();
        builder.setAllowedClockSkewInSeconds((int) (config.getClockSkew() / 1000));
        return builder;
    }

    void validateClaims(JwtClaims jwtClaims, JwtContext jwtContext, JwtConsumerConfig config, Map properties)
            throws MalformedClaimException, InvalidClaimException, InvalidTokenException {
        String issuer = config.getIssuer();
        if (issuer == null) {
            issuer = (properties == null) ? null : (String) properties.get(ISSUER);
        }

        validateIssuer(config.getId(), issuer, jwtClaims.getIssuer());

        if (!validateAudience(config.getAudiences(), jwtClaims.getAudience())) {
            String msg = Tr.formatMessage(tc, "JWT_AUDIENCE_NOT_TRUSTED",
                    new Object[] { jwtClaims.getAudience(), config.getId(), config.getAudiences() });
            throw new InvalidClaimException(msg);
        }

        // check azp

        validateIatAndExp(jwtClaims, config.getClockSkew());

        validateNbf(jwtClaims, config.getClockSkew());

        validateAlgorithm(jwtContext, config.getSignatureAlgorithm());
    }

    /**
     * Throws an exception if the provided key is null but the config specifies a
     * signature algorithm other than "none".
     */
    void validateSignatureAlgorithmWithKey(JwtConsumerConfig config, Key key) throws InvalidClaimException {
        String signatureAlgorithm = config.getSignatureAlgorithm();
        if (key == null && signatureAlgorithm != null && !signatureAlgorithm.equalsIgnoreCase("none")) {
            String msg = Tr.formatMessage(tc, "JWT_MISSING_KEY", new Object[] { signatureAlgorithm });
            throw new InvalidClaimException(msg);
        }
    }

    /**
     * Verifies that tokenIssuer is one of the values specified in the
     * comma-separated issuers string.
     */
    boolean validateIssuer(String consumerConfigId, String issuers, String tokenIssuer) throws InvalidClaimException {
        boolean isIssuer = false;
        if (issuers == null || issuers.isEmpty()) {
            String msg = Tr.formatMessage(tc, "JWT_TRUSTED_ISSUERS_NULL",
                    new Object[] { tokenIssuer, consumerConfigId });
            throw new InvalidClaimException(msg);
        }

        StringTokenizer st = new StringTokenizer(issuers, ",");
        while (st.hasMoreTokens()) {
            String iss = st.nextToken().trim();
            if (tc.isDebugEnabled()) {
                Tr.debug(tc, "Trusted issuer: " + iss);
            }
            if (Constants.ALL_ISSUERS.equals(iss) || (tokenIssuer != null && tokenIssuer.equals(iss))) {
                isIssuer = true;
                break;
            }
        }

        if (!isIssuer) {
            String msg = Tr.formatMessage(tc, "JWT_ISSUER_NOT_TRUSTED",
                    new Object[] { tokenIssuer, consumerConfigId, issuers });
            throw new InvalidClaimException(msg);
        }
        return isIssuer;
    }

    /**
     * Verifies that at least one of the values specified in audiences is contained
     * in the allowedAudiences list.
     */
    boolean validateAudience(List<String> allowedAudiences, List<String> audiences) {
        boolean valid = false;

        if (allowedAudiences != null && allowedAudiences.contains(Constants.ALL_AUDIENCES)) {
            return true;
        }
        if (allowedAudiences != null && audiences != null) {
            for (String audience : audiences) {
                for (String allowedAud : allowedAudiences) {
                    if (allowedAud.equals(audience)) {
                        valid = true;
                        break;
                    }
                }
            }
        } else if (allowedAudiences == null && (audiences == null || audiences.isEmpty())) {
            valid = true;
        }

        return valid;
    }

    /**
     * Validates the the {@value Claims#ISSUED_AT} and {@value Claims#EXPIRATION}
     * claims are present and properly formed. Also verifies that the
     * {@value Claims#ISSUED_AT} time is after the {@value Claims#EXPIRATION} time.
     */
    void validateIatAndExp(JwtClaims jwtClaims, long clockSkewInMilliseconds) throws InvalidClaimException {
        if (jwtClaims == null) {
            if (tc.isDebugEnabled()) {
                Tr.debug(tc, "Missing JwtClaims object");
            }
            return;
        }
        NumericDate issueAtClaim = getIssuedAtClaim(jwtClaims);
        NumericDate expirationClaim = getExpirationClaim(jwtClaims);

        debugCurrentTimes(clockSkewInMilliseconds, issueAtClaim, expirationClaim);

        validateIssuedAtClaim(issueAtClaim, expirationClaim, clockSkewInMilliseconds);
        validateExpirationClaim(expirationClaim, clockSkewInMilliseconds);

    }

    void debugCurrentTimes(long clockSkewInMilliseconds, NumericDate issueAtClaim, NumericDate expirationClaim) {
        if (tc.isDebugEnabled()) {
            long now = (new Date()).getTime();
            NumericDate currentTimeMinusSkew = NumericDate.fromMilliseconds(now - clockSkewInMilliseconds);
            NumericDate currentTimePlusSkew = NumericDate.fromMilliseconds(now + clockSkewInMilliseconds);
            Tr.debug(tc, "Checking iat [" + createDateString(issueAtClaim) + "] and exp ["
                    + createDateString(expirationClaim) + "]");
            Tr.debug(tc, "Comparing against current time (minus clock skew of " + (clockSkewInMilliseconds / 1000)
                    + " seconds) [" + createDateString(currentTimeMinusSkew) + "]");
            Tr.debug(tc, "Comparing against current time (plus clock skew of " + (clockSkewInMilliseconds / 1000)
                    + " seconds) [" + createDateString(currentTimePlusSkew) + "]");
        }
    }

    void validateIssuedAtClaim(NumericDate issueAtClaim, NumericDate expirationClaim, long clockSkewInMilliseconds)
            throws InvalidClaimException {
        long now = (new Date()).getTime();
        NumericDate currentTimePlusSkew = NumericDate.fromMilliseconds(now + clockSkewInMilliseconds);

        if (issueAtClaim != null && expirationClaim != null) {
            if (issueAtClaim.isAfter(currentTimePlusSkew)) {
                String msg = Tr.formatMessage(tc, "JWT_IAT_AFTER_CURRENT_TIME",
                        new Object[] { createDateString(issueAtClaim), createDateString(currentTimePlusSkew),
                                (clockSkewInMilliseconds / 1000) });
                throw new InvalidClaimException(msg);
            }
            if (issueAtClaim.isOnOrAfter(expirationClaim)) {
                String msg = Tr.formatMessage(tc, "JWT_IAT_AFTER_EXP",
                        new Object[] { createDateString(issueAtClaim), createDateString(expirationClaim) });
                throw new InvalidClaimException(msg);
            }
        } else {
            // TODO - what if one or the other is missing? is that an error
            // condition?
        }
    }

    void validateExpirationClaim(NumericDate expirationClaim, long clockSkewInMilliseconds)
            throws InvalidClaimException {
        long now = (new Date()).getTime();
        NumericDate currentTimeMinusSkew = NumericDate.fromMilliseconds(now - clockSkewInMilliseconds);

        // Check that expiration claim is in the future, accounting for the
        // clock skew
        if (expirationClaim == null || (!expirationClaim.isAfter(currentTimeMinusSkew))) {
            JwtUtils.setJwtSsoValidationPathExiredToken();
            String msg = Tr.formatMessage(tc, "JWT_TOKEN_EXPIRED", new Object[] { createDateString(expirationClaim),
                    createDateString(currentTimeMinusSkew), (clockSkewInMilliseconds / 1000) });
            throw new InvalidClaimException(msg);
        }
    }

    /**
     * Validates the the {@value Claims#NOT_BEFORE} claim is present and properly
     * formed. Also
     */
    void validateNbf(JwtClaims jwtClaims, long clockSkewInMilliseconds) throws InvalidClaimException {
        if (jwtClaims == null) {
            if (tc.isDebugEnabled()) {
                Tr.debug(tc, "Missing JwtClaims object");
            }
            return;
        }
        NumericDate nbf = getNotBeforeClaim(jwtClaims);
        validateNotBeforeClaim(nbf, clockSkewInMilliseconds);
    }

    void validateNotBeforeClaim(NumericDate nbfClaim, long clockSkewInMilliseconds) throws InvalidClaimException {
        long now = (new Date()).getTime();
        NumericDate currentTimePlusSkew = NumericDate.fromMilliseconds(now + clockSkewInMilliseconds);

        // Check that nbf claim is in the past, accounting for the clock skew
        if (nbfClaim != null && (nbfClaim.isOnOrAfter(currentTimePlusSkew))) {
            String msg = Tr.formatMessage(tc, "JWT_TOKEN_BEFORE_NBF", new Object[] { createDateString(nbfClaim),
                    createDateString(currentTimePlusSkew), (clockSkewInMilliseconds / 1000) });
            throw new InvalidClaimException(msg);
        }
    }

    NumericDate getIssuedAtClaim(JwtClaims jwtClaims) throws InvalidClaimException {
        NumericDate iatClaim = null;
        try {
            iatClaim = jwtClaims.getIssuedAt();
        } catch (MalformedClaimException e) {
            String msg = Tr.formatMessage(tc, "JWT_CONSUMER_MALFORMED_CLAIM",
                    new Object[] { Claims.ISSUED_AT, e.getLocalizedMessage() });
            throw new InvalidClaimException(msg, e);
        }
        return iatClaim;
    }

    NumericDate getExpirationClaim(JwtClaims jwtClaims) throws InvalidClaimException {
        NumericDate expClaim = null;
        try {
            expClaim = jwtClaims.getExpirationTime();
        } catch (MalformedClaimException e) {
            String msg = Tr.formatMessage(tc, "JWT_CONSUMER_MALFORMED_CLAIM",
                    new Object[] { Claims.EXPIRATION, e.getLocalizedMessage() });
            throw new InvalidClaimException(msg, e);
        }
        return expClaim;
    }

    NumericDate getNotBeforeClaim(JwtClaims jwtClaims) throws InvalidClaimException {
        NumericDate nbfClaim = null;
        try {
            nbfClaim = jwtClaims.getNotBefore();
        } catch (MalformedClaimException e) {
            String msg = Tr.formatMessage(tc, "JWT_CONSUMER_MALFORMED_CLAIM",
                    new Object[] { Claims.NOT_BEFORE, e.getLocalizedMessage() });
            throw new InvalidClaimException(msg, e);
        }
        return nbfClaim;
    }

    void validateAlgorithm(JwtContext jwtContext, String requiredAlg) throws InvalidTokenException {
        if (requiredAlg == null) {
            if (tc.isDebugEnabled()) {
                Tr.debug(tc, "No required signature algorithm was specified");
            }
            return;
        }
        String tokenAlg = getAlgorithmFromJwtHeader(jwtContext);
        validateAlgorithm(requiredAlg, tokenAlg);
    }

    void validateAlgorithm(String requiredAlg, String tokenAlg) throws InvalidTokenException {
        if (tokenAlg == null) {
            if (tc.isDebugEnabled()) {
                Tr.debug(tc, "Signature algorithm was not found in the JWT");
            }
            String msg = Tr.formatMessage(tc, "JWT_MISSING_ALG_HEADER", new Object[] { requiredAlg });
            throw new InvalidTokenException(msg);
        }
        if (tc.isDebugEnabled()) {
            Tr.debug(tc, "JWT is signed with algorithm: ", tokenAlg);
            Tr.debug(tc, "JWT is required to be signed with algorithm: ", requiredAlg);
        }
        if (!requiredAlg.equals(tokenAlg)) {
            String msg = Tr.formatMessage(tc, "JWT_ALGORITHM_MISMATCH", new Object[] { tokenAlg, requiredAlg });
            throw new InvalidTokenException(msg);
        }
    }

    JwtContext processJwtStringWithConsumer(JwtConsumer jwtConsumer, String jwtString)
            throws InvalidTokenException, InvalidJwtException {
        JwtContext validatedJwtContext = null;
        try {
            validatedJwtContext = jwtConsumer.process(jwtString);
        } catch (InvalidJwtSignatureException e) {
            String msg = Tr.formatMessage(tc, "JWT_INVALID_SIGNATURE", new Object[] { e.getLocalizedMessage() });
            throw new InvalidTokenException(msg, e);
        } catch (InvalidJwtException e) {
            Throwable cause = getRootCause(e);
            if (cause != null && cause instanceof InvalidKeyException) {
                throw e;
            } else {
                // Don't have enough information to output a more useful error
                // message
                throw e;
            }
        }
        return validatedJwtContext;
    }

    String getAlgorithmFromJwtHeader(JwtContext jwtContext) {
        if (jwtContext == null) {
            if (tc.isDebugEnabled()) {
                Tr.debug(tc, "JwtContext is null");
            }
            return null;
        }
        JsonWebStructure jwtHeader = null;
        try {
            jwtHeader = getJwtHeader(jwtContext);
        } catch (Exception e) {
            // TODO - NLS message?
            if (tc.isDebugEnabled()) {
                Tr.debug(tc, "Failed to obtain JWT header");
            }
            return null;
        }
        String algHeader = jwtHeader.getAlgorithmHeaderValue();
        if (tc.isDebugEnabled()) {
            Tr.debug(tc, "JWT is signed with algorithm: ", algHeader);
        }
        return algHeader;
    }

    Throwable getRootCause(Exception e) {
        Throwable rootCause = null;
        Throwable tmpCause = e;
        while (tmpCause != null) {
            rootCause = tmpCause;
            tmpCause = rootCause.getCause();
        }
        return rootCause;
    }

    String createDateString(NumericDate date) {
        if (date == null) {
            return null;
        }
        // NumericDate.getValue() returns a value in seconds, so convert to
        // milliseconds
        return timeUtils.createDateString(1000 * date.getValue());
    }

}<|MERGE_RESOLUTION|>--- conflicted
+++ resolved
@@ -141,28 +141,16 @@
         Key signingKey = null;
         String sigAlg = config.getSignatureAlgorithm();
 
-<<<<<<< HEAD
-        if (Constants.SIGNATURE_ALG_HS256.equals(sigAlg)) {
-            signingKey = getSigningKeyForHS256(config);
-        } else if (Constants.SIGNATURE_ALG_RS256.equals(sigAlg)) {
-            signingKey = getSigningKeyForRS256(config, jwtContext, properties);
-        } else if (Constants.SIGNATURE_ALG_ES256.equals(sigAlg)) {
-            signingKey = getSigningKeyForES256(config, jwtContext, properties);
-=======
         if (isHSAlgorithm(sigAlg)) {
             signingKey = getSigningKeyForHS(config);
         } else if (isRSAlgorithm(sigAlg)) {
             signingKey = getSigningKeyForRS(config, jwtContext, properties);
         } else if (isESAlgorithm(sigAlg)) {
             signingKey = getSigningKeyForES(config, jwtContext, properties);
->>>>>>> 36a745de
         }
         return signingKey;
     }
 
-<<<<<<< HEAD
-    Key getSigningKeyForHS256(JwtConsumerConfig config) throws KeyException {
-=======
     boolean isHSAlgorithm(String sigAlg) {
         if (sigAlg == null) {
             return false;
@@ -171,7 +159,6 @@
     }
 
     Key getSigningKeyForHS(JwtConsumerConfig config) throws KeyException {
->>>>>>> 36a745de
         Key signingKey = null;
         try {
             signingKey = getSharedSecretKey(config);
@@ -213,8 +200,6 @@
         return null;
     }
 
-<<<<<<< HEAD
-=======
     boolean isESAlgorithm(String sigAlg) {
         if (sigAlg == null) {
             return false;
@@ -222,7 +207,6 @@
         return sigAlg.matches("ES[0-9]{3,}");
     }
 
->>>>>>> 36a745de
     boolean isPublicKeyPropsPresent(Map props) {
         if (props == null) {
             return false;
@@ -230,9 +214,6 @@
         return props.get(PUBLIC_KEY) != null || props.get(KEY_LOCATION) != null;
     }
 
-<<<<<<< HEAD
-    Key getSigningKeyForRS256(JwtConsumerConfig config, JwtContext jwtContext, Map properties) throws KeyException {
-=======
     boolean isRSAlgorithm(String sigAlg) {
         if (sigAlg == null) {
             return false;
@@ -241,7 +222,6 @@
     }
 
     Key getSigningKeyForRS(JwtConsumerConfig config, JwtContext jwtContext, Map properties) throws KeyException {
->>>>>>> 36a745de
         return getKeyFromJwkOrTrustStore(config, jwtContext, properties);
     }
 
@@ -353,11 +333,7 @@
         }
     }
 
-<<<<<<< HEAD
-    Key getSigningKeyForES256(JwtConsumerConfig config, JwtContext jwtContext, Map properties) throws KeyException {
-=======
     Key getSigningKeyForES(JwtConsumerConfig config, JwtContext jwtContext, Map properties) throws KeyException {
->>>>>>> 36a745de
         return getKeyFromJwkOrTrustStore(config, jwtContext, properties);
     }
 
