--- conflicted
+++ resolved
@@ -300,18 +300,12 @@
     }
 
     String getAcceptableJwkSignatureAlgorithms() {
-<<<<<<< HEAD
-        // TODO more will be added
-        return Constants.SIGNATURE_ALG_RS256 + ", " +
-                Constants.SIGNATURE_ALG_ES256;
-=======
         return Constants.SIGNATURE_ALG_RS256 + ", " +
                 Constants.SIGNATURE_ALG_RS384 + ", " +
                 Constants.SIGNATURE_ALG_RS512 + ", " +
                 Constants.SIGNATURE_ALG_ES256 + ", " +
                 Constants.SIGNATURE_ALG_ES384 + ", " +
                 Constants.SIGNATURE_ALG_ES512;
->>>>>>> 36a745de
     }
 
     /**
