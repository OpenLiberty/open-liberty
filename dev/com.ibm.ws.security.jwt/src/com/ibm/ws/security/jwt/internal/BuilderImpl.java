--- conflicted
+++ resolved
@@ -443,15 +443,11 @@
 
     String getValidAlgorithmListForJavaSecurityKey() {
         return Constants.SIGNATURE_ALG_RS256 + ", " +
-<<<<<<< HEAD
-                Constants.SIGNATURE_ALG_ES256;
-=======
                 Constants.SIGNATURE_ALG_RS384 + ", " +
                 Constants.SIGNATURE_ALG_RS512 + ", " +
                 Constants.SIGNATURE_ALG_ES256 + ", " +
                 Constants.SIGNATURE_ALG_ES384 + ", " +
                 Constants.SIGNATURE_ALG_ES512;
->>>>>>> 36a745de
     }
 
     boolean isValidKeyType(Key key) {
@@ -490,14 +486,9 @@
     }
 
     String getValidAlgorithmListForStringKey() {
-<<<<<<< HEAD
-        // More algorithms will be added
-        return Constants.SIGNATURE_ALG_HS256;
-=======
         return Constants.SIGNATURE_ALG_HS256 + ", " +
                 Constants.SIGNATURE_ALG_HS384 + ", " +
                 Constants.SIGNATURE_ALG_HS512;
->>>>>>> 36a745de
     }
 
     // add claims with the given name and value
