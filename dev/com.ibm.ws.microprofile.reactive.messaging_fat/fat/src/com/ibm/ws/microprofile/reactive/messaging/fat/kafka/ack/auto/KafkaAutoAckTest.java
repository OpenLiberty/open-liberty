/*******************************************************************************
 * Copyright (c) 2019, 2023 IBM Corporation and others.
 * All rights reserved. This program and the accompanying materials
 * are made available under the terms of the Eclipse Public License 2.0
 * which accompanies this distribution, and is available at
 * http://www.eclipse.org/legal/epl-2.0/
 *
 * SPDX-License-Identifier: EPL-2.0
 *
 * Contributors:
 *     IBM Corporation - initial API and implementation
 *******************************************************************************/
package com.ibm.ws.microprofile.reactive.messaging.fat.kafka.ack.auto;

import static com.ibm.websphere.simplicity.ShrinkHelper.DeployOptions.SERVER_ONLY;
import static com.ibm.ws.microprofile.reactive.messaging.fat.kafka.common.KafkaUtils.kafkaClientLibs;
import static com.ibm.ws.microprofile.reactive.messaging.fat.kafka.common.KafkaUtils.kafkaPermissions;
import static com.ibm.ws.microprofile.reactive.messaging.fat.kafka.common.KafkaUtils.kafkaStopServer;

import java.util.Map;

import org.apache.kafka.clients.consumer.ConsumerConfig;
import org.jboss.shrinkwrap.api.ShrinkWrap;
import org.jboss.shrinkwrap.api.spec.WebArchive;
import org.junit.AfterClass;
import org.junit.BeforeClass;
import org.junit.ClassRule;
import org.junit.runner.RunWith;

import com.ibm.websphere.simplicity.PropertiesAsset;
import com.ibm.websphere.simplicity.ShrinkHelper;
import com.ibm.ws.microprofile.reactive.messaging.fat.kafka.common.ConnectorProperties;
import com.ibm.ws.microprofile.reactive.messaging.fat.kafka.common.KafkaTestConstants;
import com.ibm.ws.microprofile.reactive.messaging.fat.kafka.framework.KafkaTestClientProvider;
import com.ibm.ws.microprofile.reactive.messaging.fat.suite.PlaintextTests;
import com.ibm.ws.microprofile.reactive.messaging.fat.suite.ReactiveMessagingActions;
import com.ibm.ws.microprofile.reactive.messaging.kafka.KafkaConnectorConstants;

import componenttest.annotation.Server;
import componenttest.annotation.TestServlet;
import componenttest.custom.junit.runner.FATRunner;
import componenttest.rules.repeater.RepeatTests;
import componenttest.topology.impl.LibertyServer;

/**
 *
 */
@RunWith(FATRunner.class)
public class KafkaAutoAckTest {

    private static final String APP_NAME = "KafkaAutoAckTest";

    public static final String SERVER_NAME = "SimpleRxMessagingServer";

    @Server(SERVER_NAME)
    @TestServlet(contextRoot = APP_NAME, servlet = KafkaAutoAckTestServlet.class)
    public static LibertyServer server;

    @ClassRule
<<<<<<< HEAD
    public static RepeatTests r = ReactiveMessagingActions.repeat(SERVER_NAME, ReactiveMessagingActions.MP61_RM30, ReactiveMessagingActions.MP20_RM10,
                                                                  ReactiveMessagingActions.MP50_RM30, ReactiveMessagingActions.MP60_RM30);
=======
    public static RepeatTests r = ReactiveMessagingActions.repeat(SERVER_NAME, ReactiveMessagingActions.MP61_RM30, ReactiveMessagingActions.MP20_RM10, ReactiveMessagingActions.MP50_RM30);
>>>>>>> a520d048

    @BeforeClass
    public static void setup() throws Exception {

        Map<String, Object> connectionProps = PlaintextTests.connectionProperties();

        ConnectorProperties incomingConnection = ConnectorProperties.simpleIncomingChannel(connectionProps, KafkaAutoAckReceptionBean.CHANNEL_IN,
                                                                                           KafkaAutoAckTestServlet.APP_GROUPID);
        incomingConnection.addProperty(ConsumerConfig.ENABLE_AUTO_COMMIT_CONFIG, "true");
        incomingConnection.addProperty(KafkaConnectorConstants.UNACKED_LIMIT, "5"); // Set a small unacked limit
        incomingConnection.addProperty(ConsumerConfig.AUTO_COMMIT_INTERVAL_MS_CONFIG, "500"); // Set a small auto-commit interval so the test runs quickly

        PropertiesAsset appConfig = new PropertiesAsset()
                        .addProperty(KafkaTestClientProvider.CONNECTION_PROPERTIES_KEY, KafkaTestClientProvider.encodeProperties(connectionProps))
                        .include(incomingConnection);

        WebArchive war = ShrinkWrap.create(WebArchive.class, APP_NAME + ".war")
                        .addAsLibraries(kafkaClientLibs())
                        .addAsManifestResource(kafkaPermissions(), "permissions.xml")
                        .addPackage(KafkaAutoAckTestServlet.class.getPackage())
                        .addPackage(KafkaTestConstants.class.getPackage())
                        .addPackage(KafkaTestClientProvider.class.getPackage())
                        .addAsResource(appConfig, "META-INF/microprofile-config.properties");

        ShrinkHelper.exportDropinAppToServer(server, war, SERVER_ONLY);
        server.startServer();
    }

    @AfterClass
    public static void teardown() throws Exception {
        kafkaStopServer(server);
    }

}<|MERGE_RESOLUTION|>--- conflicted
+++ resolved
@@ -57,12 +57,7 @@
     public static LibertyServer server;
 
     @ClassRule
-<<<<<<< HEAD
-    public static RepeatTests r = ReactiveMessagingActions.repeat(SERVER_NAME, ReactiveMessagingActions.MP61_RM30, ReactiveMessagingActions.MP20_RM10,
-                                                                  ReactiveMessagingActions.MP50_RM30, ReactiveMessagingActions.MP60_RM30);
-=======
     public static RepeatTests r = ReactiveMessagingActions.repeat(SERVER_NAME, ReactiveMessagingActions.MP61_RM30, ReactiveMessagingActions.MP20_RM10, ReactiveMessagingActions.MP50_RM30);
->>>>>>> a520d048
 
     @BeforeClass
     public static void setup() throws Exception {
