/*******************************************************************************
 * Copyright (c) 2012, 2021 IBM Corporation and others.
 * All rights reserved. This program and the accompanying materials
 * are made available under the terms of the Eclipse Public License v1.0
 * which accompanies this distribution, and is available at
 * http://www.eclipse.org/legal/epl-v10.html
 *
 * Contributors:
 *     IBM Corporation - initial API and implementation
 *******************************************************************************/
package com.ibm.ws.classloading.internal;

import java.io.ByteArrayOutputStream;
import java.io.File;
import java.io.FileNotFoundException;
import java.io.IOException;
import java.io.InputStream;
import java.lang.instrument.ClassDefinition;
import java.net.MalformedURLException;
import java.net.URL;
import java.net.URLConnection;
import java.security.AccessController;
import java.security.PrivilegedActionException;
import java.security.PrivilegedExceptionAction;
import java.util.ArrayList;
import java.util.Collection;
import java.util.Collections;
import java.util.HashMap;
import java.util.HashSet;
import java.util.Iterator;
import java.util.LinkedHashSet;
import java.util.List;
import java.util.Map;
import java.util.Set;
import java.util.WeakHashMap;
import java.util.concurrent.CopyOnWriteArrayList;
import java.util.concurrent.ExecutorService;
import java.util.concurrent.Executors;
import java.util.concurrent.ThreadFactory;
import java.util.concurrent.atomic.AtomicInteger;
import java.util.concurrent.locks.ReentrantReadWriteLock;
import java.util.concurrent.locks.ReentrantReadWriteLock.ReadLock;
import java.util.concurrent.locks.ReentrantReadWriteLock.WriteLock;
import java.util.jar.Attributes;
import java.util.jar.Attributes.Name;
import java.util.jar.Manifest;
import java.util.zip.ZipFile;

import org.osgi.framework.Bundle;
import org.osgi.framework.BundleContext;
import org.osgi.framework.FrameworkUtil;
import org.osgi.framework.ServiceReference;
import org.osgi.util.tracker.ServiceTracker;
import org.osgi.util.tracker.ServiceTrackerCustomizer;

import com.ibm.websphere.ras.Tr;
import com.ibm.websphere.ras.TraceComponent;
import com.ibm.websphere.ras.annotation.Trivial;
import com.ibm.ws.classloading.configuration.GlobalClassloadingConfiguration;
import com.ibm.ws.classloading.internal.util.ClassRedefiner;
import com.ibm.ws.ffdc.FFDCFilter;
import com.ibm.ws.ffdc.annotation.FFDCIgnore;
import com.ibm.ws.kernel.boot.classloader.ClassLoaderHook;
import com.ibm.ws.kernel.feature.ServerStarted;
import com.ibm.ws.kernel.security.thread.ThreadIdentityManager;
import com.ibm.ws.util.CacheHashMap;
import com.ibm.wsspi.adaptable.module.Container;
import com.ibm.wsspi.adaptable.module.Entry;
import com.ibm.wsspi.adaptable.module.Notifier.Notification;
import com.ibm.wsspi.adaptable.module.UnableToAdaptException;
import com.ibm.wsspi.artifact.ArtifactContainer;
import com.ibm.wsspi.artifact.ArtifactEntry;
import com.ibm.wsspi.artifact.factory.ArtifactContainerFactory;
import com.ibm.wsspi.kernel.service.utils.CompositeEnumeration;
import com.ibm.wsspi.kernel.service.utils.PathUtils;

abstract class ContainerClassLoader extends IdentifiedLoader {
    static {
        ClassLoader.registerAsParallelCapable();
    }
    static final TraceComponent tc = Tr.register(ContainerClassLoader.class);

    /**
     * This class will stop JARs from being cached when they are being read from. This will prevent java from keeping a stream open to the file and thus locking it so
     * the user cannot delete it. The class will do this disabling in a static initialization block so to be used it just needs to be loaded.
     */
    private static class JarCacheDisabler {
        static {
            try {
                URLConnection connection = new URL("jar:file://something.jar!/").openConnection();
                connection.setDefaultUseCaches(false);
            } catch (MalformedURLException e) {
                Tr.warning(tc, "WARN_JARS_STILL_CACHED");
            } catch (IOException e) {
                Tr.warning(tc, "WARN_JARS_STILL_CACHED");
            }
        };

        /**
         * No-op method to trigger the initialization of this class and thus disable JAR caching.
         */
        public static void disableJarCaching() {
            /* already done exactly once by class init! */
        }
    }

    /**
     * The one and only instance of the smartClassPath, responsible for
     * coordinating lookups to the Container classpath.
     */
    private volatile SmartClassPath smartClassPath;

    private final List<UniversalContainer> nativeLibraryContainers = new ArrayList<UniversalContainer>();

    private final ClassRedefiner redefiner;

    final String jarProtocol;

    /**
     * Util method to totally read an input stream into a byte array.
     * Used for class definition.
     *
     * @param stream the stream to read.
     * @return byte array of data from stream.
     * @throws IOException if an error occurs.
     */
    @Trivial
    private static byte[] getBytes(InputStream stream, int knownSize) throws IOException {
        try {
            if (knownSize == -1) {
                ByteArrayOutputStream byteOut = new ByteArrayOutputStream();
                try {
                    byte[] bytes = new byte[1024];
                    int read;
                    while (0 <= (read = stream.read(bytes)))
                        byteOut.write(bytes, 0, read);

                    return byteOut.toByteArray();
                } finally {
                    Util.tryToClose(byteOut);
                }
            } else {
                byte[] bytes = new byte[knownSize];
                int read;
                int offset = 0;
                while (knownSize > 0 && (read = stream.read(bytes, offset, knownSize)) > 0) {
                    offset += read;
                    knownSize -= read;
                }

                return bytes;
            }
        } finally {
            Util.tryToClose(stream);
        }
    }

    /**
     * A unifying interface to bridge ArtifactContainers, and adaptable Containers.
     */
    private interface UniversalContainer {

        /**
         * Constant that is used to indicate that there is no Manifest.
         * This constant is used to indicate that getManifest() should return null.
         */
        static final Manifest NULL_MANIFEST = new Manifest();

        /**
         * A resource located within a UniversalContainer
         */
        interface UniversalResource {
            /**
             * Obtain the URL for this resource, or null if it has none.
             *
             * @return
             */
            public URL getResourceURL(String jarProtocol);

            /**
             * Obtain the ByteResourceInformation for this resource.
             *
             * @return
             * @throws IOException if the ByteResourceInformation is unable to be returned.
             */
            public ByteResourceInformation getByteResourceInformation(String className, ClassLoaderHook hook) throws IOException;

            /**
             * Get the physical path for this native library resource, extracting
             * it to the file system as necessary.
             */
            public String getNativeLibraryPath();
        }

        /**
         * Attempt to obtain a resource given a path.
         *
         * @param name the path to look for the resource at
         * @return UniversalResource if found, null otherwise.
         */
        UniversalResource getResource(String name);

        /**
         * Update the supplied map with information about this container.
         * method should add this Universal container to the map onto any
         * lists that exist for each package contained within this container.
         * adding the list to the map if not already present.
         * Map is keyed by the hashcode of the package string.
         */
        void updatePackageMap(Map<Integer, List<UniversalContainer>> map);
        
        /**
         * Returns a collection of URLs represented by the underlying
         * Container or ArtifactContainer.  Depending on the instance of
         * this UniversalContainer, this will return either
         * <code>Container.getURLs()</code> or 
         * <code>ArtifactContainer.getURLs()</code>.
         */
        Collection<URL> getContainerURLs();

        /**
         * Attempts to load the manifest for the current resource URL and returns it.
         *
         * @return The manifest or <code>null</code> if an error occurred loading it (or it didn't exist)
         */
        public Manifest getManifest();
    }

    /**
     * Computes the shared class cache URL from the resource URL.
     * 
     * If the URL is a jar protocol URL, then use it as is.
     * If it is a wsjar protocol URL, then change it to a jar protocol URL.
     * If it is a file protocol URL, confirm that the URL ends with the
     * class file name, and return the directory before the package
     * qualified class file name.
     * 
     * @param resourceURL The URL of the location of the class file.
     * @param resourceName The resource path of the class file. i.e. package/sub/MyClass.class
     * @return the URL to pass to the shared class cache, or null if protocol is wrong,
     *         or path doesn't include resourceName.
     */
    static URL getSharedClassCacheURL(URL resourceURL, String resourceName) {
        URL sharedClassCacheURL;
        if (resourceURL == null) {
            sharedClassCacheURL = null;
        } else {
            String protocol = resourceURL.getProtocol();
            // Doing the conversion that the shared class cache logic does for jar
            // URLs in order to do less work while holding a shared class cache monitor.
            if ("jar".equals(protocol) || "wsjar".equals(protocol)) {
                try {
                    sharedClassCacheURL = new URL(resourceURL.getPath());
                } catch (MalformedURLException e) {
                    sharedClassCacheURL = null;
                }
            } else if (!"file".equals(protocol)) {
                sharedClassCacheURL = null;
            } else {
                String externalForm = resourceURL.toExternalForm();
                if (externalForm.endsWith(resourceName)) {
                    try {
                        sharedClassCacheURL = new URL(externalForm.substring(0, externalForm.length() - resourceName.length()));
                    } catch (MalformedURLException e) {
                        sharedClassCacheURL = null;
                    }
                } else {
                    sharedClassCacheURL = null;
                }
            }
        }
        return sharedClassCacheURL;
    }

    static byte[] getClassBytesFromHook(UniversalContainer.UniversalResource resource, String className, String resourceName, ClassLoaderHook hook) {
        byte[] bytes = null;
        if (hook != null) {
            final URL resourceURL = resource.getResourceURL("jar");
            URL sharedClassCacheURL = getSharedClassCacheURL(resourceURL, resourceName);
            if (sharedClassCacheURL != null) {
                bytes = hook.loadClass(sharedClassCacheURL, className);
                if (TraceComponent.isAnyTracingEnabled() && tc.isDebugEnabled()) {
                    if (bytes != null) {
                        Tr.debug(tc, "Found class in shared class cache", new Object[] {className, sharedClassCacheURL});
                    } else {
                        Tr.debug(tc, "Did not find class in shared class cache", new Object[] {className, sharedClassCacheURL});
                    }
                }
            }
        }
        return bytes;
    }

    /**
     * Implementation of UniversalResource backed by an adaptable Entry.
     */
    private static class EntryUniversalResource implements UniversalContainer.UniversalResource {
        final UniversalContainer container;
        final Entry entry;
        final String resourceName;

        public EntryUniversalResource(UniversalContainer container, Entry entry, String resourceName) {
            this.container = container;
            this.entry = entry;
            this.resourceName = resourceName;
        }

        @Override
        public URL getResourceURL(String jarProtocol) {
            URL url = this.entry.getResource();
            if (url == null) {
                return null;
            }
            boolean uSlash = url.getPath().endsWith("/");
            boolean pSlash = resourceName.endsWith("/");

            if (uSlash == pSlash) {
                //if the path requested, and the url, both end, or both do not end, in slashes,
                //return the result.
                return url;
            } else {
                //path and url had different endings.. one had a slash, the other did not.
                if (uSlash) {
                    //if the url ended in a slash (and the path did not, else we would have returned
                    //already.. ) then strip the slash from the end of the url.
                    return ContainerClassLoader.stripTrailingSlash(url);
                } else {
                    //if the url did not end in a slash, but the path did, it was a request
                    //for a directory resource, and the entry represented a file resource
                    //so ignore it.
                    return null;
                }
            }
        }

        @Override
        public ByteResourceInformation getByteResourceInformation(String className, ClassLoaderHook hook) throws IOException {
            byte[] bytes = ContainerClassLoader.getClassBytesFromHook(this, className, resourceName, hook);

            boolean foundInClassCache = bytes != null;
            if (!foundInClassCache) {
                try {
                    InputStream is = this.entry.adapt(InputStream.class);
                    bytes = ContainerClassLoader.getBytes(is, (int) entry.getSize());
                } catch (UnableToAdaptException e) {
                    throw new IOException(e);
                }
            }
            return new ByteResourceInformation(bytes, this.entry.getResource(), this.container, resourceName, foundInClassCache);
        }

        @Override
        public String getNativeLibraryPath() {
            try {
                NativeLibrary nl = this.entry.adapt(NativeLibrary.class);
                if (nl != null) {
                    return nl.getLibraryFile().getPath();
                }
            } catch (UnableToAdaptException e1) {
                // Ignore (FFDC only).
            }
            return null;
        }
    }

    private static class ContainerUniversalResource implements UniversalContainer.UniversalResource {
        private final Container container;

        public ContainerUniversalResource(Container c) {
            container = c;
        }

        @Override
        public URL getResourceURL(String jarProtocol) {
            Collection<URL> urls = container.getURLs();
            if (urls.isEmpty())
                return null;

            // best we can do is return the first one
            URL result = urls.iterator().next();
            if ("file".equals(result.getProtocol()) && !(result.getPath().endsWith("/"))) {
                // TODO can this apply to non file: URLs?
                try {
                    return new URL(jarProtocol + result.toExternalForm() + "!/");
                } catch (MalformedURLException e) {
                    return result;
                }
            }
            return result;
        }

        @Override
        public ByteResourceInformation getByteResourceInformation(String className, ClassLoaderHook hook) throws IOException {
            return null;
        }

        @Override
        public String getNativeLibraryPath() {
            return null;
        }
    }

    /**
     * Implementation of a UniversalContainer, backed by an adaptable Container.
     */
    private static class ContainerUniversalContainer implements UniversalContainer {
        private final Container container;
        private final boolean isRoot;
        private String debugString;

        private volatile Manifest manifest;

        public ContainerUniversalContainer(Container container) {
            this.container = container;
            this.isRoot = container.isRoot();
        }

        @Override
        public UniversalResource getResource(String path) {
            if (!isRoot) {
                //if the container this UC represents is not a path
                //root, then we have to ensure that the path requested
                //cannot escape to the parent container(s).
                path = PathUtils.normalize(path);
                if (!PathUtils.isNormalizedPathAbsolute(path)) {
                    return null;
                }
                //convert abs paths back to relative to this node for getEntry.
                if (path.startsWith("/")) {
                    path = path.substring(1);
                }
            }

            // handle "" and "/" for roots since they refer to the container itself
            if (path.length() == 0 || path.equals("/")) {
                return new ContainerUniversalResource(this.container);
            }

            //try a lookup for the path in the container.
            Entry e = this.container.getEntry(path);
            if (e != null) {
                return new EntryUniversalResource(this, e, path);
            } else {
                return null;
            }
        }

        private void processContainer(Container c, Map<Integer, List<UniversalContainer>> map, int chop) {
            for (Entry e : c) {
                try {
                    Container child = e.adapt(Container.class);
                    if (child != null && !child.isRoot()) {
                        Integer key = child.getPath().substring(chop).hashCode();
                        List<UniversalContainer> listForThisPath = map.get(key);
                        if (listForThisPath == null) {
                            listForThisPath = new ArrayList<UniversalContainer>();
                            map.put(key, listForThisPath);
                        }
                        if (!listForThisPath.contains(this)) {
                            listForThisPath.add(this);
                            if (tc.isDebugEnabled())
                                Tr.debug(tc, "CCL: {" + listForThisPath.size() + "} [" + this.hashCode() + "] adding : [" + key + "] " + (child.getPath().substring(chop)));
                        }
                        processContainer(child, map, chop);
                    }
                } catch (UnableToAdaptException ex) {
                    //ignore.
                }
            }
        }

        @Override
        synchronized public void updatePackageMap(Map<Integer, List<UniversalContainer>> map) {
            if (tc.isDebugEnabled())
                Tr.debug(tc, "CCL: updating map for adaptable container with path " + this.container.getPath());
            //could speed this up using an adapter to access the underlying artifact container to use localOnly..
            //we'll keep it simple for now though and just use the existing adaptable api layer.
            int chop = 1;
            if (!"/".equals(this.container.getPath())) {
                chop = this.container.getPath().length() + 1; //we add 1 to remove the leading slash from entries below this.
            }
            processContainer(this.container, map, chop);
        }

        @Override
        public Collection<URL> getContainerURLs() {
            return container == null ? null : container.getURLs();
        }

        @Override
        @FFDCIgnore(value = { IOException.class })
        public Manifest getManifest() {
            // See if we've already loaded the manifest
            if (manifest == null) {
                synchronized (this) {
                    if (manifest == null) {
                        Entry e = this.container.getEntry("META-INF/MANIFEST.MF");
                        if (e != null) {
                            InputStream manifestStream = null;
                            try {
                                manifestStream = e.adapt(InputStream.class);
                                if (manifestStream != null) {
                                    Manifest manifestLoading = new Manifest(manifestStream);
                                    manifest = manifestLoading;
                                }
                            } catch (UnableToAdaptException e1) {
                                // Ignore, we'll just define a package with no package information
                                if (tc.isDebugEnabled()) {
                                    Tr.debug(tc, "UnableToAdaptException thrown opening resource {0}", e.getResource());
                                }
                            } catch (IOException e2) {
                                // Ignore, we'll just define a package with no package information
                                if (tc.isDebugEnabled()) {
                                    Tr.debug(tc, "IOException thrown opening resource {0}", e.getResource());
                                }
                            } finally {
                                Util.tryToClose(manifestStream);
                            }
                        }
                        // if it is still null, then set it to the static variable to 
                        // indicate a null Manifest should be returned.
                        if (manifest == null) {
                            manifest = NULL_MANIFEST;
                        }
                    }
                }
            }

            return manifest == NULL_MANIFEST ? null : manifest;
        }

        @Override
        public String toString() {
            if (debugString == null) {
                String physicalPath = this.container.getPhysicalPath();
                if (physicalPath == null) {
                    physicalPath = this.container.getPath();
                }
                debugString = physicalPath;
            }
            return debugString;
        }
    }

    /**
     * Implementation of a UniversalResource backed by an ArtifactEntry
     */
    private static class ArtifactEntryUniversalResource implements UniversalContainer.UniversalResource {
        final UniversalContainer container;
        final ArtifactEntry entry;
        final String resourceName;

        public ArtifactEntryUniversalResource(UniversalContainer container, ArtifactEntry entry, String resourceName) {
            this.container = container;
            this.entry = entry;
            this.resourceName = resourceName;
        }

        @Override
        public URL getResourceURL(String jarProtocol) {
            URL url = this.entry.getResource();
            if (url == null) {
                return null;
            }
            boolean uSlash = url.getPath().endsWith("/");
            boolean pSlash = resourceName.endsWith("/");
            if (uSlash == pSlash) {
                //if the path requested, and the url, both end, or both do not end, in slashes,
                //return the result.
                return url;
            } else {
                //path and url had different endings.. one had a slash, the other did not.
                if (uSlash) {
                    //if the url ended in a slash (and the path did not, else we would have returned
                    //already.. ) then strip the slash from the end of the url.
                    return ContainerClassLoader.stripTrailingSlash(url);
                } else {
                    //if the url did not end in a slash, but the path did, it was a request
                    //for a directory resource, and the entry represented a file resource
                    //so ignore it.
                    return null;
                }
            }
        }

        @Override
        public ByteResourceInformation getByteResourceInformation(String className, ClassLoaderHook hook) throws IOException {
            byte[] bytes = ContainerClassLoader.getClassBytesFromHook(this, className, resourceName, hook);

            boolean foundInClassCache = bytes != null;
            if (!foundInClassCache) {
                InputStream is = this.entry.getInputStream();
                bytes = ContainerClassLoader.getBytes(is, (int) entry.getSize());
            }
            return new ByteResourceInformation(bytes, this.entry.getResource(), this.container, resourceName, foundInClassCache);
        }

        @Override
        public String getNativeLibraryPath() {
            try {
                File f = NativeLibraryAdapter.getFileForLibraryEntry(this.entry);
                if (f != null)
                    return f.getPath();
            } catch (IOException io) {
                //Just ffdc.
            }
            return null;
        }
    }

    /**
     * Implementation of a UniversalContainer, backed by an ArtifactContainer.
     */
    private static class ArtifactContainerUniversalContainer implements UniversalContainer {
        final ArtifactContainer container;
        final boolean isRoot;

        private volatile Manifest manifest;

        public ArtifactContainerUniversalContainer(ArtifactContainer container) {
            this.container = container;
            this.isRoot = container.isRoot();
        }

        @Override
        public UniversalResource getResource(String path) {
            if (!isRoot) {
                //if the container this UC represents is not a path
                //root, then we have to ensure that the path requested
                //cannot escape to the parent container(s).
                //this normalize is strictly not needed if the path has already been normalized
                //which is the case for map based processing, and we could update to remove it
                //to gain a little extra speed.
                //Currently the map based path is only in play when the maps are built, so
                //we normalise here for safety.
                path = PathUtils.normalize(path);
                if (!PathUtils.isNormalizedPathAbsolute(path)) {
                    return null;
                }
                //convert abs paths back to relative to this node for getEntry.
                if (path.startsWith("/")) {
                    path = path.substring(1);
                }
            }

            // handle "" and "/" for roots since they refer to the container itself
            if (path.length() == 0 || path.equals("/")) {
                return new ArtifactContainerUniversalResource(this.container);
            }

            try {
                //try a lookup for the path in the container.
                ArtifactEntry e = this.container.getEntry(path);
                if (e != null) {
                    return new ArtifactEntryUniversalResource(this, e, path);
                } else {
                    return null;
                }
            } catch (IllegalArgumentException e) {
                //getEntry can throw this for paths like .. on a root container
                //for us, it just means 'not found'.
                return null;
            }
        }

        private void processContainer(ArtifactContainer c, Map<Integer, List<UniversalContainer>> map, int chop) {
            for (ArtifactEntry e : c) {
                ArtifactContainer child = e.convertToContainer(true);
                if (child != null) {
                    Integer key = child.getPath().substring(chop).hashCode();
                    List<UniversalContainer> listForThisPath = map.get(key);
                    if (listForThisPath == null) {
                        listForThisPath = new ArrayList<UniversalContainer>();
                        map.put(key, listForThisPath);
                    }
                    if (!listForThisPath.contains(this)) {
                        listForThisPath.add(this);
                        if (tc.isDebugEnabled())
                            Tr.debug(tc, "CCL: {" + listForThisPath.size() + "} [" + this.hashCode() + "] adding : [" + key + "] " + (child.getPath().substring(chop)));
                    }
                    processContainer(child, map, chop);
                }
            }
        }

        @Override
        synchronized public void updatePackageMap(Map<Integer, List<UniversalContainer>> map) {
            if (tc.isDebugEnabled())
                Tr.debug(tc, "CCL: updating map for artifact container with path " + this.container.getPath());
            int chop = 1;
            if (!"/".equals(this.container.getPath())) {
                chop = this.container.getPath().length() + 1; //we add 1 to remove the leading slash from entries below this.
            }
            processContainer(container, map, chop);
        }
        
        @Override
        public Collection<URL> getContainerURLs() {
            return container == null ? null : container.getURLs();
        }

        @Override
        @FFDCIgnore(value = { IOException.class })
        public Manifest getManifest() {
            // See if we've already loaded the manifest
            if (manifest == null) {
                synchronized (this) {
                    if (manifest == null) {
                        ArtifactEntry e = this.container.getEntry("META-INF/MANIFEST.MF");
                        if (e != null) {
                            InputStream manifestStream = null;
                            try {
                                manifestStream = e.getInputStream();
                                if (manifestStream != null) {
                                    Manifest manifestLoading = new Manifest(manifestStream);
                                    manifest = manifestLoading;
                                }
                            } catch (IOException e2) {
                                // Ignore, we'll just define a package with no package information
                                if (tc.isDebugEnabled()) {
                                    Tr.debug(tc, "IOException thrown opening resource {0}", e.getResource());
                                }
                            } finally {
                                Util.tryToClose(manifestStream);
                            }
                        }
                        // if it is still null, then set it to the static variable to 
                        // indicate a null Manifest should be returned.
                        if (manifest == null) {
                            manifest = NULL_MANIFEST;
                        }
                    }
                }
            }

            return manifest == NULL_MANIFEST ? null : manifest;
        }
    }

    private static class ArtifactContainerUniversalResource implements UniversalContainer.UniversalResource {
        private final ArtifactContainer container;

        public ArtifactContainerUniversalResource(ArtifactContainer c) {
            container = c;
        }

        @Override
        public URL getResourceURL(String jarProtocol) {
            Collection<URL> urls = container.getURLs();
            if (urls.isEmpty())
                return null;

            // best we can do is return the first one
            return urls.iterator().next();
        }

        @Override
        public ByteResourceInformation getByteResourceInformation(String className, ClassLoaderHook hook) throws IOException {
            return null;
        }

        @Override
        public String getNativeLibraryPath() {
            return null;
        }
    }

    private interface SmartClassPath {
        /**
         * Add an adaptable Container to the classpath.
         *
         * @param container the container to add.
         */
        void addContainer(Container container);

        /**
         * Add an ArtifactContainer to the classpath.
         *
         * @param container the container to add.
         */
        void addArtifactContainer(ArtifactContainer container);

        ByteResourceInformation getByteResourceInformation(String className, String path, ClassLoaderHook hook) throws IOException;

        URL getResourceURL(String path, String jarProtocol);

        Collection<URL> getResourceURLs(String path, String jarProtocol);

        boolean containsContainer(Container container);

        Collection<Collection<URL>> getClassPath();
    }

    /**
     * The one and only map creation queue.. used to update container package maps
     * while trying not to impact the rest of the system too much!
     */
    protected final static ExecutorService mapCreationQueue = Executors.newSingleThreadExecutor(new ThreadFactory() {
        @Override
        public Thread newThread(Runnable r) {
            Thread t = new Thread(r);
            t.setDaemon(true);
            t.setName("ClassloaderMapProcessing" + t.getName());
            return t;
        }
    });

    static {
        //submit a first job that will tie the queue up until server is started..
        if (tc.isDebugEnabled()) {
            Tr.debug(tc, "CCL: blocking the new map building thread");
        }
        mapCreationQueue.submit(new Runnable() {
            @Override
            public void run() {
                Bundle b = FrameworkUtil.getBundle(ContainerClassLoader.class);
                if (b != null) {
                    BundleContext bc = b.getBundleContext();
                    if (bc != null) {
                        //we don't really need the customizer, as we only want to block until service arrives, or we timeout.
                        final ServiceTracker<ServerStarted, ServerStarted> st = new ServiceTracker<ServerStarted, ServerStarted>(bc, ServerStarted.class, new ServiceTrackerCustomizer<ServerStarted, ServerStarted>() {
                            @Override
                            public ServerStarted addingService(ServiceReference<ServerStarted> arg0) {
                                return null;
                            }

                            @Override
                            public void modifiedService(ServiceReference<ServerStarted> arg0, ServerStarted arg1) {}

                            @Override
                            public void removedService(ServiceReference<ServerStarted> arg0, ServerStarted arg1) {}
                        });
                        try {
                            //if server hasn't started after 2 mins, unblock the map creation queue.
                            st.waitForService(2 * 60 * 1000);
                            if (tc.isDebugEnabled())
                                Tr.debug(tc, "CCL: map building thread unblocked due to server start notify");
                        } catch (InterruptedException e) {
                            //if we're interrupted.. just unblock the queue.
                            if (tc.isDebugEnabled())
                                Tr.debug(tc, "CCL: map building thread unblocked due to interrupt");
                        }
                    }
                }
            }
        });
    }

    /**
     * The "smart" classpath implementation.<p>
     * Uses a list of universal containers to implement a classpath.
     */
    private static class SmartClassPathImpl implements SmartClassPath {
        final ReentrantReadWriteLock rwLock = new ReentrantReadWriteLock(true);
        final AtomicInteger outstandingContainers = new AtomicInteger(0);

        final static boolean usePackageMap = !Boolean.getBoolean("com.ibm.ws.classloading.container.disableMap");
        final static Integer maxLastNotFound = Integer.getInteger("com.ibm.ws.classloading.container.lastNotFound", 250);
        final static Integer maxLastFound = Integer.getInteger("com.ibm.ws.classloading.container.lastFound", 900);
        final static Integer maxLastReallyNotFound = Integer.getInteger("com.ibm.ws.classloading.container.lastReallyNotFound", 900);
        final static boolean propsInUse = (!usePackageMap || System.getProperty("com.ibm.ws.classloading.container.lastNotFound") != null
                                           || System.getProperty("com.ibm.ws.classloading.container.lastFound") != null
                                           || System.getProperty("com.ibm.ws.classloading.container.lastReallyNotFound") != null);

        static {
            if (propsInUse && tc.isDebugEnabled()) {
                Tr.debug(tc, "CCL: custom cache properties in use : lastNotFound=" + maxLastNotFound + " lastFound=" + maxLastFound + " lastReallyNotFound="
                             + maxLastReallyNotFound);
                if (usePackageMap) {
                    Tr.debug(tc, "CCL: experimental package map engaged.. utoh!");
                }
            }
        }

        final List<UniversalContainer> classPath = new CopyOnWriteArrayList<UniversalContainer>();
        /**
         * How many 'not found' paths to cache per classpath element.<p>
         * A not found path will accelerate future locations of 'found' elements by helping the
         * search skip quickly past classpath elements that do not contain it, and also help
         * the search quickly skip all locations for total not-founds.<p>
         * The value chosen is arbitrary and may be interesting to tweak.
         */
        final int MAX_LASTNOTFOUND = maxLastNotFound;
        final List<Set<String>> lastNotFound = new CopyOnWriteArrayList<Set<String>>();
        /**
         * How many found urls to cache for this entire classloader, helps a lot for frequent lookups
         */
        final int MAX_LASTFOUND = maxLastFound;
        final Map<String, URL> lastFoundURL = Collections.synchronizedMap(new CacheHashMap<String, URL>(MAX_LASTFOUND));
        /**
         * How many 'really not found' (eg, not known at all to this classloader) to cache.
         */
        final int MAX_LASTREALLYNOTFOUND = maxLastReallyNotFound;
        final Map<String, Object> lastReallyNotFoundURL = Collections.synchronizedMap(new CacheHashMap<String, Object>(MAX_LASTREALLYNOTFOUND));

        /**
         * This containers package map, indexed from hashCode of package string to list of relevant containers.
         */
        final Map<Integer, List<UniversalContainer>> packageMap = usePackageMap ? new HashMap<Integer, List<UniversalContainer>>() : null;

        final Set<Container> containers = Collections.newSetFromMap(new WeakHashMap<Container, Boolean>());

        /**
         * Internal method to add a new UniversalContainer to the list.
         *
         * @param uc
         */
        @SuppressWarnings("deprecation")
        private synchronized void addUniversalContainers(final UniversalContainer uc) {
            if (tc.isDebugEnabled()) {
                // Debug info for classpath elements as they are added.. candidate for Trace.debug.
                if (uc instanceof ArtifactContainerUniversalContainer) {
                    Tr.debug(tc, "CCL: " + this.hashCode() + " cpelt idx " + classPath.size() + "wraps " + ((ArtifactContainerUniversalContainer) uc).container);
                    Tr.debug(tc, "CCL: " + this.hashCode() + " cpelt idx " + classPath.size() + " ART url "
                                 + ((ArtifactContainerUniversalContainer) uc).container.getPhysicalPath());
                } else {
                    Tr.debug(tc, "CCL: " + this.hashCode() + " cpelt idx " + classPath.size() + " wraps " + ((ContainerUniversalContainer) uc).container);
                    Tr.debug(tc, "CCL: " + this.hashCode() + " cpelt idx " + classPath.size() + " CON url " + ((ContainerUniversalContainer) uc).container.getPhysicalPath());
                }
            }

            if (usePackageMap) {
                outstandingContainers.incrementAndGet();
                mapCreationQueue.submit(new Runnable() {
                    @Override
                    public void run() {
                        if (tc.isDebugEnabled()) {
                            if (uc instanceof ArtifactContainerUniversalContainer) {
                                Tr.debug(tc, "CCL: " + this.hashCode() + " building package map for " + ((ArtifactContainerUniversalContainer) uc).container.getPhysicalPath());
                            } else {
                                Tr.debug(tc, "CCL: " + this.hashCode() + " building package map for " + ((ContainerUniversalContainer) uc).container.getPhysicalPath());
                            }
                        }
                        //perform the update of the map inside the write lock
                        //to prevent the classloader using the map in an inconsistent state.
                        WriteLock write = rwLock.writeLock();
                        write.lock();
                        try {
                            uc.updatePackageMap(packageMap);
                            outstandingContainers.decrementAndGet();
                        } finally {
                            write.unlock();
                        }
                        if (tc.isDebugEnabled())
                            Tr.debug(tc, "CCL: " + this.hashCode() + " done building package map.");
                    }
                });

            }

            //Note method is synchronized to attempt to keep these two always executing together,
            //although the implementation is written so it wont matter if the 'wrong' lastNotFound
            //set is used with a given cp entry. They all start empty, and are equiv at this stage.
            classPath.add(uc);
            lastNotFound.add(Collections.synchronizedSet(new LinkedHashSet<String>()));
        }

        @Override
        public void addContainer(Container container) {
            containers.add(container);
            addUniversalContainers(new ContainerUniversalContainer(container));
        }

        @Override
        public void addArtifactContainer(ArtifactContainer container) {
            addUniversalContainers(new ArtifactContainerUniversalContainer(container));
        }

        private List<UniversalContainer> getUniversalContainersForPath(String path, List<UniversalContainer> classpath) {
            //if we have outstanding requests, then we should just use the classpath, else
            //we risk not seeing content on the classpath that we should see.
            if (outstandingContainers.get() > 0) {
                if (tc.isDebugEnabled())
                    Tr.debug(tc, "CCL: request for " + path + " made to use map while map update pending, reverting request to full classpath");
                return classpath;
            }

            //need to normalise path for map
            path = PathUtils.normalizeUnixStylePath(path);
            int startidx = path.startsWith("/") == true ? 1 : 0; //will use this in substring to chop off leading slash when needed.
            int slashidx = path.lastIndexOf('/');
            // '/' maps to all containers..
            // as will '/fish' and '/anything'
            // any paths at 2nd level deep, or below, eg /fish/chips  or /anything/else or /a/b/c will use map.
            //
            // slash idx -1 means no /'s in string                  - use all containers
            // slash idx 0 means / was the first and only '/' char  - use all containers
            // slash idx >0 means / was present after other chars, so we use the map..
            if (slashidx > 0) {
                Integer key = path.substring(startidx, slashidx).hashCode();
                if (tc.isDebugEnabled())
                    Tr.debug(tc, "CCL: checking map using key {" + key + "} for path '" + path.substring(0, slashidx) + "'    :    origpath: '" + path + "'");

                //Check the map with a read lock, can be shared by many users,
                //but will block if there is a package update in progress
                //This is a narrow window, as we already tested that the outstanding
                //containers value was zero, so to block here means another thread snuck
                //in between there, and here, and altered the classpath.
                //We don't alter the classpath often, and blocking will ensure correct
                //behavior.
                ReadLock read = rwLock.readLock();
                read.lock();
                List<UniversalContainer> containersForKey;
                try {
                    containersForKey = packageMap.get(key);
                } finally {
                    read.unlock();
                }
                if (containersForKey != null) {
                    if (tc.isDebugEnabled())
                        Tr.debug(tc, "CCL: got hit for key, returning container set with " + containersForKey.size() + " containers.");
                    return containersForKey;
                } else {
                    if (tc.isDebugEnabled())
                        Tr.debug(tc, "CCL: key was unknown, returning empty set. ");
                    return Collections.emptyList();
                }
            } //else, leave locationsToCheck as classpath.
            else {
                if (tc.isDebugEnabled())
                    Tr.debug(tc, "CCL: request for a root level resource... : '" + path + "' returning original set with " + classpath.size());
            }
            return classpath;
        }

        @Override
        public ByteResourceInformation getByteResourceInformation(String className, String path, ClassLoaderHook hook) throws IOException {
            int idx = 0;
            List<UniversalContainer> locationsToCheck = classPath;
            if (usePackageMap) {
                locationsToCheck = getUniversalContainersForPath(path, locationsToCheck);
            }

            for (UniversalContainer uc : locationsToCheck) {
                Set<String> lastNotFoundForThisContainer = lastNotFound.get(idx);
                //when we use package map, the index for the cache lookup is invalid
                //to fix this needs the cache moving inside the universal containers
                if (usePackageMap || pathNotInlastNotFound(path, lastNotFoundForThisContainer)) {
                    //no hit in not-found-cache.. try to obtain.
                    UniversalContainer.UniversalResource ur = uc.getResource(path);
                    if (ur != null) {
                        //got one..
                        ByteResourceInformation is = ur.getByteResourceInformation(className, hook);
                        if (is != null) {
                            return is;
                        }
                    } else {
                        //looked, but did not find.. update the not-found-cache.
                        //(unless we used packagemap to get here, in which case it's
                        //(not the right cache! so don't touch it!
                        if (!usePackageMap && lastNotFoundForThisContainer != null) {
                            addPath(lastNotFoundForThisContainer, path);
                        }
                    }
                }
                idx++;
            }
            return null;
        }

        @Override
        public URL getResourceURL(String path, String jarProtocol) {
            //test positive cache 1st.
            URL cached = lastFoundURL.get(path);
            if (cached != null) {
                if (tc.isDebugEnabled())
                    Tr.debug(tc, "CCL: [" + this.hashCode() + "]  getResourceURL : '" + path + "' " + "lastFound hit.");
                return cached;
            }
            //test negative cache next..
            if (lastReallyNotFoundURL.containsKey(path)) {
                if (tc.isDebugEnabled())
                    Tr.debug(tc, "CCL: [" + this.hashCode() + "]  getResourceURL : '" + path + "' " + "lastReallyNotFound hit.");
                return null;
            }

            List<UniversalContainer> locationsToCheck = classPath;
            if (usePackageMap) {
                locationsToCheck = getUniversalContainersForPath(path, locationsToCheck);
            }

            int idx = 0;
            int skipped = 0;
            for (UniversalContainer uc : locationsToCheck) {
                Set<String> lastNotFoundForThisContainer = lastNotFound.get(idx);
                if (usePackageMap || pathNotInlastNotFound(path, lastNotFoundForThisContainer)) {
                    //no hit found, try getResource
                    UniversalContainer.UniversalResource ur = uc.getResource(path);
                    if (ur != null) {
                        URL url = ur.getResourceURL(jarProtocol);
                        //some resources may not have urls.. ensure we dont return null.
                        if (url != null) {
                            //add url to cache..
                            if (tc.isDebugEnabled())
                                Tr.debug(tc, "CCL: [" + this.hashCode() + "]  getResourceURL : '" + path + "' " + "found at classpath index " + idx
                                             + " local not found caches allowed us to skip " + skipped + " locations. Found cache is now.. "
                                             + lastFoundURL.size() + " and path was known to cache? " + lastFoundURL.containsKey(path));
                            lastFoundURL.put(path, url);
                            return url;
                        }
                    } else {
                        //looked, but did not find, update cache.
                        if (!usePackageMap && lastNotFoundForThisContainer != null) {
                            addPath(lastNotFoundForThisContainer, path);
                        }
                    }
                } else {
                    skipped++;
                }
                idx++;
            }
            if (tc.isDebugEnabled())
                Tr.debug(tc, "CCL: [" + this.hashCode() + "]  getResourceURL : '" + path + "' " + "really not found. Cache size is now.. " + lastReallyNotFoundURL.size()
                             + " path already known to cache? " + lastReallyNotFoundURL.containsKey(path));
            lastReallyNotFoundURL.put(path, null);//abusing a map as a set here =)
            return null;
        }

        @Override
        public Collection<URL> getResourceURLs(String path, String jarProtocol) {
            List<URL> urls = new ArrayList<URL>();
            if (lastReallyNotFoundURL.containsKey(path)) {
                return urls;
            }

            List<UniversalContainer> locationsToCheck = classPath;
            if (usePackageMap) {
                locationsToCheck = getUniversalContainersForPath(path, locationsToCheck);
            }

            int idx = 0;
            for (UniversalContainer uc : locationsToCheck) {
                Set<String> lastNotFoundForThisContainer = lastNotFound.get(idx);
                if (usePackageMap || pathNotInlastNotFound(path, lastNotFoundForThisContainer)) {
                    //cache did not know this path, attempt getResource
                    UniversalContainer.UniversalResource ur = uc.getResource(path);
                    if (ur != null) {
                        URL url = ur.getResourceURL(jarProtocol);
                        if (url != null) {
                            urls.add(url);
                        }
                    } else {
                        //looked but did not find.. update cache.
                        if (!usePackageMap && lastNotFoundForThisContainer != null) {
                            addPath(lastNotFoundForThisContainer, path);
                        }
                    }
                }
                idx++;
            }
            if (urls.isEmpty()) {
                lastReallyNotFoundURL.put(path, null);
            }
            return urls;
        }

        private void addPath(Set<String> lastNotFoundForThisContainer, String path) {
            synchronized (lastNotFoundForThisContainer) {
                if (lastNotFoundForThisContainer.size() >= MAX_LASTNOTFOUND) {
                    //remove 1st item from set.
                    Iterator<String> i = lastNotFoundForThisContainer.iterator();
                    i.next();
                    i.remove();
                }
                lastNotFoundForThisContainer.add(path);
            }
        }

        private boolean pathNotInlastNotFound(String path, Set<String> lastNotFoundForThisContainer) {
            boolean pathFound = false;
            if (lastNotFoundForThisContainer != null) {
                synchronized (lastNotFoundForThisContainer) {
                    pathFound = lastNotFoundForThisContainer.contains(path);
                }
            }
            return !!!pathFound;
        }

        @Override
        @Trivial
        public String toString() {
            return String.valueOf(classPath);
        }

        @Override
        public boolean containsContainer(Container container) {
            return containers.contains(container);
        }

        @Override
        public Collection<Collection<URL>> getClassPath() {
            List<Collection<URL>> containerURLs = new ArrayList<>();
            for (UniversalContainer uc : classPath) {
                containerURLs.add(uc.getContainerURLs());
            }
            return containerURLs;
        }
    }

    /**
     * A wrapper for the {@link SmartClassPathImpl} that passes all write operations
     * through to the underlying {@link SmartClassPathImpl} but calls {@link ContainerClassLoader#lazyInit()} and then "unwraps" itself
     * before the first read operation.
     */
    private class UnreadSmartClassPath implements SmartClassPath {
        SmartClassPathImpl delegate;

        UnreadSmartClassPath() {
            delegate = new SmartClassPathImpl();
        }

        @Override
        public void addContainer(Container container) {
            delegate.addContainer(container);
        }

        @Override
        public void addArtifactContainer(ArtifactContainer container) {
            delegate.addArtifactContainer(container);
        }

        @Override
        public synchronized ByteResourceInformation getByteResourceInformation(String className, String path, ClassLoaderHook hook) throws IOException {
            unwrap();
            return delegate.getByteResourceInformation(className, path, hook);
        }

        @Override
        public synchronized URL getResourceURL(String path, String jarProtocol) {
            unwrap();
            return delegate.getResourceURL(path, jarProtocol);
        }

        @Override
        public synchronized Collection<URL> getResourceURLs(String path, String jarProtocol) {
            unwrap();
            return delegate.getResourceURLs(path, jarProtocol);
        }

        private void unwrap() {
            final String methodName = "UnreadSmartClassPath.unwrap(): ";
            // check we haven't already been unwrapped
            if (ContainerClassLoader.this.smartClassPath == delegate) {
                // already unwrapped, no more unwrapping required
                if (tc.isDebugEnabled())
                    Tr.debug(tc, methodName + "Another thread has snuck in and performed the lazy initialisation already");
                return;
            }
            // looks like we might have to do it ourselves - use a sync block to ensure only one thread
            // invokes lazyInit()
            synchronized (this) { // Double-check locking works because smartClassPath is volatile
                if (ContainerClassLoader.this.smartClassPath == this) {
                    try {
                        if (tc.isDebugEnabled())
                            Tr.debug(tc, methodName + "First read operation on class loader: perform lazy initialisation");
                        ContainerClassLoader.this.lazyInit();
                    } finally {
                        ContainerClassLoader.this.smartClassPath = delegate;
                    }
                }
            }
        }

        @Override
        @Trivial
        public String toString() {
            return delegate.toString();
        }

        @Override
        public boolean containsContainer(Container container) {
            return delegate.containsContainer(container);
        }

        @Override
        public Collection<Collection<URL>> getClassPath() {
            return delegate.getClassPath();
        }
    }

    /**
     * Class that represents byte data for a resource.<p>
     * A data structure that stores the resource URL and bytes for a particular class.<br>
     * It also has a utility to try to load a manifest from the resource URL (assuming it points to a JAR)<br>
     */
<<<<<<< HEAD
    protected interface ByteResourceInformation {
        /**
         * Returns the bytes for the class loaded from this resource.
         *
         * @return The byte[]
         */
        byte[] getBytes();

        /**
         * Attempts to load the manifest for the current resource URL and returns it.
         *
         * @return The manifest or <code>null</code> if an error occurred loading it (or it didn't exist)
         */
        Manifest getManifest();

        /**
         * Returns the resource URL for this resource
         *
         * @return
         */
        public URL getResourceUrl();

        /**
         * Returns the resource style path to this resource, this will be in the form "a/b/c" rather than a . notation.
         *
         * @return The resource path
         */
        public String getResourcePath();

        /**
         * Returns whether the class was found in the shared class cache or not.  If it is found in the cache,
         * there is no need to call the cache to store the class again.
         * 
         * @return whether the Class was found in the shared class cache or not.
         */
        public boolean foundInClassCache();

        /**
         * Returns the actual class bytes even if the class was found in the shared class cache.
         * @return the actual bytes of the class.
         */
        public byte[] getActualBytes() throws IOException;
    }

    /**
     * Implementation of {@link ByteResourceInformation} backed by an Entry. <p>
     * Enables use of the Container for MANIFEST.MF location.
     */
    static class EntryByteResourceInformation implements ByteResourceInformation {
=======
    static final class ByteResourceInformation {
>>>>>>> 5fd007d8
        private final byte[] bytes;
        private final URL resourceEntry;
        private final UniversalContainer resourceContainer;
        private final String resourcePath;
        private final boolean fromClassCache;

        /**
         * @param bytes
         * @param resourceUrl
         */
        ByteResourceInformation(byte[] bytes, URL resourceUrl, UniversalContainer root, String resourcePath, boolean fromClassCache) {
            this.bytes = bytes;
            this.resourceEntry = resourceUrl;
            this.resourceContainer = root;
            this.resourcePath = resourcePath;
            this.fromClassCache = fromClassCache;
        }

        /**
         * Returns the bytes for the class loaded from this resource.
         *
         * @return The byte[]
         */
        public byte[] getBytes() {
            return this.bytes;
        }

        @Override
        @FFDCIgnore(UnableToAdaptException.class)
        public byte[] getActualBytes() throws IOException {
            InputStream is;
            try {
                is = resourceEntry.adapt(InputStream.class);
            } catch (UnableToAdaptException e) {
                throw new IOException(e);
            }
            return ContainerClassLoader.getBytes(is, (int) resourceEntry.getSize());
        }

        /**
         * Attempts to load the manifest for the current resource URL and returns it.
         *
         * @return The manifest or <code>null</code> if an error occurred loading it (or it didn't exist)
         */
        public Manifest getManifest() {
<<<<<<< HEAD
            // See if we've already loaded the manifest
            if (!this.manifestLoaded) {
                // No matter what happens set the boolean to true, if we fail to load a manifest we won't succeed next time so don't waste time trying, just return null
                this.manifestLoaded = true;

                Entry e = this.resourceContainer.getEntry("META-INF/MANIFEST.MF");
                if (e != null) {
                    InputStream manifestStream = null;
                    try {
                        manifestStream = e.adapt(InputStream.class);
                        if (manifestStream != null) {
                            Manifest manifestLoading = new Manifest(manifestStream);
                            this.manifest = manifestLoading;
                        }
                    } catch (UnableToAdaptException e1) {
                        // Ignore, we'll just define a package with no package information
                        if (tc.isDebugEnabled()) {
                            Tr.debug(tc, "UnableToAdaptException thrown opening resource {0}", this.resourceEntry.getResource());
                        }
                    } catch (IOException e2) {
                        // Ignore, we'll just define a package with no package information
                        if (tc.isDebugEnabled()) {
                            Tr.debug(tc, "IOException thrown opening resource {0}", this.resourceEntry.getResource());
                        }
                    } finally {
                        Util.tryToClose(manifestStream);
                    }
                }
            }

            return this.manifest;
        }

        /**
         * Returns the resource URL for this resource
         *
         * @return
         */
        @Override
        public URL getResourceUrl() {
            return this.resourceEntry.getResource();
        }

        /**
         * Returns the resource style path to this resource, this will be in the form "a/b/c" rather than a . notation.
         *
         * @return The resource path
         */
        @Override
        public String getResourcePath() {
            return this.resourcePath;
        }

        @Override
        public boolean foundInClassCache() {
            return fromClassCache;
        }
    }

    /**
     * Implementation of {@link ByteResourceInformation} backed by an ArtifactEntry. <p>
     * Enables use of the ArtifactContainer for MANIFEST.MF location.
     */
    static class ArtifactEntryByteResourceInformation implements ByteResourceInformation {
        private final byte[] bytes;
        private final ArtifactEntry resourceEntry;
        private final ArtifactContainer resourceContainer;
        private final String resourcePath;
        private final boolean fromClassCache;

        private Manifest manifest;
        private boolean manifestLoaded;

        /**
         * @param bytes
         * @param resourceUrl
         */
        ArtifactEntryByteResourceInformation(byte[] bytes, ArtifactEntry resourceUrl, ArtifactContainer root, String resourcePath, boolean fromClassCache) {
            this.bytes = bytes;
            this.resourceEntry = resourceUrl;
            this.resourceContainer = root;
            this.resourcePath = resourcePath;
            this.fromClassCache = fromClassCache;
        }

        /**
         * Returns the bytes for the class loaded from this resource.
         *
         * @return The byte[]
         */
        @Override
        public byte[] getBytes() {
            return this.bytes;
        }

        @Override
        public byte[] getActualBytes() throws IOException {
            InputStream is = resourceEntry.getInputStream();
            return ContainerClassLoader.getBytes(is, (int) resourceEntry.getSize());
        }

        /**
         * Attempts to load the manifest for the current resource URL and returns it.
         *
         * @return The manifest or <code>null</code> if an error occurred loading it (or it didn't exist)
         */
        @Override
        @FFDCIgnore(value = { IOException.class })
        public Manifest getManifest() {
            // See if we've already loaded the manifest
            if (!this.manifestLoaded) {
                // No matter what happens set the boolean to true, if we fail to load a manifest we won't succeed next time so don't waste time trying, just return null
                this.manifestLoaded = true;

                ArtifactEntry e = this.resourceContainer.getEntry("META-INF/MANIFEST.MF");
                if (e != null) {
                    InputStream manifestStream = null;
                    try {
                        manifestStream = e.getInputStream();
                        if (manifestStream != null) {
                            Manifest manifestLoading = new Manifest(manifestStream);
                            this.manifest = manifestLoading;
                        }
                    } catch (IOException e2) {
                        // Ignore, we'll just define a package with no package information
                        if (tc.isDebugEnabled()) {
                            Tr.debug(tc, "IOException thrown opening resource {0}", this.resourceEntry.getResource());
                        }
                    } finally {
                        Util.tryToClose(manifestStream);
                    }
                }
            }

            return this.manifest;
=======
            return resourceContainer.getManifest();
>>>>>>> 5fd007d8
        }

        /**
         * Returns the resource URL for this resource
         *
         * @return
         */
        public URL getResourceUrl() {
            return this.resourceEntry;
        }

        /**
         * Returns the resource style path to this resource, this will be in the form "a/b/c" rather than a . notation.
         *
         * @return The resource path
         */
        public String getResourcePath() {
            return this.resourcePath;
        }

        public boolean foundInClassCache() {
            return fromClassCache;
        }
    }

    /**
     * Main constructor.. build a container loader with the specified adaptable Container classpath.<p>
     * Additional classpath entries are only addable via addLibraryFile.
     *
     * @param classpath Containers to use as classpath entries.
     * @param parent classloader to act as parent.
     */
    public ContainerClassLoader(List<Container> classpath, ClassLoader parent, ClassRedefiner redefiner, GlobalClassloadingConfiguration config) {
        super(parent);
        this.jarProtocol = config.useJarUrls() ? "jar:" : "wsjar:";
        //Temporary, reintroduced until WSJAR is implemented.
        JarCacheDisabler.disableJarCaching();

        smartClassPath = new UnreadSmartClassPath();

        if (classpath != null) {
            for (Container c : classpath) {
                smartClassPath.addContainer(c);
            }
        }

        this.redefiner = redefiner;
    }

    @Override
    public URL findResource(String name) {
        //check super first, which checks parent, if any.
        URL url = super.findResource(name);
        if (url != null) {
            return url;
        }
        url = smartClassPath.getResourceURL(name, jarProtocol);

        //no need to retry smartClassPath with trailing / it already dealt with that.
        if (url == null && !name.endsWith("/")) {
            url = super.findResource(name);
            if (url != null)
                url = stripTrailingSlash(url);
        }

        return url;
    }

    @Override
    public CompositeEnumeration<URL> findResources(String name) throws IOException {
        //start by collecting any from super, which checks parent, if any.
        CompositeEnumeration<URL> enumerations = new CompositeEnumeration<URL>(super.findResources(name));
        Collection<URL> urls = smartClassPath.getResourceURLs(name, jarProtocol);

        //no need to retry the smartClassPath with trailing /, it already handled that.
        if (!name.endsWith("/")) {
            enumerations.add(super.findResources(name + "/"));
            HashMap<String, URL> resourceMap = new HashMap<String, URL>();
            URL url = null;
            while (enumerations.hasMoreElements()) {
                url = stripTrailingSlash(enumerations.nextElement());
                resourceMap.put(url.toExternalForm(), url);
            }
            enumerations = new CompositeEnumeration<URL>(Collections.enumeration(resourceMap.values()));
        }

        enumerations.add(Collections.enumeration(urls));
        if (TraceComponent.isAnyTracingEnabled() && tc.isDebugEnabled()) {
            int i = 0;
            StringBuilder sb = new StringBuilder();
            List<URL> urlList = new ArrayList<URL>();
            while (enumerations.hasMoreElements()) {
                URL url = enumerations.nextElement();
                urlList.add(url);
                sb.append("\n  ").append(url);
                i++;
            }
            sb.append("\n  ").append("Total elements: ").append(i);
            enumerations = new CompositeEnumeration<URL>(Collections.enumeration(urlList));
            Tr.debug(tc, sb.toString());
        }
        return enumerations;
    }

    @Override
    protected String findLibrary(String libName) {
        String mappedName = System.mapLibraryName(libName);
        for (UniversalContainer uc : nativeLibraryContainers) {
            UniversalContainer.UniversalResource ur = uc.getResource(mappedName);
            if (ur != null) {
                String path = ur.getNativeLibraryPath();
                if (path != null) {
                    return path;
                }
            }
        }

        return null;
    }

    protected ByteResourceInformation findClassBytes(String className, String resourceName, ClassLoaderHook hook) throws IOException {
        Object token = ThreadIdentityManager.runAsServer();
        try {
            return smartClassPath.getByteResourceInformation(className, resourceName, hook);
        } finally {
            ThreadIdentityManager.reset(token);
        }
    }

    //define package impl, that uses package sealing information as defined on wikipedia
    //to set vars passed up to ClassLoader.definePackage.
    public Package definePackage(String name, Manifest manifest, URL sealBase) throws IllegalArgumentException {
        Attributes mA = manifest.getMainAttributes();
        String specTitle = mA.getValue(Name.SPECIFICATION_TITLE);
        String specVersion = mA.getValue(Name.SPECIFICATION_VERSION);
        String specVendor = mA.getValue(Name.SPECIFICATION_VENDOR);
        String implTitle = mA.getValue(Name.IMPLEMENTATION_TITLE);
        String implVersion = mA.getValue(Name.IMPLEMENTATION_VERSION);
        String implVendor = mA.getValue(Name.IMPLEMENTATION_VENDOR);
        String sealedString = mA.getValue(Name.SEALED);
        Boolean sealed = (sealedString == null ? Boolean.FALSE : sealedString.equalsIgnoreCase("true"));

        //now overwrite global attributes with the specific attributes
        String unixName = name.replaceAll("\\.", "/") + "/"; //replace all dots with slash and add trailing slash
        mA = manifest.getAttributes(unixName);
        if (mA != null) {
            String s = mA.getValue(Name.SPECIFICATION_TITLE);
            if (s != null)
                specTitle = s;
            s = mA.getValue(Name.SPECIFICATION_VERSION);
            if (s != null)
                specVersion = s;
            s = mA.getValue(Name.SPECIFICATION_VENDOR);
            if (s != null)
                specVendor = s;
            s = mA.getValue(Name.IMPLEMENTATION_TITLE);
            if (s != null)
                implTitle = s;
            s = mA.getValue(Name.IMPLEMENTATION_VERSION);
            if (s != null)
                implVersion = s;
            s = mA.getValue(Name.IMPLEMENTATION_VENDOR);
            if (s != null)
                implVendor = s;
            s = mA.getValue(Name.SEALED);
            if (s != null)
                sealed = s.equalsIgnoreCase("true");
        }

        if (!sealed)
            sealBase = null;
        return definePackage(name, specTitle, specVersion, specVendor, implTitle, implVersion, implVendor, sealBase);
    }

    /**
     * Add all the artifact containers to the class path
     */
    protected void addToClassPath(Iterable<ArtifactContainer> artifacts) {

        for (ArtifactContainer art : artifacts) {
            smartClassPath.addArtifactContainer(art);
        }
    }

    /**
     * Method to allow adding shared libraries to this classloader, currently using File.
     *
     * @param f the File to add as a shared lib.. can be a dir or a jar (or a loose xml ;p)
     */
    @FFDCIgnore(NullPointerException.class)
    protected void addLibraryFile(File f) {

        if (!!!f.exists()) {
            if (tc.isWarningEnabled()) {
                Tr.warning(tc, "cls.library.archive", f, new FileNotFoundException(f.getName()));
            }
            return;
        }

        // Skip files that are not archives of some sort.
        if (!f.isDirectory() && !isArchive(f))
            return;

        //this area subject to refactor following shared lib rework..
        //ideally the shared lib code will start passing us ArtifactContainers, and it
        //will own the management of the ACF via DS.

        //NASTY.. need to use DS to get the ACF, not OSGi backdoor ;p
        BundleContext bc = FrameworkUtil.getBundle(ContainerClassLoader.class).getBundleContext();
        ServiceReference<ArtifactContainerFactory> acfsr = bc.getServiceReference(ArtifactContainerFactory.class);
        if (acfsr != null) {
            ArtifactContainerFactory acf = bc.getService(acfsr);
            if (acf != null) {
                //NASTY.. using this bundle as the cache dir location for the data file..
                try {
                    ArtifactContainer ac = acf.getContainer(bc.getBundle().getDataFile(""), f);
                    smartClassPath.addArtifactContainer(ac);
                } catch (NullPointerException e) {
                    // TODO completed under task 74097
                    if (tc.isDebugEnabled()) {
                        Tr.debug(tc, "Exception while adding files to classpath", e);
                    }
                    if (tc.isInfoEnabled()) {
                        Tr.info(tc, "cls.library.file.forbidden", f);
                    }
                }
            }
        }
    }

    protected void addNativeLibraryContainer(Container container) {
        nativeLibraryContainers.add(new ContainerUniversalContainer(container));
    }

    /**
     * Check that a file is an archive
     *
     * @param f
     */
    @FFDCIgnore(PrivilegedActionException.class)
    private boolean isArchive(File f) {
        final File target = f;
        try {
            AccessController.doPrivileged(new PrivilegedExceptionAction<Void>() {
                @Override
                public Void run() throws IOException {
                    new ZipFile(target).close();
                    return null;
                }
            });
        } catch (PrivilegedActionException e) {
            Exception innerException = e.getException();
            if (tc.isDebugEnabled()) {
                Tr.debug(tc, "The following file can not be added to the classpath " + f + " due to error ", innerException);
            }
            return false;
        }
        return true;
    }

    /**
     * Subclasses should override this method to do any late initialization.
     * It will be invoked at most once, before the first lookup operation.
     * Any other lookup operations will see the effects of this method.
     */
    protected void lazyInit() {

    }

    /**
     * Returns a URL with the trailing / stripped off
     *
     * @param url
     * @return
     */
    private static URL stripTrailingSlash(URL url) {
        String externalForm = url.toExternalForm();
        if (externalForm.endsWith("/")) {
            externalForm = externalForm.substring(0, externalForm.length() - 1);
            try {
                url = new URL(externalForm);
            } catch (MalformedURLException e) {
                // will never happen.
            }
        }
        return url;
    }

    /**
     * Attempt to redefine classes files updated via the passed-in Notification.
     * This class will return true in two cases:
     * <ol>
     * <li>There are no class files in the notification to process.</li>
     * <li>All classes in the Notification that were loaded by this loader were able
     * to be redefined - i.e. only method bodies changed.</li>
     * </ol><br/>
     * Note that this method will return true if the notification contains classes
     * that loaded by other loaders, regardless of the changes to those classes.
     * Likewise, this method will return true if there are non-class files that
     * were modified.
     *
     * @param notification the Notification object containing modified files.
     * @return true if all classes in the notification that were loaded by this loader
     *         were able to be redefined. Otherwise, false.
     */
    public boolean redefineClasses(Notification notification) {
        // if there are no paths to process, then there is nothing to do
        if (notification.getPaths().isEmpty()) {
            return true;
        }

        Container container = notification.getContainer();
        // No need to do any processing if we are unable to redefine classes.
        boolean success;
        if (!smartClassPath.containsContainer(container)) {
            // This classloader is not associated with any container that has classes being modified,
            // so we can claim success.
            success = true;
        } else {

            // we only want to process *.class files
            List<String> classFilePaths = new ArrayList<String>();
            for (String path : notification.getPaths()) {
                if (path.endsWith(".class")) {
                    classFilePaths.add(path);
                }
            }

            if (classFilePaths.isEmpty()) {
                // no class files to process, we must return true.
                return true;
            }

            // This classloader is associated with a container that has classes being modified.
            // Success depends on whether we can redefine those classes or not.
            if (redefiner != null && redefiner.canRedefine()) {
                success = true;
                Set<ClassDefinition> classesToRedefine = new HashSet<ClassDefinition>();
                for (String path : classFilePaths) {

                    String className = convertToClassName(path);
                    // We only want to redefine classes that have been loaded.  Unloaded classes
                    // don't need to be redefined.
                    Class<?> clazz = findLoadedClass(className);
                    if (clazz != null && clazz.getClassLoader() == this) {
                        try {
                            InputStream is = container.getEntry(path).adapt(InputStream.class);
                            byte[] classBytes = loadBytes(is);
                            ClassDefinition def = new ClassDefinition(clazz, classBytes);
                            classesToRedefine.add(def);
                        } catch (Exception e) {
                            // This should be either an IOException or an UnableToAdaptException
                            FFDCFilter.processException(e, this.getClass().getName() + ".redefineClasses", "1557", this,
                                                        new Object[] { className, notification.getContainer(), path });
                            // failed to read class bytes - not good - probably something wrong
                            // on the file system - FFDC - and restart the app
                            success = false;
                            break;
                        }
                    } // temporary until metadata processing can identify newly added Java EE components:
                    else if (clazz == null) {
                        // hasn't been loaded -return false for now in case the class contains EE metadata,
                        // like @WebServlet, or @EJB, etc. that needs to be processed.
                        // TODO: remove this else block and return true for unloaded classes once new
                        // metadata processing is in place
                        return false;
                    }

                }

                if (success/* still */ && !classesToRedefine.isEmpty()) {
                    success = redefiner.redefineClasses(classesToRedefine);
                }

            } else {
                // classes were changed, but redefiner is null or cannot redefine classes, so we must return false
                success = false;
            }
        }
        return success;
    }

    private static String convertToClassName(String fileName) {
        String className;
        // remove ".class" extension
        className = fileName.replace(".class", "");

        // if necessary, remove WEB-INF/classes/
        className = className.replace("WEB-INF/classes/", "");

        // substitute dots for slashes and backslashes
        className = className.replace('/', '.');
        className = className.replace('\\', '.');

        if (className.startsWith(".")) {
            className = className.substring(1);
        }

        return className;
    }

    @FFDCIgnore(value = PrivilegedActionException.class)
    private static byte[] loadBytes(final InputStream is) throws IOException {
        try {
            return AccessController.doPrivileged(new PrivilegedExceptionAction<byte[]>() {
                @Override
                @Trivial
                public byte[] run() throws IOException {

                    byte[] buf = new byte[2048];
                    ByteArrayOutputStream baos = new ByteArrayOutputStream();
                    try {
                        int bytesRead = is.read(buf);
                        while (bytesRead > -1) {
                            baos.write(buf, 0, bytesRead);
                            bytesRead = is.read(buf);
                        }
                    } finally {
                        if (is != null) {
                            is.close();
                        }
                    }
                    return baos.toByteArray();
                }
            });
        } catch (PrivilegedActionException ex) {
            Throwable cause = ex.getCause();
            if (cause instanceof IOException) {
                throw (IOException) cause;
            } else {
                throw new RuntimeException(cause);
            }
        }
    }

    Collection<Collection<URL>> getClassPath() {
        return smartClassPath.getClassPath();
    }
}<|MERGE_RESOLUTION|>--- conflicted
+++ resolved
@@ -15,6 +15,7 @@
 import java.io.FileNotFoundException;
 import java.io.IOException;
 import java.io.InputStream;
+import java.io.UncheckedIOException;
 import java.lang.instrument.ClassDefinition;
 import java.net.MalformedURLException;
 import java.net.URL;
@@ -41,6 +42,7 @@
 import java.util.concurrent.locks.ReentrantReadWriteLock;
 import java.util.concurrent.locks.ReentrantReadWriteLock.ReadLock;
 import java.util.concurrent.locks.ReentrantReadWriteLock.WriteLock;
+import java.util.function.Supplier;
 import java.util.jar.Attributes;
 import java.util.jar.Attributes.Name;
 import java.util.jar.Manifest;
@@ -291,6 +293,10 @@
         return bytes;
     }
 
+    @SuppressWarnings("unchecked")
+    static <E extends Throwable> void sneakyThrow(Throwable e) throws E {
+            throw (E) e;
+    }
     /**
      * Implementation of UniversalResource backed by an adaptable Entry.
      */
@@ -339,16 +345,24 @@
 
             boolean foundInClassCache = bytes != null;
             if (!foundInClassCache) {
+                bytes = getActualBytes();
+            }
+            return new ByteResourceInformation(bytes, this.entry.getResource(), this.container, resourceName, foundInClassCache, () -> getActualBytes());
+        }
+
+        private byte[] getActualBytes() {
+            try {
                 try {
                     InputStream is = this.entry.adapt(InputStream.class);
-                    bytes = ContainerClassLoader.getBytes(is, (int) entry.getSize());
+                    return ContainerClassLoader.getBytes(is, (int) entry.getSize());
                 } catch (UnableToAdaptException e) {
                     throw new IOException(e);
                 }
-            }
-            return new ByteResourceInformation(bytes, this.entry.getResource(), this.container, resourceName, foundInClassCache);
-        }
-
+            } catch (IOException e) {
+                sneakyThrow(e);
+                return null; //never gets here
+            }
+        }
         @Override
         public String getNativeLibraryPath() {
             try {
@@ -592,9 +606,18 @@
                 InputStream is = this.entry.getInputStream();
                 bytes = ContainerClassLoader.getBytes(is, (int) entry.getSize());
             }
-            return new ByteResourceInformation(bytes, this.entry.getResource(), this.container, resourceName, foundInClassCache);
-        }
-
+            return new ByteResourceInformation(bytes, this.entry.getResource(), this.container, resourceName, foundInClassCache, () -> getActualBytes());
+        }
+
+        byte[] getActualBytes() {
+            try {
+                InputStream is = this.entry.getInputStream();
+                return ContainerClassLoader.getBytes(is, (int) entry.getSize());
+            } catch (IOException e) {
+                sneakyThrow(e);
+                return null; // never actually get here
+            }
+        }
         @Override
         public String getNativeLibraryPath() {
             try {
@@ -1283,75 +1306,25 @@
      * A data structure that stores the resource URL and bytes for a particular class.<br>
      * It also has a utility to try to load a manifest from the resource URL (assuming it points to a JAR)<br>
      */
-<<<<<<< HEAD
-    protected interface ByteResourceInformation {
-        /**
-         * Returns the bytes for the class loaded from this resource.
-         *
-         * @return The byte[]
-         */
-        byte[] getBytes();
-
-        /**
-         * Attempts to load the manifest for the current resource URL and returns it.
-         *
-         * @return The manifest or <code>null</code> if an error occurred loading it (or it didn't exist)
-         */
-        Manifest getManifest();
-
-        /**
-         * Returns the resource URL for this resource
-         *
-         * @return
-         */
-        public URL getResourceUrl();
-
-        /**
-         * Returns the resource style path to this resource, this will be in the form "a/b/c" rather than a . notation.
-         *
-         * @return The resource path
-         */
-        public String getResourcePath();
-
-        /**
-         * Returns whether the class was found in the shared class cache or not.  If it is found in the cache,
-         * there is no need to call the cache to store the class again.
-         * 
-         * @return whether the Class was found in the shared class cache or not.
-         */
-        public boolean foundInClassCache();
-
-        /**
-         * Returns the actual class bytes even if the class was found in the shared class cache.
-         * @return the actual bytes of the class.
-         */
-        public byte[] getActualBytes() throws IOException;
-    }
-
-    /**
-     * Implementation of {@link ByteResourceInformation} backed by an Entry. <p>
-     * Enables use of the Container for MANIFEST.MF location.
-     */
-    static class EntryByteResourceInformation implements ByteResourceInformation {
-=======
     static final class ByteResourceInformation {
->>>>>>> 5fd007d8
         private final byte[] bytes;
         private final URL resourceEntry;
         private final UniversalContainer resourceContainer;
         private final String resourcePath;
         private final boolean fromClassCache;
+        private final Supplier<byte[]> actualBytes;
 
         /**
          * @param bytes
          * @param resourceUrl
          */
-        ByteResourceInformation(byte[] bytes, URL resourceUrl, UniversalContainer root, String resourcePath, boolean fromClassCache) {
+        ByteResourceInformation(byte[] bytes, URL resourceUrl, UniversalContainer root, String resourcePath, boolean fromClassCache, Supplier<byte[]> actualBytes) {
             this.bytes = bytes;
             this.resourceEntry = resourceUrl;
             this.resourceContainer = root;
             this.resourcePath = resourcePath;
             this.fromClassCache = fromClassCache;
+            this.actualBytes = actualBytes;
         }
 
         /**
@@ -1363,56 +1336,13 @@
             return this.bytes;
         }
 
-        @Override
-        @FFDCIgnore(UnableToAdaptException.class)
-        public byte[] getActualBytes() throws IOException {
-            InputStream is;
-            try {
-                is = resourceEntry.adapt(InputStream.class);
-            } catch (UnableToAdaptException e) {
-                throw new IOException(e);
-            }
-            return ContainerClassLoader.getBytes(is, (int) resourceEntry.getSize());
-        }
-
         /**
          * Attempts to load the manifest for the current resource URL and returns it.
          *
          * @return The manifest or <code>null</code> if an error occurred loading it (or it didn't exist)
          */
         public Manifest getManifest() {
-<<<<<<< HEAD
-            // See if we've already loaded the manifest
-            if (!this.manifestLoaded) {
-                // No matter what happens set the boolean to true, if we fail to load a manifest we won't succeed next time so don't waste time trying, just return null
-                this.manifestLoaded = true;
-
-                Entry e = this.resourceContainer.getEntry("META-INF/MANIFEST.MF");
-                if (e != null) {
-                    InputStream manifestStream = null;
-                    try {
-                        manifestStream = e.adapt(InputStream.class);
-                        if (manifestStream != null) {
-                            Manifest manifestLoading = new Manifest(manifestStream);
-                            this.manifest = manifestLoading;
-                        }
-                    } catch (UnableToAdaptException e1) {
-                        // Ignore, we'll just define a package with no package information
-                        if (tc.isDebugEnabled()) {
-                            Tr.debug(tc, "UnableToAdaptException thrown opening resource {0}", this.resourceEntry.getResource());
-                        }
-                    } catch (IOException e2) {
-                        // Ignore, we'll just define a package with no package information
-                        if (tc.isDebugEnabled()) {
-                            Tr.debug(tc, "IOException thrown opening resource {0}", this.resourceEntry.getResource());
-                        }
-                    } finally {
-                        Util.tryToClose(manifestStream);
-                    }
-                }
-            }
-
-            return this.manifest;
+            return resourceContainer.getManifest();
         }
 
         /**
@@ -1420,9 +1350,8 @@
          *
          * @return
          */
-        @Override
         public URL getResourceUrl() {
-            return this.resourceEntry.getResource();
+            return this.resourceEntry;
         }
 
         /**
@@ -1430,118 +1359,16 @@
          *
          * @return The resource path
          */
-        @Override
         public String getResourcePath() {
             return this.resourcePath;
         }
 
-        @Override
         public boolean foundInClassCache() {
             return fromClassCache;
         }
-    }
-
-    /**
-     * Implementation of {@link ByteResourceInformation} backed by an ArtifactEntry. <p>
-     * Enables use of the ArtifactContainer for MANIFEST.MF location.
-     */
-    static class ArtifactEntryByteResourceInformation implements ByteResourceInformation {
-        private final byte[] bytes;
-        private final ArtifactEntry resourceEntry;
-        private final ArtifactContainer resourceContainer;
-        private final String resourcePath;
-        private final boolean fromClassCache;
-
-        private Manifest manifest;
-        private boolean manifestLoaded;
-
-        /**
-         * @param bytes
-         * @param resourceUrl
-         */
-        ArtifactEntryByteResourceInformation(byte[] bytes, ArtifactEntry resourceUrl, ArtifactContainer root, String resourcePath, boolean fromClassCache) {
-            this.bytes = bytes;
-            this.resourceEntry = resourceUrl;
-            this.resourceContainer = root;
-            this.resourcePath = resourcePath;
-            this.fromClassCache = fromClassCache;
-        }
-
-        /**
-         * Returns the bytes for the class loaded from this resource.
-         *
-         * @return The byte[]
-         */
-        @Override
-        public byte[] getBytes() {
-            return this.bytes;
-        }
-
-        @Override
+
         public byte[] getActualBytes() throws IOException {
-            InputStream is = resourceEntry.getInputStream();
-            return ContainerClassLoader.getBytes(is, (int) resourceEntry.getSize());
-        }
-
-        /**
-         * Attempts to load the manifest for the current resource URL and returns it.
-         *
-         * @return The manifest or <code>null</code> if an error occurred loading it (or it didn't exist)
-         */
-        @Override
-        @FFDCIgnore(value = { IOException.class })
-        public Manifest getManifest() {
-            // See if we've already loaded the manifest
-            if (!this.manifestLoaded) {
-                // No matter what happens set the boolean to true, if we fail to load a manifest we won't succeed next time so don't waste time trying, just return null
-                this.manifestLoaded = true;
-
-                ArtifactEntry e = this.resourceContainer.getEntry("META-INF/MANIFEST.MF");
-                if (e != null) {
-                    InputStream manifestStream = null;
-                    try {
-                        manifestStream = e.getInputStream();
-                        if (manifestStream != null) {
-                            Manifest manifestLoading = new Manifest(manifestStream);
-                            this.manifest = manifestLoading;
-                        }
-                    } catch (IOException e2) {
-                        // Ignore, we'll just define a package with no package information
-                        if (tc.isDebugEnabled()) {
-                            Tr.debug(tc, "IOException thrown opening resource {0}", this.resourceEntry.getResource());
-                        }
-                    } finally {
-                        Util.tryToClose(manifestStream);
-                    }
-                }
-            }
-
-            return this.manifest;
-=======
-            return resourceContainer.getManifest();
->>>>>>> 5fd007d8
-        }
-
-        /**
-         * Returns the resource URL for this resource
-         *
-         * @return
-         */
-        public URL getResourceUrl() {
-            return this.resourceEntry;
-        }
-
-        /**
-         * Returns the resource style path to this resource, this will be in the form "a/b/c" rather than a . notation.
-         *
-         * @return The resource path
-         */
-        public String getResourcePath() {
-            return this.resourcePath;
-        }
-
-        public boolean foundInClassCache() {
-            return fromClassCache;
+            return actualBytes.get();
         }
     }
 
