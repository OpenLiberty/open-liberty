--- conflicted
+++ resolved
@@ -66,67 +66,8 @@
     }
 
     @Override
-<<<<<<< HEAD
     public FacesConfigType parse() throws ParseException {
         return (FacesConfigType) super.parse();
-=======
-    protected ParsableElement createRootParsable() throws ParseException {
-        if (!"faces-config".equals(rootElementLocalName)) {
-            throw new ParseException(invalidRootElement());
-        }
-        String vers = getAttributeValue("", "version");
-        if (vers == null) {
-            if (namespace == null && dtdPublicId != null) {
-                if (FACES_CONFIG_DTD_PUBLIC_ID_10.equals(dtdPublicId)) {
-                    version = 10;
-                    return new FacesConfigType(getDeploymentDescriptorPath());
-                }
-                if (FACES_CONFIG_DTD_PUBLIC_ID_11.equals(dtdPublicId)) {
-                    version = 11;
-                    return new FacesConfigType(getDeploymentDescriptorPath());
-                }
-            }
-            throw new ParseException(unknownDeploymentDescriptorVersion());
-        }
-        if ("http://java.sun.com/xml/ns/javaee".equals(namespace)) {
-            if ("1.2".equals(vers)) {
-                // javaee 5 only
-                version = 12;
-                return new FacesConfigType(getDeploymentDescriptorPath());
-            }
-            if ("2.0".equals(vers)) {
-                // javaee 6 only
-                version = 20;
-                return new FacesConfigType(getDeploymentDescriptorPath());
-            }
-            if ("2.1".equals(vers)) {
-                // javaee 6 only
-                version = 21;
-                return new FacesConfigType(getDeploymentDescriptorPath());
-            }
-        } else if ("http://xmlns.jcp.org/xml/ns/javaee".equals(namespace)) {
-            //  Don't allow a faces-config.xml with version="2.2" if the jsf-2.2 feature is not enabled.
-            if ((this.FacesBundleLoadedVersion >= 22) && "2.2".equals(vers)) {
-                // javaee 7 only
-                version = 22;
-                return new FacesConfigType(getDeploymentDescriptorPath());
-            }
-            //  Don't allow a faces-config.xml with version="2.3" if the jsf-2.3 feature is not enabled.
-            if ((this.FacesBundleLoadedVersion >= 23) && "2.3".equals(vers)) {
-                // javaee 8 only
-                version = 23;
-                return new FacesConfigType(getDeploymentDescriptorPath());
-            }
-        } else if ("https://jakarta.ee/xml/ns/jakartaee".equals(namespace)) {
-            // Don't allow a faces-config.xml with a version="3.0" if the faces-3.0 feature is not enabled.
-            if ((this.FacesBundleLoadedVersion >= 30) && "3.0".equals(vers)) {
-                // Jakarta 9 only
-                version = 30;
-                return new FacesConfigType(getDeploymentDescriptorPath());
-            }
-        }
-        throw new ParseException(invalidDeploymentDescriptorNamespace(vers));
->>>>>>> b846f7e4
     }
 
     @Override
