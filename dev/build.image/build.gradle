/*******************************************************************************
 * Copyright (c) 2017 IBM Corporation and others.
 * All rights reserved. This program and the accompanying materials
 * are made available under the terms of the Eclipse Public License v1.0
 * which accompanies this distribution, and is available at
 * http://www.eclipse.org/legal/epl-v10.html
 *
 * Contributors:
 *     IBM Corporation - initial API and implementation
 *******************************************************************************/

import org.apache.tools.ant.filters.ReplaceTokens
import groovy.json.*
import org.gradle.internal.os.OperatingSystem

import java.nio.charset.Charset
import java.nio.charset.StandardCharsets
import java.nio.file.Files
import java.nio.file.Path
import java.nio.file.Paths

apply plugin: 'maven'

def releaseVersion = "${bnd.libertyRelease}-" + rootProject.userProps.getProperty("version.qualifier")

def getBetaVersion() {
    def (year, major, minor, month) = "${bnd.libertyRelease}".tokenize('.')
    int new_month = month.toInteger() + 1
    if (new_month > 12) {
        new_month = 1
        int new_year = year.toInteger() + 1
        return "" + new_year + "." + major + "." + minor + "." + new_month
    }
    return year + "." + major + "." + minor + "." + new_month
}

def libertyBeta = getBetaVersion()
def betaVersion = libertyBeta + "-beta-" + rootProject.userProps.getProperty("version.qualifier")


task copyPropertiesToBuildImage (type:Copy) {
    dependsOn jar
    from project.file('publish')
    into project.file('wlp/lib/versions')
    include '*.properties'
    filter(ReplaceTokens,
           tokens: [PRODUCT_VERSION: bnd.libertyRelease, PRODUCT_EDITION: bnd.productEdition, PRODUCT_LICENSE_TYPE: bnd.productLicenseType])
}

task addServiceFingerprint() {

    // Create a File object representing the folder
    def folder = new File( "$projectDir/wlp/lib/versions" )

    if( !folder.exists() ) {
        folder.mkdirs()
    }
    new File(folder,"service.fingerprint").text = "\n${bnd.libertyRelease}"
}

task copyReadmeToBuildImage (type:Copy) {
    dependsOn jar
    from project.file('publish')
    into project.file('wlp')
    include 'README.TXT'
    filter(ReplaceTokens,
           tokens: [BUILD_ID: bnd.buildID, LIBERTY_VERSION: bnd.libertyRelease])
}

task copyLicenseToBuildImage (type:Copy) {
    dependsOn jar
    from project.file('publish')
    into project.file('wlp')
    include 'LICENSE'
    include 'NOTICES'
    filter(ReplaceTokens,
           tokens: [BUILD_ID: bnd.buildID, LIBERTY_VERSION: bnd.libertyRelease])
}

task copySwidTagToBuildImage (type:Copy) {
    dependsOn jar
    from project.file('publish')
    into project.file('wlp/lib/versions/tags')
    include 'openliberty.io_OpenLiberty.swidtag'
    filter(ReplaceTokens,
           tokens: [ VERSION: bnd.libertyRelease ])
}

assemble {
    dependsOn copyPropertiesToBuildImage
    dependsOn addServiceFingerprint
    dependsOn copyReadmeToBuildImage
    dependsOn copyLicenseToBuildImage
    dependsOn copySwidTagToBuildImage
}

File packageDir = new File(project.buildDir, 'openliberty')
File mavenDir = new File(project.buildDir, 'maven')

// Set the generated zip version to the product version and the
// version qualifier to be consistent
// with what is used for the individual Bundle-Versions
// as well as the server version output.


class PackageLibertyWithFeatures extends DefaultTask {
    Closure withFeatures
    File outputTo

    @TaskAction
    void buildPackage() {
        // Create server in order to minify an image that only includes kind=ga features
        project.delete project.file('wlp/usr/servers/packageOpenLiberty')
        project.exec {
            workingDir project.file('wlp/bin')
            def args = ["create", "packageOpenLiberty"]
            if (OperatingSystem.current().windows) {
                commandLine = ["cmd", "/c", "server"] + args
            } else {
                commandLine = ["./server"] + args
            }
        }

        try {
            def serverXml = project.file("wlp/usr/servers/packageOpenLiberty/server.xml")
            serverXml.text = """<?xml version="1.0" encoding="UTF-8"?>
<server description="new server">
    <featureManager>${withFeatures()}
    </featureManager>
</server>
"""

            File archive = new File(project.buildDir, 'openliberty.zip')
            project.delete archive
            project.exec {
                workingDir project.file('wlp/bin')
                def args = ["package", "packageOpenLiberty", "--archive=${archive}", "--include=minify"]
                if (OperatingSystem.current().windows) {
                    commandLine = ["cmd", "/c", "server"] + args
                } else {
                    commandLine = ["./server"] + args
                }
            }

            // Postprocess to remove unwanted files
            project.delete outputTo
            project.copy {
                from project.zipTree(project.file(archive))
                exclude 'wlp/usr/servers/**'
                exclude 'wlp/lib/versions/package_*'
                into outputTo
            }

            //Now add the NOTICES and LICENSE files
            project.copy {
                from project.file('publish')
                include 'LICENSE'
                include 'NOTICES'
                into "$outputTo/wlp"
            }
        } catch (all) {
            println "-- EXCEPTION PACKAGING SERVER --"
            println all
            def messages = project.file("wlp/usr/servers/packageOpenLiberty/logs/messages.log")
            if (messages.exists()) {
                messages.eachLine { String line ->
                    println line
                }
            }
        }
    }
}

def testFeatures() {
    def testFeatures = []
    def tree = fileTree(dir: "$projectDir/wlp/lib/features", include: '*.mf')
    tree.each {
        Scanner scanner = new Scanner(it)
        String line
        while(scanner.hasNextLine()) {
            line = scanner.nextLine()
            if (line.indexOf("IBM-Test-Feature: true") != -1) {
                testFeatures.add(it.getName())
                break
            }
        }
    }
    testFeatures
}

def allFeatures() {
    String features = ""
    // Exec ./bin/productInfo featureInfo
    new ByteArrayOutputStream().withStream { os ->
        project.exec {
            workingDir project.file('wlp/bin')
            def args = ["featureInfo"]
            if (OperatingSystem.current().windows) {
                commandLine = ["cmd", "/c", "productInfo"] + args
            } else {
                commandLine = ["./productInfo"] + args
            }
            standardOutput = os
        }
        os.toString().eachLine {
            features += '<feature>' + it.substring(0, it.indexOf(' ')) + '</feature>\n'
        }
    }
    features
}

def gaPublicFeatures() {
    String features = ""
    gaFeatures(true).each {
        features += '<feature>' + it + '</feature>\n'
    }
    features
}

def gaAndBetaPublicFeatures() {
    String features = ""
    gaFeatures(true).each {
        features += '<feature>' + it + '</feature>\n'
    }
    betaFeatures().each {
        features += '<feature>' + it + '</feature>\n'
    }
    features
}

def webProfile8Features() {
    String features = project.file('profiles/webProfile8/features.xml').readLines()
    features
}

def javaee8Features() {
    String features = project.file('profiles/javaee8/features.xml').readLines()
    features
}

def jakartaee9Features() {
    String features = project.file('profiles/jakartaee9/features.xml').readLines()
    features
}

def microProfile3Features() {
    String features = project.file('profiles/microProfile3/features.xml').readLines()
    features
}

def removeFeature(feature) {
    def file
    if (feature.endsWith(".mf")) {
        file = new File("$projectDir/wlp/lib/features/" + feature)
        file.renameTo(new File("$projectDir/wlp/lib/features/" + feature + ".bak"))
    } else {
        file = new File("$projectDir/wlp/lib/features/com.ibm.websphere.appserver." + feature + ".mf")
        file.renameTo(new File("$projectDir/wlp/lib/features/com.ibm.websphere.appserver." + feature + ".mf.bak"))
    }
}

def restoreFeature(feature) {
    def file
    if (feature.endsWith(".mf")) {
        file = new File("$projectDir/wlp/lib/features/" + feature + ".bak")
        file.renameTo(new File("$projectDir/wlp/lib/features/" + feature))
    } else {
        file = new File("$projectDir/wlp/lib/features/com.ibm.websphere.appserver." + feature + ".mf.bak")
        file.renameTo(new File("$projectDir/wlp/lib/features/com.ibm.websphere.appserver." + feature + ".mf"))
    }
}

def excludedEE7Features = ['cdi-1.2',
                           'jsonp-1.0',
                           'jaxrs-2.0',
                           'jdbc-4.0',
                           'jdbc-4.1',
                           'jaxrsClient-2.0',
                           'servlet-3.1']

<<<<<<< HEAD
if (isAutomatedBuild && !isIFIXBuild) {
=======
def replaceBetaVersionAndEdition(String pathname, String release, String beta) {
    Path path = Paths.get(pathname)
    Charset charset = StandardCharsets.UTF_8
    String content = new String(Files.readAllBytes(path), charset)
    content = content.replaceAll(release, beta)
    content = content.replaceAll("productEdition=Open", "productEdition=EARLY_ACCESS")
    Files.write(path, content.getBytes(charset))
}

if (isAutomatedBuild) {
>>>>>>> f7ae024a
    task packageOpenLibertyAll(type: PackageLibertyWithFeatures) {
        def excludedFeatures = []
        doFirst {
            excludedFeatures.addAll(testFeatures())
            excludedFeatures.each {
                this.&removeFeature("${it}")
            }
        }
        dependsOn parent.subprojects.assemble
        dependsOn ':com.ibm.websphere.appserver.features:publishFeatureResources'
        withFeatures this.&allFeatures
        outputTo packageDir
        doLast {
            excludedFeatures.each {
                this.&restoreFeature("${it}")
            }
        }
    }

    task packageOpenLiberty(type: PackageLibertyWithFeatures) {
        dependsOn parent.subprojects.assemble
        dependsOn ':com.ibm.websphere.appserver.features:publishFeatureResources'
        withFeatures this.&gaPublicFeatures
        outputTo packageDir
    }

    task packageOpenLibertyBeta(type: PackageLibertyWithFeatures) {
        enabled rootProject.userProps["ghe.build.type"] == null || !rootProject.userProps["ghe.build.type"].contains("ifix")
        dependsOn parent.subprojects.assemble
        dependsOn ':com.ibm.websphere.appserver.features:publishFeatureResources'
        withFeatures this.&gaAndBetaPublicFeatures
        outputTo packageDir
        doLast {
            ["$packageDir/wlp/README.TXT", "$packageDir/wlp/lib/versions/openliberty.properties"].each { path ->
                replaceBetaVersionAndEdition(path, bnd.libertyRelease, libertyBeta)
            }

            copy {
                from project.file('publish/beta/NOTICES')
                into "$packageDir/wlp"
            }
        }
    }

    task packageOpenLibertyKernel(type: PackageLibertyWithFeatures) {
        dependsOn parent.subprojects.assemble
        dependsOn ':com.ibm.websphere.appserver.features:publishFeatureResources'
        withFeatures { '' }
        outputTo packageDir
    }

    task packageOpenLibertyWebProfile8(type: PackageLibertyWithFeatures) {
        doFirst {
            excludedEE7Features.each {
                this.&removeFeature("${it}")
            }
        }
        dependsOn parent.subprojects.assemble
        dependsOn ':com.ibm.websphere.appserver.features:publishFeatureResources'
        withFeatures this.&webProfile8Features
        outputTo packageDir
        doLast {
            copy {
                from "$packageDir/wlp/templates/servers/webProfile8/server.xml"
                into "$packageDir/wlp/templates/servers/defaultServer"
            }
            copy {
                from "$packageDir/wlp/templates/clients/javaeeClient8/client.xml"
                into "$packageDir/wlp/templates/clients/defaultClient"
            }
            excludedEE7Features.each {
                this.&restoreFeature("${it}")
            }
        }
    }

    task packageOpenLibertyJavaee8(type: PackageLibertyWithFeatures) {
        doFirst {
            excludedEE7Features.each {
                this.&removeFeature("${it}")
            }
        }

        dependsOn parent.subprojects.assemble
        dependsOn ':com.ibm.websphere.appserver.features:publishFeatureResources'
        withFeatures this.&javaee8Features
        outputTo packageDir
        doLast {
            copy {
                from "$packageDir/wlp/templates/servers/javaee8/server.xml"
                into "$packageDir/wlp/templates/servers/defaultServer"
            }
            copy {
                from "$packageDir/wlp/templates/clients/javaeeClient8/client.xml"
                into "$packageDir/wlp/templates/clients/defaultClient"
            }
            excludedEE7Features.each {
                this.&restoreFeature("${it}")
            }
        }
    }

    task packageOpenLibertyJakartaee9(type: PackageLibertyWithFeatures) {
        
        enabled rootProject.userProps["ghe.build.type"] == null || !rootProject.userProps["ghe.build.type"].contains("ifix")
        dependsOn parent.subprojects.assemble
        dependsOn ':com.ibm.websphere.appserver.features:publishFeatureResources'
        withFeatures this.&jakartaee9Features
        outputTo packageDir
        doLast {
            ["$packageDir/wlp/README.TXT", "$packageDir/wlp/lib/versions/openliberty.properties"].each { path ->
                replaceBetaVersionAndEdition(path, bnd.libertyRelease, libertyBeta)
            }

            copy {
                from "$packageDir/wlp/templates/servers/jakartaee9/server.xml"
                into "$packageDir/wlp/templates/servers/defaultServer"
            }
            copy {
                from project.file('publish/beta/NOTICES')
                into "$packageDir/wlp"
            }
        }
    }

    task packageOpenLibertyMicroProfile3(type: PackageLibertyWithFeatures) {
        doFirst {
            excludedEE7Features.each {
                this.&removeFeature("${it}")
            }
        }

        dependsOn parent.subprojects.assemble
        dependsOn ':com.ibm.websphere.appserver.features:publishFeatureResources'
        withFeatures this.&microProfile3Features
        outputTo packageDir
        doLast {
            copy {
                from "$packageDir/wlp/templates/servers/microProfile3/server.xml"
                into "$packageDir/wlp/templates/servers/defaultServer"
            }
            excludedEE7Features.each {
                this.&restoreFeature("${it}")
            }
        }
    }
}

// Generate checksums
task genChecksums() {
<<<<<<< HEAD
  enabled !isIFIXBuild
  dependsOn parent.subprojects.assemble
  doLast {
 	generateChecksums(ant)
  	ant.calcChecksums(installRoot:'wlp') {
  	}
  }
=======
    dependsOn parent.subprojects.assemble
    doLast {
        generateChecksums(ant)
        ant.calcChecksums(installRoot:'wlp') {}
    }
>>>>>>> f7ae024a
}

// Includes all features. For use in development.
task zipOpenLibertyDev(type: Zip) {
    dependsOn parent.subprojects.assemble
    dependsOn ':com.ibm.websphere.appserver.features:publishFeatureResources'
    dependsOn genChecksums
    baseName 'openliberty-dev'
    from projectDir
    include 'wlp/**'
    exclude 'wlp/usr/servers/**'
    destinationDir distsDir
    version releaseVersion
}
publish.dependsOn zipOpenLibertyDev

if (isAutomatedBuild && !isIFIXBuild) {
    // Includes all features except excluded features.
    task zipOpenLibertyAll(type: Zip) {
        dependsOn packageOpenLibertyAll
        dependsOn genChecksums
        baseName 'openliberty-all'
        from packageDir
        destinationDir distsDir
        version releaseVersion
        doLast {
            rootProject.userProps.setProperty('zipopenliberty.archivename', archivePath.toString())
            rootProject.storeProps()
        }
    }
    publish.dependsOn zipOpenLibertyAll

    // Includes only kind=ga features.
    task zipOpenLiberty(type: Zip) {
        dependsOn packageOpenLiberty
        dependsOn genChecksums
        baseName 'openliberty'
        from packageDir
        destinationDir distsDir
        version releaseVersion
        doLast {
            rootProject.userProps.setProperty('zipopenliberty.runtime.archivename', archivePath.toString())
            rootProject.storeProps()
        }
    }
    publish.dependsOn zipOpenLiberty

    // Includes only kind=ga features.
    task zipOpenLibertyKernel(type: Zip) {
        dependsOn packageOpenLibertyKernel
        dependsOn genChecksums
        baseName 'openliberty-kernel'
        from packageDir
        destinationDir distsDir
        version releaseVersion
        doLast {
            rootProject.userProps.setProperty('zipopenliberty.kernel.archivename', archivePath.toString())
            rootProject.storeProps()
        }
    }
    publish.dependsOn zipOpenLibertyKernel

    // Includes only kind=ga features.
    task zipOpenLibertyWebProfile8(type: Zip) {
        dependsOn packageOpenLibertyWebProfile8
        dependsOn genChecksums
        baseName 'openliberty-webProfile8'
        from packageDir
        destinationDir distsDir
        version releaseVersion
        doLast {
            rootProject.userProps.setProperty('zipopenliberty.webprofile8.archivename', archivePath.toString())
            rootProject.storeProps()
        }
    }
    publish.dependsOn zipOpenLibertyWebProfile8

    // Includes only kind=ga features.
    task zipOpenLibertyJavaee8(type: Zip) {
        dependsOn packageOpenLibertyJavaee8
        dependsOn genChecksums
        baseName 'openliberty-javaee8'
        from packageDir
        destinationDir distsDir
        version releaseVersion
        doLast {
            rootProject.userProps.setProperty('zipopenliberty.javaee8.archivename', archivePath.toString())
            rootProject.storeProps()
        }
    }
    publish.dependsOn zipOpenLibertyJavaee8

    task zipOpenLibertyMicroProfile3(type: Zip) {
        dependsOn packageOpenLibertyMicroProfile3
        dependsOn genChecksums
        baseName 'openliberty-microProfile3'
        from packageDir
        destinationDir distsDir
        version releaseVersion
        doLast {
            rootProject.userProps.setProperty('zipopenliberty.microprofile3.archivename', archivePath.toString())
            rootProject.storeProps()
        }
    }
    publish.dependsOn zipOpenLibertyMicroProfile3

    // Includes both kind=ga and kind=beta features.
    task zipOpenLibertyBeta(type: Zip) {
        dependsOn packageOpenLibertyBeta
        dependsOn genChecksums
        baseName 'openliberty'
        from packageDir
        destinationDir distsDir
        version betaVersion
        doLast {
            rootProject.userProps.setProperty('zipopenliberty.beta.archivename', archivePath.toString())
            rootProject.storeProps()
        }
    }
    publish.dependsOn zipOpenLibertyBeta

    task zipOpenLibertyJakartaee9Beta(type: Zip) {
        dependsOn packageOpenLibertyJakartaee9
        dependsOn genChecksums
        baseName 'openliberty-jakartaee9'
        from packageDir
        destinationDir distsDir
        version betaVersion
        doLast {
            rootProject.userProps.setProperty('zipopenliberty.jakartaee9.archivename', archivePath.toString())
            rootProject.storeProps()
        }
    }
    publish.dependsOn zipOpenLibertyJakartaee9Beta

}

clean.doLast {
    file('wlp').deleteDir()
    file('build').deleteDir()
}

publishing {
    publications {
        openLibertyDev(MavenPublication) {
            artifactId 'openliberty'
            version project.version
            artifact zipOpenLibertyDev
        }
        if (isAutomatedBuild && !isIFIXBuild) {
            openLibertyAll(MavenPublication) {
                artifactId 'openliberty-all'
                version project.version
                artifact zipOpenLibertyAll
            }
            openLiberty(MavenPublication) {
                groupId 'io.openliberty'
                artifactId 'openliberty-runtime'
                version project.version
                artifact zipOpenLiberty
            }
            openLibertyKernel(MavenPublication) {
                groupId 'io.openliberty'
                artifactId 'openliberty-kernel'
                version project.version
                artifact zipOpenLibertyKernel
            }
            openLibertyWebProfile8(MavenPublication) {
                groupId 'io.openliberty'
                artifactId 'openliberty-webProfile8'
                version project.version
                artifact zipOpenLibertyWebProfile8
            }
            openLibertyJavaee8(MavenPublication) {
                groupId 'io.openliberty'
                artifactId 'openliberty-javaee8'
                version project.version
                artifact zipOpenLibertyJavaee8
            }
        }
    }
}

if (isAutomatedBuild) {
    task createOLRuntimePoms {
        dependsOn packageOpenLiberty
        pom {
            project {
                groupId 'io.openliberty'
                artifactId 'openliberty-runtime'
                version bnd.libertyRelease
                packaging 'zip'
                name 'Open Liberty Runtime Package'
                description 'Open Liberty Runtime Package'
                url 'https://openliberty.io/'
                licenses {
                    license {
                        name 'Eclipse Public License v1.0'
                        url 'http://www.eclipse.org/legal/epl-v10.html'
                        distribution 'repo'
                    }
                }
                scm {
                    connection 'scm:git:git@github.com:OpenLiberty/open-liberty.git'
                    developerConnection 'scm:git:git@github.com:OpenLiberty/open-liberty.git'
                    url 'git@github.com:OpenLiberty/open-liberty.git'
                    tag 'HEAD'
                }
                developers {
                    developer {
                        id 'cbridgha'
                        name 'Chuck Bridgham'
                        email 'cbridgha@us.ibm.com'
                    }
                }
            }
        }.writeTo("${mavenDir}/openliberty-runtime-${bnd.libertyRelease}.pom")
        pom {
            project {
                groupId 'io.openliberty'
                artifactId 'openliberty-webProfile8'
                version bnd.libertyRelease
                packaging 'zip'
                name 'Open Liberty JavaEE 8 Web Profile Package'
                description 'Open Liberty JavaEE 8 Web Profile Package'
                url 'https://openliberty.io/'
                licenses {
                    license {
                        name 'Eclipse Public License v1.0'
                        url 'http://www.eclipse.org/legal/epl-v10.html'
                        distribution 'repo'
                    }
                }
                scm {
                    connection 'scm:git:git@github.com:OpenLiberty/open-liberty.git'
                    developerConnection 'scm:git:git@github.com:OpenLiberty/open-liberty.git'
                    url 'git@github.com:OpenLiberty/open-liberty.git'
                    tag 'HEAD'
                }
                developers {
                    developer {
                        id 'cbridgha'
                        name 'Chuck Bridgham'
                        email 'cbridgha@us.ibm.com'
                    }
                }
            }
        }.writeTo("${mavenDir}/openliberty-webProfile8-${bnd.libertyRelease}.pom")
        pom {
            project {
                groupId 'io.openliberty'
                artifactId 'openliberty-kernel'
                version bnd.libertyRelease
                packaging 'zip'
                name 'Open Liberty Kernel Package'
                description 'Open Liberty Kernel Package'
                url 'https://openliberty.io/'
                licenses {
                    license {
                        name 'Eclipse Public License v1.0'
                        url 'http://www.eclipse.org/legal/epl-v10.html'
                        distribution 'repo'
                    }
                }
                scm {
                    connection 'scm:git:git@github.com:OpenLiberty/open-liberty.git'
                    developerConnection 'scm:git:git@github.com:OpenLiberty/open-liberty.git'
                    url 'git@github.com:OpenLiberty/open-liberty.git'
                    tag 'HEAD'
                }
                developers {
                    developer {
                        id 'cbridgha'
                        name 'Chuck Bridgham'
                        email 'cbridgha@us.ibm.com'
                    }
                }
            }
        }.writeTo("${mavenDir}/openliberty-kernel-${bnd.libertyRelease}.pom")
        pom {
            project {
                groupId 'io.openliberty'
                artifactId 'openliberty-javaee8'
                version bnd.libertyRelease
                packaging 'zip'
                name 'Open Liberty JavaEE8 Package'
                description 'Open Liberty JavaEE8 Package'
                url 'https://openliberty.io/'
                licenses {
                    license {
                        name 'Eclipse Public License v1.0'
                        url 'http://www.eclipse.org/legal/epl-v10.html'
                        distribution 'repo'
                    }
                }
                scm {
                    connection 'scm:git:git@github.com:OpenLiberty/open-liberty.git'
                    developerConnection 'scm:git:git@github.com:OpenLiberty/open-liberty.git'
                    url 'git@github.com:OpenLiberty/open-liberty.git'
                    tag 'HEAD'
                }
                developers {
                    developer {
                        id 'cbridgha'
                        name 'Chuck Bridgham'
                        email 'cbridgha@us.ibm.com'
                    }
                }
            }
        }.writeTo("${mavenDir}/openliberty-javaee8-${bnd.libertyRelease}.pom")
    }

    if (isRelease) {
        task zipOpenLibertyMaven(type: Zip) {
            dependsOn createOLRuntimePoms
            archiveName "openliberty-runtimes-maven-${releaseVersion}.zip"
            from mavenDir
            from distsDir
            include '*.zip'
            include '*.pom'
            exclude 'openliberty-all*.zip'
            destinationDir project.file('build/temp/mavenArtifact')
        }
        publish.dependsOn zipOpenLibertyMaven
    }

    task zipTestReport(type: Zip) {
        baseName 'openliberty_test_report'
        from cnf.file('generated/testReports/allUnitTests')
        destinationDir cnf.file('generated/testReports')
        rootProject.userProps.setProperty('gradle.test.report.zip', archivePath.toString())
        rootProject.storeProps()
    }

    task createJSONForPublicArtifacts {
        enabled isAutomatedBuild
        dependsOn zipTestReport

        doLast {
            println "running createJSONForPublicArtifacts"
            delete "${buildDir}/info.json"
            File json = new File("${buildDir}/info.json")
            json.createNewFile()

            String testsPassed = "0"
            if (rootProject.userProps.getProperty("tests.total.successful") != null) {
                testsPassed = rootProject.userProps.getProperty("tests.total.successful")
                println "testsPassed is ${testsPassed}"
            }
            String testsTotal = "0"
            if ((rootProject.userProps.getProperty("tests.total.successful") != null) &&
                    (rootProject.userProps.getProperty("tests.total.failed") != null)) {
                def sum = Integer.valueOf(rootProject.userProps.getProperty("tests.total.successful")) + Integer.valueOf(rootProject.userProps.getProperty("tests.total.failed"))
                testsTotal = sum.toString()
                println "testsTotal is ${testsTotal}"
            }

            String junitPath = rootProject.userProps.getProperty("junit.report.zip")
            String testReportPath = rootProject.userProps.getProperty("gradle.test.report.zip");
            String logPath = rootProject.userProps.getProperty("published.gradle.log")
            String driverLocation = rootProject.userProps.getProperty("zipopenliberty.archivename")
            println "junitPath is ${junitPath}"
            println "testReportPath is ${testReportPath}"
            println "logPath is ${logPath}"
            println "driverLocation is ${driverLocation}"

            if (junitPath == null) {
                raise InvalidUserDataException("Could not find property named 'junit.report.zip'")
            }

            if (isPersonal && (testReportPath == null)) {
                raise InvalidUserDataException("Could not find property named 'gradle.test.report.zip'")
            }

            if (logPath == null) {
                raise InvalidUserDataException("Could not find property named 'published.gradle.log'")
            }

            if (driverLocation == null) {
                raise InvalidUserDataException("Could not find property named 'zipopenliberty.archivename'")
            }

            String testResultName = null
            if (isPersonal) {
                testResultName = new File(testReportPath).getName()
            } else {
                testResultName = new File(junitPath).getName()
            }
            println "testResultName is ${testResultName}"
            String logName = new File(logPath).getName()
            String driverLocationName = new File(driverLocation).getName()

            def object = [test_passed: "${testsPassed}",
                          total_tests: "${testsTotal}",
                          tests_log  : "${testResultName}",
                          build_log  : "${logName}"]

            if (isPersonal || isRelease || isContinuousBuild) {
                object.driver_location = "${driverLocationName}"
                object.version = "${project.version}"
            }

            json.text = JsonOutput.prettyPrint(JsonOutput.toJson(object))

            rootProject.userProps.setProperty('published.json', json.toString())
            println "json output is:"
            println json.toString()

            rootProject.storeProps()
        }
    }

    task gatherTestResults {
        dependsOn zipTestReport, createJSONForPublicArtifacts
    }

    if (isBuildOsNativePackages) {
        task copyOpenLiberty(type: Sync) {
            dependsOn zipOpenLiberty

            mkdir("packaging/tempPackagingDir")

            from zipOpenLiberty
            into 'packaging/tempPackagingDir'
        }

        task updateRulesTemplate(type: Copy) {
            from 'packaging'
            include 'rules.template'
            into 'packaging/debuild/openliberty/debian'
            filter { line -> line.replaceAll('@VERSION@', bnd('libertyServiceVersion', 'Unknown')) }
            rename { it.replace(".template", "") }
        }

        task buildOsNativePackages(type: Exec) {
	    description 'builds OS Native packages'

            dependsOn copyOpenLiberty
            dependsOn updateRulesTemplate

            workingDir 'packaging'
            environment "GPG_PASS", rootProject.userProps.getProperty('gpgPassphrase')
            mkdir("packaging/tempPackagingDir/tempTar")

            def rpms = file("./packaging/rpmbuild/RPMS/noarch/openliberty-" + bnd('libertyServiceVersion') + "-1.noarch.rpm")
            def debs = file("./packaging/debuild/openliberty_" + bnd('libertyServiceVersion') + "-1ubuntu1_all.deb")
            def packageDate = new Date()
            def formattedRPMDate = packageDate.format("E MMM d y")
            def formattedDEBDate = packageDate.format("E, d MMM y hh:mm:ss Z")

            inputs.dir('packaging/tempPackagingDir')
            outputs.file(rpms)
            outputs.file(debs)

            errorOutput = new ByteArrayOutputStream()

            commandLine 'sh', './buildOsNativePackages.sh', bnd('libertyServiceVersion'), isRelease, formattedRPMDate, formattedDEBDate

            ignoreExitValue true

            doLast {
                file('packaging/tempPackagingDir').deleteDir()
                file('packaging/rpmbuild/SPECS/openliberty.spec').delete()
                file('packaging/debuild/openliberty/debian/changelog').delete()
                file('packaging/debuild/openliberty/debian/rules').delete()
                if (execResult.getExitValue() != 0) {
                    throw new GradleException("Script buildOsNativePackages.sh failed to run rpmbuild and debuild: " + errorOutput.toString())
                }
            }

        }
        publish.dependsOn buildOsNativePackages
    }
}<|MERGE_RESOLUTION|>--- conflicted
+++ resolved
@@ -278,9 +278,6 @@
                            'jaxrsClient-2.0',
                            'servlet-3.1']
 
-<<<<<<< HEAD
-if (isAutomatedBuild && !isIFIXBuild) {
-=======
 def replaceBetaVersionAndEdition(String pathname, String release, String beta) {
     Path path = Paths.get(pathname)
     Charset charset = StandardCharsets.UTF_8
@@ -290,8 +287,7 @@
     Files.write(path, content.getBytes(charset))
 }
 
-if (isAutomatedBuild) {
->>>>>>> f7ae024a
+if (isAutomatedBuild && !isIFIXBuild) {
     task packageOpenLibertyAll(type: PackageLibertyWithFeatures) {
         def excludedFeatures = []
         doFirst {
@@ -442,21 +438,12 @@
 
 // Generate checksums
 task genChecksums() {
-<<<<<<< HEAD
-  enabled !isIFIXBuild
-  dependsOn parent.subprojects.assemble
-  doLast {
- 	generateChecksums(ant)
-  	ant.calcChecksums(installRoot:'wlp') {
-  	}
-  }
-=======
+    enabled !isIFIXBuild
     dependsOn parent.subprojects.assemble
     doLast {
         generateChecksums(ant)
         ant.calcChecksums(installRoot:'wlp') {}
     }
->>>>>>> f7ae024a
 }
 
 // Includes all features. For use in development.
