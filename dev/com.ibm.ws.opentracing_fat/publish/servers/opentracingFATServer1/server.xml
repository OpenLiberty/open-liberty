<server description="openTracingServer">

  <featureManager>
    <feature>servlet-3.1</feature>
    <feature>usr:opentracingMock-0.30</feature>
    <feature>componenttest-1.0</feature>
  </featureManager>

  <include location="../fatTestPorts.xml"/>

  <application location="serviceApp.war">
    <classloader apiTypeVisibility="spec, ibm-api, third-party, stable"/>
  </application>

  <!-- Turn this on for the FAT: That provides good diagnostics in case -->
  <!-- of a failure, and means that trace code is tested. -->
<<<<<<< HEAD
  <logging traceSpecification="*=audit:org.jboss.weld.*=all"/>
=======
  <logging traceSpecification="*=audit:com.ibm.ws.opentracing.*=all"/>
  
  <opentracing>
  	<!-- Test excluding exact relative and absolute URIs -->
  	<excludeSpans pattern="/serviceApp/rest/testService/excludeTest?response=simple" />
  	<excludeSpans pattern="http://localhost:${bvt.prop.HTTP_default}/serviceApp/rest/testService/excludeTest?response=absoluteUri" />
  	<excludeSpans pattern="/serviceApp/rest/testService/excludeTest\?response=regexTest[0-9]+" regex="true" />

	<!-- Test excluding wildcard URIs -->
  	<excludeSpans pattern="/serviceApp/rest/testService/excludeTest?response=wildcard*" />
  	
  	<!-- Test including a subset of requests that would otherwise be excluded by the above wildcard -->
  	<includeSpans pattern="/serviceApp/rest/testService/excludeTest?response=wildcardInclude*" />

	<!-- Test excluding nested paths -->
  	<excludeSpans pattern="/serviceApp/rest/testService/getDelayed?delay=4&amp;response=nestedExcludeTest1*" />
  	
  	<!-- Test exclude types -->
  	<excludeSpans pattern="/serviceApp/rest/testService/excludeTest?response=incomingExcluded" type="INCOMING" />
  	<excludeSpans pattern="/serviceApp/rest/testService/excludeTest?response=incomingIncluded" type="OUTGOING" />
  </opentracing>
>>>>>>> 5388b4c2

</server><|MERGE_RESOLUTION|>--- conflicted
+++ resolved
@@ -14,10 +14,7 @@
 
   <!-- Turn this on for the FAT: That provides good diagnostics in case -->
   <!-- of a failure, and means that trace code is tested. -->
-<<<<<<< HEAD
-  <logging traceSpecification="*=audit:org.jboss.weld.*=all"/>
-=======
-  <logging traceSpecification="*=audit:com.ibm.ws.opentracing.*=all"/>
+  <logging traceSpecification="*=audit:com.ibm.ws.opentracing.*=all:org.jboss.weld.*=all"/>
   
   <opentracing>
   	<!-- Test excluding exact relative and absolute URIs -->
@@ -38,6 +35,4 @@
   	<excludeSpans pattern="/serviceApp/rest/testService/excludeTest?response=incomingExcluded" type="INCOMING" />
   	<excludeSpans pattern="/serviceApp/rest/testService/excludeTest?response=incomingIncluded" type="OUTGOING" />
   </opentracing>
->>>>>>> 5388b4c2
-
 </server>