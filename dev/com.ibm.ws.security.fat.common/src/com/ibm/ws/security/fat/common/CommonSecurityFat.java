--- conflicted
+++ resolved
@@ -32,10 +32,7 @@
 import com.ibm.ws.security.fat.common.servers.ServerTracker;
 import com.ibm.ws.security.fat.common.utils.WebClientTracker;
 
-<<<<<<< HEAD
-=======
 import componenttest.custom.junit.runner.RepeatTestFilter;
->>>>>>> e65c449b
 import componenttest.rules.repeater.JakartaEE10Action;
 import componenttest.rules.repeater.JakartaEE9Action;
 import componenttest.topology.impl.LibertyServer;
@@ -193,7 +190,7 @@
         Log.info(thisClass, methodName, "");
     }
 
-    public static void transformAppsInDefaultDirs(LibertyServer server, String appDirName, String version) throws Exception {
+    private static void transformAppsInDefaultDirs(LibertyServer server, String appDirName) {
 
         Machine machine = server.getMachine();
 
@@ -210,21 +207,10 @@
         }
         if (list != null) {
             for (RemoteFile app : list) {
-<<<<<<< HEAD
-                if (version.contains(JakartaEE9Action.ID)) {
+                if (JakartaEE9Action.isActive()) {
                 JakartaEE9Action.transformApp(Paths.get(app.getAbsolutePath()));
-                } else {
-                    if (version.contains(JakartaEE10Action.ID)) {
+                } else if (JakartaEE10Action.isActive()) {
                         JakartaEE10Action.transformApp(Paths.get(app.getAbsolutePath()));
-                    } else {
-                        throw new Exception("Unknown Jakarta version: " + version);
-                    }
-=======
-                if (JakartaEE9Action.isActive()) {
-                    JakartaEE9Action.transformApp(Paths.get(app.getAbsolutePath()));
-                } else if (JakartaEE10Action.isActive()) {
-                    JakartaEE10Action.transformApp(Paths.get(app.getAbsolutePath()));
->>>>>>> e65c449b
                 }
             }
         }
@@ -236,27 +222,14 @@
      * @param serverName
      *            The server to transform the applications on.
      */
-<<<<<<< HEAD
-    public static void transformApps(LibertyServer server) throws Exception {
-        if (JakartaEE9Action.isActive() || JakartaEE10Action.isActive()) {
-=======
     public static void transformApps(LibertyServer server) {
         if (RepeatTestFilter.isAnyRepeatActionActive(JakartaEE9Action.ID, JakartaEE10Action.ID)) {
->>>>>>> e65c449b
-
-            transformAppsInDefaultDirs(server, "dropins", JakartaEE9Action.ID);
-            transformAppsInDefaultDirs(server, "apps", JakartaEE9Action.ID);
-            transformAppsInDefaultDirs(server, "test-apps", JakartaEE9Action.ID);
-
-        }
-    }
-
-    public static void transformApps(LibertyServer server, String version) throws Exception {
-
-        transformAppsInDefaultDirs(server, "dropins", version);
-        transformAppsInDefaultDirs(server, "apps", version);
-        transformAppsInDefaultDirs(server, "test-apps", version);
-
+
+            transformAppsInDefaultDirs(server, "dropins");
+            transformAppsInDefaultDirs(server, "apps");
+            transformAppsInDefaultDirs(server, "test-apps");
+
+        }
     }
 
     public WebClient getAndSaveWebClient() throws Exception {
