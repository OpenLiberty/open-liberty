--- conflicted
+++ resolved
@@ -24,15 +24,9 @@
 import com.ibm.wsspi.collector.manager.SynchronousHandler;
 
 public class BufferManagerImpl extends BufferManager {
-<<<<<<< HEAD
-
-   // private static final TraceComponent tc = Tr.register("comx.ibm.ws.collector.manager.buffer.BufferManagerImpl" , BufferManagerImpl.class, "Null");	
-	private static final TraceComponent tc = Tr.register(BufferManagerImpl.class);	
-=======
     
     /* Package name in trace from BufferManagerImpl is changed in order to reduce the trace volume when traceSpecification is set to "com.ibm.ws.*" */
     private static final TraceComponent tc = Tr.register("x.com.ibm.ws.collector.manager.buffer.BufferManagerImpl",BufferManagerImpl.class,(String)null);	
->>>>>>> c8b9b2ad
     private Buffer<Object> ringBuffer;
     private final ReentrantReadWriteLock RERWLOCK = new ReentrantReadWriteLock(true);
     private Set<SynchronousHandler> synchronousHandlerSet = new HashSet<SynchronousHandler>();
