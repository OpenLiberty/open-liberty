/*******************************************************************************
 * Copyright (c) 2022 IBM Corporation and others.
 * All rights reserved. This program and the accompanying materials
 * are made available under the terms of the Eclipse Public License v1.0
 * which accompanies this distribution, and is available at
 * http://www.eclipse.org/legal/epl-v10.html
 *
 * Contributors:
 *     IBM Corporation - initial API and implementation
 *******************************************************************************/
package io.openliberty.microprofile.metrics50.internal;

import java.io.File;
import java.io.FileNotFoundException;
import java.security.CodeSource;
import java.security.ProtectionDomain;
import java.security.cert.Certificate;
import java.util.ArrayList;
import java.util.HashSet;
import java.util.List;
import java.util.Map;
import java.util.Set;

import org.eclipse.microprofile.config.ConfigProvider;
import org.osgi.framework.VersionRange;
import org.osgi.service.component.ComponentContext;
import org.osgi.service.component.annotations.Activate;
import org.osgi.service.component.annotations.Component;
import org.osgi.service.component.annotations.ConfigurationPolicy;
import org.osgi.service.component.annotations.Modified;
import org.osgi.service.component.annotations.Reference;
import org.osgi.service.component.annotations.ReferenceCardinality;
import org.osgi.service.component.annotations.ReferencePolicy;
import org.osgi.service.component.annotations.ReferencePolicyOption;

import com.ibm.websphere.ras.Tr;
import com.ibm.websphere.ras.TraceComponent;
import com.ibm.ws.ffdc.annotation.FFDCIgnore;
import com.ibm.ws.kernel.provisioning.BundleRepositoryRegistry;
import com.ibm.ws.kernel.provisioning.ContentBasedLocalBundleRepository;
import com.ibm.wsspi.classloading.ClassLoaderConfiguration;
import com.ibm.wsspi.classloading.ClassLoaderIdentity;
import com.ibm.wsspi.classloading.ClassLoadingService;
import com.ibm.wsspi.library.Library;

import io.openliberty.cdi.spi.CDIExtensionMetadata;
import io.openliberty.microprofile.metrics50.helper.Util;
import io.openliberty.smallrye.metrics.cdi.adapters.LegacyMetricsExtensionAdapter;
import jakarta.enterprise.inject.spi.Extension;

@Component(service = { CDIExtensionMetadata.class, SmallryeMetricsCDIMetadata.class },
        configurationPid = "com.ibm.ws.microprofile.metrics", configurationPolicy = ConfigurationPolicy.REQUIRE,
        immediate = true, property = { "service.vendor=IBM" })
public class SmallryeMetricsCDIMetadata implements CDIExtensionMetadata {

    private static final TraceComponent tc = Tr.register(SmallryeMetricsCDIMetadata.class);

    private static final String SMALLRYE_METRICS_JAR_NAME = "io.openliberty.io.smallrye.metrics";
    private static final String SMALLRYE_METRICS_JAR_VERSION_RANGE = "[1.0,5.0)";
    private static final String MICROMETER_JAR_NAME = "io.openliberty.io.micrometer";
    private static final String MICROMETER_JAR_VERSION_RANGE = "[1.0,5.0)";

    private static final String LEGACY_METRICS_EXTENSION_CLASSNAME = "io.smallrye.metrics.legacyapi.LegacyMetricsExtension";
    private static final String LEGACY_METRIC_REGISTRY_ADAPTER_CLASSNAME = "io.smallrye.metrics.legacyapi.LegacyMetricRegistryAdapter";
    private static final String METRIC_REGISTRY_PRODUCER_CLASSNAME = "io.smallrye.metrics.MetricRegistryProducer";
    private static final String METRIC_PRODUCER_CLASSNAME = "io.smallrye.metrics.MetricProducer";
    private static final String SHARED_METRIC_REGISTRIES_CLASSNAME = "io.smallrye.metrics.SharedMetricRegistries";
    private static final String METRICS_REQUEST_HANDLER_CLASSNAME = "io.smallrye.metrics.MetricsRequestHandler";
    private static final String METRICS_REQUEST_HANDELER_RESPONDER_CLASSNAME = METRICS_REQUEST_HANDLER_CLASSNAME
            + "$Responder";
    private static final String APPLICATION_NAME_RESOLVER_CLASSNAME = "io.smallrye.metrics.setup.ApplicationNameResolver";

    private static final String FQ_PROMETHEUSCONFIG_PATH = "io.micrometer.prometheus.PrometheusConfig";

    private ClassLoadingService classLoadingService;
    private volatile Library sharedLib = null;
    private static boolean isSuccesfulActivation = true;
<<<<<<< HEAD
=======
    private static AtomicBoolean isActivated = new AtomicBoolean();
    private MetricsConfig metricsConfig;
>>>>>>> 366d74a5

    /**
     * Used by SharedMetricRegistries to figure out if it should provide any
     * MetricRegistries. Since we cannot stop activation, this is a flag to use to
     * "stop" it from emitting dramatic runtime errors.
     *
     * @return boolean did SmallryeMetricsCDIMetadata activate properly
     */
    public boolean isSuccesfulActivation() {
        return isSuccesfulActivation;
    }

    @Modified
    protected void modified(ComponentContext context, Map<String, Object> properties) {
        /*
         * Configuration update to the Metrics configuration should not affect any
         * change in this service-component/class
         */
        Tr.info(tc, "configurationChange.info.CWMMC0007I");
    }

    @Activate
    protected void activate(ComponentContext context, Map<String, Object> properties) throws Exception {
        File smallRyeMetricsJarFile;
        try {
            smallRyeMetricsJarFile = resolveSmallRyeMetricsJar();
        } catch (FileNotFoundException e) {
            // TODO: specific ERROR/WARNING?
            if (TraceComponent.isAnyTracingEnabled() && tc.isDebugEnabled()) {
                Tr.debug(tc, e.getMessage());
            }
            isSuccesfulActivation = false;
            return;
        }

        List<File> classPath = new ArrayList<File>();
        classPath.add(smallRyeMetricsJarFile);

        boolean isSharedLibAvailable = (sharedLib != null);
        if (TraceComponent.isAnyTracingEnabled() && tc.isDebugEnabled() && isSharedLibAvailable) {
            Tr.debug(tc, "Library " + sharedLib.id()
                    + "provided for the mpMetrics feature. The mpMetrics feature will not use the default embedded Micrometer Core and Micrometer Prometheus Registry.");
        }

        /*
         * No Library Reference detected. Will use default embedded Micrometer
         * libraries.
         */
        if (!isSharedLibAvailable) {
            try {
                File micrometerJarFile = resolveMicrometerJar();
                classPath.add(micrometerJarFile);
            } catch (FileNotFoundException e) {
                // TODO: specific ERROR/WARNING?
                if (TraceComponent.isAnyTracingEnabled() && tc.isDebugEnabled()) {
                    Tr.debug(tc, e.getMessage());
                }
                isSuccesfulActivation = false;
                return;
            }
        }

        try {
            ClassLoader bundleAddOnCL = createBundleAddOnClassLoader(classPath, isSharedLibAvailable);
            Util.BUNDLE_ADD_ON_CLASSLOADER = bundleAddOnCL;
            loadSmallRyeClasses(bundleAddOnCL);
        } catch (IllegalStateException e) {// for createBundleAddOnClassLoader()
            if (TraceComponent.isAnyTracingEnabled() && tc.isDebugEnabled()) {
                Tr.debug(tc, "Could not create bundle add on class loader.");
            }
            // TODO: Make an actual message.
            Tr.error(tc, "UNABLE TO INITIALIZE MICROPROFILE METRICS 5.0 FEATURE DUE TO: " + e);
            isSuccesfulActivation = false;
        } catch (ClassNotFoundException e) { // for loadSmallRyeClasses()
            if (TraceComponent.isAnyTracingEnabled() && tc.isDebugEnabled()) {
                Tr.debug(tc, "SmallRye Metric classes could not be loaded.");
            } else if (TraceComponent.isAnyTracingEnabled() && tc.isDebugEnabled() && isSharedLibAvailable) {
                Tr.debug(tc, "SmallRye Metric classes could not be loaded from provided Library Reference.");
            }

            // TODO: Make actual message
            Tr.error(tc, "UNABLE TO INITIALIZE MICROPROFILE METRICS 5.0 FEATURE DUE TO: " + e);
            isSuccesfulActivation = false;
        } catch (NoClassDefFoundError e) {
            if (TraceComponent.isAnyTracingEnabled() && tc.isDebugEnabled()) {
                /*
                 * Probably unable to to load Prometheus registry classes (error with shared
                 * library).
                 */
                Tr.debug(tc, "Unable to load necessary classes for SmallRye Metrics");
            }

            // TODO: Make actual message
            Tr.error(tc, "UNABLE TO INITIALIZE MICROPROFILE METRICS 5.0 FEATURE DUE TO: " + e);
            isSuccesfulActivation = false;
            /*
             * Trying to throw an exception to stop activation does not work. OSGI will keep
             * trying to restart service. This will result in multiple console outputs.
             * throw new Exception("Unable to initialize MicroProfile Metrics 5.0 feature");
             */
        }
    }

    @Override
    public Set<Class<? extends Extension>> getExtensions() {
        /*
         * Might as well not register a CDI extension.
         */
        if (!isSuccesfulActivation) {
            return null;
        }
        Set<Class<? extends Extension>> extensions = new HashSet<Class<? extends Extension>>();
        extensions.add(LegacyMetricsExtensionAdapter.class);
        return extensions;
    }

    @Reference(name = "classLoadingService", service = ClassLoadingService.class)
    protected void setClassLoadingService(ClassLoadingService ref) throws Exception {
        classLoadingService = ref;
    }

    protected void unsetClassLoadingService() {
        classLoadingService = null;
    }

    @Reference(name = "metricsConfig", service = MetricsConfig.class)
    protected void setMetricConfig(MetricsConfig ref) throws Exception {
        metricsConfig = ref;
    }

    protected void unsetMetricConfig() {
        metricsConfig = null;
    }

    @Reference(name = "sharedLib", service = Library.class, cardinality = ReferenceCardinality.OPTIONAL,
            policy = ReferencePolicy.DYNAMIC, policyOption = ReferencePolicyOption.GREEDY, target = "(id=unbound)")
    protected void setSharedLib(Library ref) throws Exception {
        sharedLib = ref;
    }

    protected void unsetSharedLib(Library ref) {
        sharedLib = null;
    }

    private File resolveSmallRyeMetricsJar() throws FileNotFoundException {
        File f = resolveLibJar(SMALLRYE_METRICS_JAR_NAME, SMALLRYE_METRICS_JAR_VERSION_RANGE);
        return f;
    }

    private File resolveMicrometerJar() throws FileNotFoundException {
        File f = resolveLibJar(MICROMETER_JAR_NAME, MICROMETER_JAR_VERSION_RANGE);
        return f;
    }

    private File resolveLibJar(String jarName, String jarVersionRange) throws FileNotFoundException {
        ContentBasedLocalBundleRepository cblb = BundleRepositoryRegistry.getInstallBundleRepository();
        VersionRange vr = VersionRange.valueOf(jarVersionRange);

        File f = cblb.selectBundle("lib/", jarName, vr);
        if (f == null) {
            throw new FileNotFoundException("Could not load the " + jarName + " jar");
        }
        return f;
    }

    private ClassLoader createBundleAddOnClassLoader(List<File> classPath, boolean isSharedLibAvailable)
            throws IllegalStateException {
        ClassLoader retClassLoader = null;
        ClassLoader classCL = this.getClass().getClassLoader();

        /*
         * Create ClassLoaderIdentity
         */
        ClassLoaderConfiguration clConfig = classLoadingService.createClassLoaderConfiguration();
        clConfig.setProtectionDomain(new ProtectionDomain(new CodeSource(null, new Certificate[] {}),
                this.getClass().getProtectionDomain().getPermissions()));
        ClassLoaderIdentity cid = classLoadingService.createIdentity("smallrye", "metrics");
        clConfig.setId(cid);

        /*
         * Attaches shared library to bundle add-on classloader
         */
        if (isSharedLibAvailable) {
            clConfig.addSharedLibraries(sharedLib.id());
        }

        retClassLoader = classLoadingService.createBundleAddOnClassLoader(classPath, classCL, clConfig);
        if (retClassLoader == null) {
            throw new IllegalStateException("MpMetrics was unable to create the requisite BundleAddOnClassLoader");
        }
        return retClassLoader;
    }

    private void loadSmallRyeClasses(ClassLoader classLoader) throws ClassNotFoundException, NoClassDefFoundError {

        checkPrometheusRegistryAvailable(classLoader);

        /*
         * Loading SmallRye Metric CDI related classes
         */

        Util.SR_LEGACY_METRIC_REGISTRY_EXTENSION_CLASS = Class.forName(LEGACY_METRICS_EXTENSION_CLASSNAME, true,
                classLoader);

        Class<?> metricRegistryProducerClass = Class.forName(METRIC_REGISTRY_PRODUCER_CLASSNAME, true, classLoader);
        Util.SR_METRIC_REGISTRY_PRODUCER_CLASS = metricRegistryProducerClass;

        Class<?> metricProducerClass = Class.forName(METRIC_PRODUCER_CLASSNAME, true, classLoader);
        Util.SR_METRICS_PRODUCER_CLASS = metricProducerClass;

        /*
         * Loading the other SmallRye Metric classes
         */
        Class<?> sharedMetricRegistriesClass = Class.forName(SHARED_METRIC_REGISTRIES_CLASSNAME, true, classLoader);
        Util.SR_SHARED_METRIC_REGISTRIES_CLASS = sharedMetricRegistriesClass;

        Class<?> LegacyMetricRegistryClass = Class.forName(LEGACY_METRIC_REGISTRY_ADAPTER_CLASSNAME, true, classLoader);
        Util.SR_LEGACY_METRIC_REGISTRY_CLASS = LegacyMetricRegistryClass;

        Class<?> MetricRequestHandlerClass = Class.forName(METRICS_REQUEST_HANDLER_CLASSNAME, true, classLoader);
        Util.SR_METRICS_REQUEST_HANDLER_CLASS = MetricRequestHandlerClass;

        Class<?> restResponderInterface = Class.forName(METRICS_REQUEST_HANDELER_RESPONDER_CLASSNAME, true,
                classLoader);
        Util.SR_REST_RESPONDER_INTERFACE = restResponderInterface;

        Class<?> ApplicationNameResolverFuncInterface = Class.forName(APPLICATION_NAME_RESOLVER_CLASSNAME, true,
                classLoader);
        Util.SR_APPLICATION_NAME_RESOLVER_INTERFACE = ApplicationNameResolverFuncInterface;

    }

    @FFDCIgnore(ClassNotFoundException.class)
    private void checkPrometheusRegistryAvailable(ClassLoader classLoader) {
        /*
         * Check if Prometheus Meter Registry is disabled or if it is not available on
         * class path. The "mp.metrics.prometheus.enabled" if not defined, is resolved
         * to true on the SmallRye Metrics implementation.
         */
        if (!Boolean.parseBoolean(ConfigProvider.getConfig()
                .getOptionalValue("mp.metrics.prometheus.enabled", String.class).orElse("true"))) {
            Tr.info(tc, "disabled.info.CWMMC0009I");
            metricsConfig.disableMetricsEndpoint();
            return;
        }
        try {
            Class.forName(FQ_PROMETHEUSCONFIG_PATH, false, classLoader);
        } catch (ClassNotFoundException e) {
            Tr.info(tc, "noPrometheusRegistry.info.CWMMC0008I");
            metricsConfig.disableMetricsEndpoint();
        } catch (Exception e) {
            Tr.info(tc, "noPrometheusRegistry.info.CWMMC0008I");
            metricsConfig.disableMetricsEndpoint();
            if (TraceComponent.isAnyTracingEnabled() && tc.isDebugEnabled()) {
                Tr.debug(tc, "Unexpected exception encountered " + e);
            }
        }
    }
}<|MERGE_RESOLUTION|>--- conflicted
+++ resolved
@@ -75,11 +75,7 @@
     private ClassLoadingService classLoadingService;
     private volatile Library sharedLib = null;
     private static boolean isSuccesfulActivation = true;
-<<<<<<< HEAD
-=======
-    private static AtomicBoolean isActivated = new AtomicBoolean();
     private MetricsConfig metricsConfig;
->>>>>>> 366d74a5
 
     /**
      * Used by SharedMetricRegistries to figure out if it should provide any
