--- conflicted
+++ resolved
@@ -21,11 +21,7 @@
                 MPConcurrentConfigTest.class,
                 MPConcurrentJAXRSTest.class,
                 MPConcurrentTxTest.class,
-<<<<<<< HEAD
-                MPContextProp1_1_Test.class
-=======
                 MPContextProp1_2_Test.class
->>>>>>> 6d3b9143
 })
 public class FATSuite {
 }