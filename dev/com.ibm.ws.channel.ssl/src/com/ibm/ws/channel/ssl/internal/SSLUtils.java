--- conflicted
+++ resolved
@@ -652,17 +652,9 @@
         TCPWriteRequestContext deviceWriteContext = connLink.getDeviceWriteInterface();
         JSSEHelper jsseHelper = connLink.getChannel().getJsseHelper();
 
-<<<<<<< HEAD
         // check to see if any ALPN negotiator is on the classpath; if so, register the current engine and link
         ThirdPartyAlpnNegotiator negotiator = JDK8AlpnNegotiator.tryToRegisterAlpnNegotiator(engine, connLink);
-=======
-        // if the grizzly-npn or jetty-alpn projects are on the bootclasspath, use them for ALPN
-        /* http/2 not enabled for the 18001 release
-        if (connLink.getAlpnProtocol() == null) {
-            JDK8AlpnNegotiator.tryToRegisterAlpnNegotiator(engine, connLink);
-        } */
->>>>>>> fa161b5e
-
+        
         int amountToWrite = 0;
         boolean firstPass = true;
         HandshakeStatus hsstatus = HandshakeStatus.NEED_WRAP;
