--- conflicted
+++ resolved
@@ -1361,6 +1361,156 @@
         // Configure the server
         configureServer("true", "5", true);
 
+    /**
+     * Verify the following:
+     * <OL>
+     * <LI>Set the updateTrigger to mbean, monitorValidationKeysDir to false, and monitorInterval to 0.
+     * <LI>Modify primary LTPA keys file (i.e. ltpa.keys).
+     * <LI>Use the FileNotification MBean to notify the server of the modified keys file
+     * <LI>Retry access to the simple servlet configured for form login1 with ltpa cookie1.
+     * <OL>
+     * <P>Expected Results:
+     * <OL>
+     * <LI>Successful authentication to simple servlet will return a valid ltpa cookie1 back to the client.
+     * <LI>Liberty server processes modifications made to LTPA keys file initiated by the FileNotification MBean.
+     * <LI>Failing authentication to simple servlet using the cookie, since the LTPA keys have been changed.
+     * </OL>
+     */
+    @Test
+    @AllowedFFDC({ "java.lang.IllegalArgumentException" })
+    public void testPrimaryLtpaKeysFileModified_updateTrigger_mbean() throws Exception {
+        // Configure the server
+        configureServer("false", "0", true);
+
+        // Set updateTrigger to mbean
+        ServerConfiguration serverConfiguration = server.getServerConfiguration();
+        LTPA ltpa = serverConfiguration.getLTPA();
+        ltpa.updateTrigger = "mbean";
+        updateConfigDynamically(server, serverConfiguration);
+
+        // Initial login to simple servlet for form login1
+        String response1 = flClient1.accessProtectedServletWithAuthorizedCredentials(FormLoginClient.PROTECTED_SIMPLE, validUser, validPassword);
+
+        // Get the SSO cookies back from the login
+        String cookie1 = flClient1.getCookieFromLastLogin();
+        assertNotNull("Expected SSO Cookie 1 is missing.", cookie1);
+
+        // Contents to update ltpa keys with
+        Map<String, String> contents = new HashMap<String, String>() {
+            {
+                put("com.ibm.websphere.ltpa.3DESKey", "eJh1K9My7p4Uj0Gw/X2XDWxyY1C9E3UEp7ji+BJPSDM\\=");
+                put("com.ibm.websphere.ltpa.PrivateKey",
+                    "kmhgRjTUcxvFJoVw8jxWuh3ffuxym/SLYW8TQYKjK/4TJoPx9h2FJvNHkiaxfvACUWN5Lw5A1c500PRD+kcUtY+05IpNbGd0xu7BsjDQoLaEi4jrtBjT0REEYepsj9QQXnQTG9GL3CuNkSmPLxlHWBKZkDlcv4MtOKn2ozeXQjQ5doAJGDm6qk8QxxB7jGHCdQI9L6G4ic34w6DWV9qKZiX/Yp39neL6jR9mH3e9U7EFyefrtOTF7EUscfikBnw0sQUNnwTx2vMv+Q9QI+ykZMJULvzGKf2fW7Qz+OfQIlTatBCYRWtG0BQGi0BkUULApK2qIxQbvLVT7ijEwg2YsWTREcsnbVvHFmSqTF5jf8w\\=");
+                put("com.ibm.websphere.ltpa.PublicKey",
+                    "AK/MQIy6PT5GCI1qYDhH6b7yyZPdCcc4cgOKyJOkS/F4IHA51rjW5gVUm0gWkqfCkoU6LsWkBetxiJeZ7ECL4mUOSTfEFx4cPtvCu62DxtgleQt6pbEuvtaDalFL6/6p35y2uyuKhX4YiG9w25lLXTNCMfw3mQn+RpC3pVjYKpB9AQAB");
+            }
+        };
+
+        // Update LTPA keys file
+        modifyFileIfExists(DEFAULT_KEY_PATH, contents);
+
+        // Notify Liberty server of changes made to LTPA key file via mbean
+        List<String> modifiedFilePaths = Arrays.asList(new String[] { DEFAULT_KEY_PATH });
+        notifyFileChangesWithMbean(null, modifiedFilePaths, null);
+
+        // Wait for the LTPA configuration to be ready after the change
+        assertNotNull("Expected LTPA configuration ready message not found in the log.",
+                      server.waitForStringInLog("CWWKS4105I", 5000));
+
+        // Attempt to access the simple servlet again with the same cookie and assert it fails and the server needs to login again
+        assertTrue("An expired cookie should result in authorization challenge",
+                   flClient1.accessProtectedServletWithInvalidCookie(FormLoginClient.PROTECTED_SIMPLE, cookie1));
+    }
+
+    /**
+     * Verify the following:
+     * <OL>
+     * <LI>Set the updateTrigger to mbean, monitorValidationKeysDir to true, and monitorInterval to 0.
+     * <LI>Create validation2.keys (by renaming ltpa.keys)
+     * <LI>Delete ltpa.keys
+     * <LI>Use the FileNotification MBean to notify the server of the created and deleted keys files
+     * <LI>Retry access to the simple servlet configured for form login1 with ltpa cookie1.
+     * <OL>
+     * <P>Expected Results:
+     * <OL>
+     * <LI>Successful authentication to simple servlet will return a valid ltpa cookie1 back to the client.
+     * <LI>Liberty server processes modifications made to LTPA keys file initiated by the FileNotification MBean.
+     * <LI>ltpa.keys are regenerated after the deleted files notification from the mbean
+     * <LI>Successful authentication to simple servlet using the cookie, since the original LTPA keys were added in validation2.keys.
+     * </OL>
+     */
+    @Test
+    @AllowedFFDC({ "java.lang.IllegalArgumentException" })
+    public void testPrimaryLtpaKeysFileDeleted_updateTrigger_mbean_validationKeysFileCreated() throws Exception {
+        // Configure the server
+        configureServer("true", "0", true);
+
+        // Set updateTrigger to mbean
+        ServerConfiguration serverConfiguration = server.getServerConfiguration();
+        LTPA ltpa = serverConfiguration.getLTPA();
+        ltpa.updateTrigger = "mbean";
+        updateConfigDynamically(server, serverConfiguration);
+
+        // Initial login to simple servlet for form login1
+        String response1 = flClient1.accessProtectedServletWithAuthorizedCredentials(FormLoginClient.PROTECTED_SIMPLE, validUser, validPassword);
+
+        // Get the SSO cookies back from the login
+        String cookie1 = flClient1.getCookieFromLastLogin();
+        assertNotNull("Expected SSO Cookie 1 is missing.", cookie1);
+
+        moveLogMark();
+        renameFileIfExists(DEFAULT_KEY_PATH, VALIDATION_KEY2_PATH, false);
+
+        // Notify Liberty server of changes made to LTPA key file via mbean
+        List<String> createdFilePaths = Arrays.asList(new String[] { VALIDATION_KEY2_PATH });
+        List<String> deltedFilePaths = Arrays.asList(new String[] { DEFAULT_KEY_PATH });
+        notifyFileChangesWithMbean(createdFilePaths, null, deltedFilePaths);
+
+        // Wait for the ltpa.keys file to be regenerated
+        assertNotNull("Expected LTPA configuration ready message not found in the log.",
+                      server.waitForStringInLog("CWWKS4104A", 5000));
+
+        // Wait for the LTPA configuration to be ready after the change
+        assertNotNull("Expected LTPA configuration ready message not found in the log.",
+                      server.waitForStringInLog("CWWKS4105I", 5000));
+
+        flClient1.accessProtectedServletWithAuthorizedCookie(FormLoginClient.PROTECTED_SIMPLE, cookie1);
+    }
+
+    /**
+     * Verify the following:
+     * <OL>
+     * <LI>Set MonitorDirectory to true, and MonitorInterval to 5.
+     * <LI>Attempt to access a simple servlet configured for form login1 with valid credentials.
+     * <LI>Re-configure the keysFileName to a different relative path within the server config directory and move the file there.
+     * <LI>Retry access to the simple servlet configured for form login1 with ltpa cookie1.
+     * <LI>Re-configure the keysFileName to another relative path within the wlp directoryand move the file there.
+     * <LI>Retry access to the simple servlet configured for form login1 with ltpa cookie1.
+     * <LI>Re-configure the keysFileName to a different absolute path within the wlp directory and move the file there.
+     * <LI>Retry access to the simple servlet configured for form login1 with ltpa cookie1.
+     * <LI>Re-configure the keysFileName to another absolute path within the base directory and move the file there.
+     * <LI>Retry access to the simple servlet configured for form login1 with ltpa cookie1.
+     * <OL>
+     * <P>Expected Results:
+     * <OL>
+     * <LI>MonitorDirectory is set to true, and MonitorInterval to 5.
+     * <LI>Successful authentication to simple servlet with ltpa cookie1 created.
+     * <LI>The ltpa.keys file is moved to a different relative path within the server config directory.
+     * <LI>Successful authentication to simple servlet.
+     * <LI>The ltpa.keys file is moved back to another relative path within the wlp directory.
+     * <LI>Successful authentication to simple servlet.
+     * <LI>The ltpa.keys file is moved to a different absolute path within the wlp directory.
+     * <LI>Successful authentication to simple servlet.
+     * <LI>The ltpa.keys file is moved back to another absolute path within the base directory.
+     * <LI>Successful authentication to simple servlet.
+     * </OL>
+     */
+    @Test
+    @AllowedFFDC({ "java.lang.IllegalArgumentException" })
+    public void testDifferentDirectoriesForPrimaryKeys() throws Exception {
+        // Configure the server
+        configureServer("true", "5", true);
+
         // Initial login to simple servlet for form login1
         String response1 = flClient1.accessProtectedServletWithAuthorizedCredentials(FormLoginClient.PROTECTED_SIMPLE, validUser, validPassword);
 
@@ -1532,126 +1682,7 @@
                       server.waitForStringInLog("CWWKS4105I", 5000));
     }
 
-<<<<<<< HEAD
     // Function to do the server configuration for all the tests.
-=======
-    /**
-     * Verify the following:
-     * <OL>
-     * <LI>Set the updateTrigger to mbean, monitorValidationKeysDir to false, and monitorInterval to 0.
-     * <LI>Modify primary LTPA keys file (i.e. ltpa.keys).
-     * <LI>Use the FileNotification MBean to notify the server of the modified keys file
-     * <LI>Retry access to the simple servlet configured for form login1 with ltpa cookie1.
-     * <OL>
-     * <P>Expected Results:
-     * <OL>
-     * <LI>Successful authentication to simple servlet will return a valid ltpa cookie1 back to the client.
-     * <LI>Liberty server processes modifications made to LTPA keys file initiated by the FileNotification MBean.
-     * <LI>Failing authentication to simple servlet using the cookie, since the LTPA keys have been changed.
-     * </OL>
-     */
-    @Test
-    @AllowedFFDC({ "java.lang.IllegalArgumentException" })
-    public void testPrimaryLtpaKeysFileModified_updateTrigger_mbean() throws Exception {
-        // Configure the server
-        configureServer("false", "0", true);
-
-        // Set updateTrigger to mbean
-        ServerConfiguration serverConfiguration = server.getServerConfiguration();
-        LTPA ltpa = serverConfiguration.getLTPA();
-        ltpa.updateTrigger = "mbean";
-        updateConfigDynamically(server, serverConfiguration);
-
-        // Initial login to simple servlet for form login1
-        String response1 = flClient1.accessProtectedServletWithAuthorizedCredentials(FormLoginClient.PROTECTED_SIMPLE, validUser, validPassword);
-
-        // Get the SSO cookies back from the login
-        String cookie1 = flClient1.getCookieFromLastLogin();
-        assertNotNull("Expected SSO Cookie 1 is missing.", cookie1);
-
-        // Contents to update ltpa keys with
-        Map<String, String> contents = new HashMap<String, String>() {
-            {
-                put("com.ibm.websphere.ltpa.3DESKey", "eJh1K9My7p4Uj0Gw/X2XDWxyY1C9E3UEp7ji+BJPSDM\\=");
-                put("com.ibm.websphere.ltpa.PrivateKey",
-                    "kmhgRjTUcxvFJoVw8jxWuh3ffuxym/SLYW8TQYKjK/4TJoPx9h2FJvNHkiaxfvACUWN5Lw5A1c500PRD+kcUtY+05IpNbGd0xu7BsjDQoLaEi4jrtBjT0REEYepsj9QQXnQTG9GL3CuNkSmPLxlHWBKZkDlcv4MtOKn2ozeXQjQ5doAJGDm6qk8QxxB7jGHCdQI9L6G4ic34w6DWV9qKZiX/Yp39neL6jR9mH3e9U7EFyefrtOTF7EUscfikBnw0sQUNnwTx2vMv+Q9QI+ykZMJULvzGKf2fW7Qz+OfQIlTatBCYRWtG0BQGi0BkUULApK2qIxQbvLVT7ijEwg2YsWTREcsnbVvHFmSqTF5jf8w\\=");
-                put("com.ibm.websphere.ltpa.PublicKey",
-                    "AK/MQIy6PT5GCI1qYDhH6b7yyZPdCcc4cgOKyJOkS/F4IHA51rjW5gVUm0gWkqfCkoU6LsWkBetxiJeZ7ECL4mUOSTfEFx4cPtvCu62DxtgleQt6pbEuvtaDalFL6/6p35y2uyuKhX4YiG9w25lLXTNCMfw3mQn+RpC3pVjYKpB9AQAB");
-            }
-        };
-
-        // Update LTPA keys file
-        modifyFileIfExists(DEFAULT_KEY_PATH, contents);
-
-        // Notify Liberty server of changes made to LTPA key file via mbean
-        List<String> modifiedFilePaths = Arrays.asList(new String[] { DEFAULT_KEY_PATH });
-        notifyFileChangesWithMbean(null, modifiedFilePaths, null);
-
-        // Wait for the LTPA configuration to be ready after the change
-        assertNotNull("Expected LTPA configuration ready message not found in the log.",
-                      server.waitForStringInLog("CWWKS4105I", 5000));
-
-        // Attempt to access the simple servlet again with the same cookie and assert it fails and the server needs to login again
-        assertTrue("An expired cookie should result in authorization challenge",
-                   flClient1.accessProtectedServletWithInvalidCookie(FormLoginClient.PROTECTED_SIMPLE, cookie1));
-    }
-
-    /**
-     * Verify the following:
-     * <OL>
-     * <LI>Set the updateTrigger to mbean, monitorValidationKeysDir to true, and monitorInterval to 0.
-     * <LI>Create validation2.keys (by renaming ltpa.keys)
-     * <LI>Delete ltpa.keys
-     * <LI>Use the FileNotification MBean to notify the server of the created and deleted keys files
-     * <LI>Retry access to the simple servlet configured for form login1 with ltpa cookie1.
-     * <OL>
-     * <P>Expected Results:
-     * <OL>
-     * <LI>Successful authentication to simple servlet will return a valid ltpa cookie1 back to the client.
-     * <LI>Liberty server processes modifications made to LTPA keys file initiated by the FileNotification MBean.
-     * <LI>ltpa.keys are regenerated after the deleted files notification from the mbean
-     * <LI>Successful authentication to simple servlet using the cookie, since the original LTPA keys were added in validation2.keys.
-     * </OL>
-     */
-    @Test
-    @AllowedFFDC({ "java.lang.IllegalArgumentException" })
-    public void testPrimaryLtpaKeysFileDeleted_updateTrigger_mbean_validationKeysFileCreated() throws Exception {
-        // Configure the server
-        configureServer("true", "0", true);
-
-        // Set updateTrigger to mbean
-        ServerConfiguration serverConfiguration = server.getServerConfiguration();
-        LTPA ltpa = serverConfiguration.getLTPA();
-        ltpa.updateTrigger = "mbean";
-        updateConfigDynamically(server, serverConfiguration);
-
-        // Initial login to simple servlet for form login1
-        String response1 = flClient1.accessProtectedServletWithAuthorizedCredentials(FormLoginClient.PROTECTED_SIMPLE, validUser, validPassword);
-
-        // Get the SSO cookies back from the login
-        String cookie1 = flClient1.getCookieFromLastLogin();
-        assertNotNull("Expected SSO Cookie 1 is missing.", cookie1);
-
-        moveLogMark();
-        renameFileIfExists(DEFAULT_KEY_PATH, VALIDATION_KEY2_PATH, false);
-
-        // Notify Liberty server of changes made to LTPA key file via mbean
-        List<String> createdFilePaths = Arrays.asList(new String[] { VALIDATION_KEY2_PATH });
-        List<String> deltedFilePaths = Arrays.asList(new String[] { DEFAULT_KEY_PATH });
-        notifyFileChangesWithMbean(createdFilePaths, null, deltedFilePaths);
-
-        // Wait for the ltpa.keys file to be regenerated
-        assertNotNull("Expected LTPA configuration ready message not found in the log.",
-                      server.waitForStringInLog("CWWKS4104A", 5000));
-
-        // Wait for the LTPA configuration to be ready after the change
-        assertNotNull("Expected LTPA configuration ready message not found in the log.",
-                      server.waitForStringInLog("CWWKS4105I", 5000));
-
-        flClient1.accessProtectedServletWithAuthorizedCookie(FormLoginClient.PROTECTED_SIMPLE, cookie1);
-    }
-
->>>>>>> 024e327a
     public void configureServer(String monitorValidationKeysDir, String monitorInterval, Boolean waitForLTPAConfigReadyMessage) throws Exception {
         configureServer(monitorValidationKeysDir, monitorInterval, waitForLTPAConfigReadyMessage, true);
     }
@@ -2094,13 +2125,10 @@
     private void resetServer() throws Exception {
         Log.info(thisClass, "resetServer", "entering");
 
-<<<<<<< HEAD
+        // Msure the mark is at the end of the log, so we don't use earlier messages.
+        moveLogMark(); 
+
         // We need to put the base config back, otherwise the waits below will timeout on some tests
-=======
-        moveLogMark(); //make sure the mark is at the end of the log, so we don't use earlier messages.
-
-        //we need to put the base config back, otherwise the waits below will timeout on some tests
->>>>>>> 024e327a
         configureServer("true", "10", true);
 
         // Delete all ltpa keys files in the security directory
