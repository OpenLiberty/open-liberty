/*******************************************************************************
 * Copyright (c) 2023 IBM Corporation and others.
 * All rights reserved. This program and the accompanying materials
 * are made available under the terms of the Eclipse Public License 2.0
 * which accompanies this distribution, and is available at
 * http://www.eclipse.org/legal/epl-2.0/
 *
 * SPDX-License-Identifier: EPL-2.0
 *
 * Contributors:
 *     IBM Corporation - initial API and implementation
 *******************************************************************************/

package com.ibm.ws.security.token.ltpa.fat;

import static org.junit.Assert.assertFalse;
import static org.junit.Assert.assertNotNull;
import static org.junit.Assert.assertTrue;

import java.time.Instant;

import org.junit.After;
import org.junit.AfterClass;
import org.junit.Before;
import org.junit.BeforeClass;
import org.junit.Rule;
import org.junit.Test;
import org.junit.rules.TestWatcher;
import org.junit.runner.Description;
import org.junit.runner.RunWith;

import com.ibm.websphere.simplicity.RemoteFile;
import com.ibm.websphere.simplicity.config.Authentication;
import com.ibm.websphere.simplicity.config.ConfigElementList;
import com.ibm.websphere.simplicity.config.LTPA;
import com.ibm.websphere.simplicity.config.ServerConfiguration;
import com.ibm.websphere.simplicity.config.ValidationKeys;
import com.ibm.websphere.simplicity.log.Log;
import com.ibm.ws.webcontainer.security.test.servlets.FormLoginClient;

import componenttest.annotation.AllowedFFDC;
import componenttest.custom.junit.runner.FATRunner;
import componenttest.custom.junit.runner.Mode;
import componenttest.custom.junit.runner.Mode.TestMode;
import componenttest.topology.impl.LibertyFileManager;
import componenttest.topology.impl.LibertyServer;
import componenttest.topology.impl.LibertyServerFactory;

@SuppressWarnings("restriction")
@RunWith(FATRunner.class)
@Mode(TestMode.FULL)
public class LTPAKeyRotationTests {

    // Initialize needed strings for the tests
    protected static String METHODS = null;
    protected static final String APP_NAME = "ltpaKeyRotationTestServer";
    protected static final String PROGRAMMATIC_API_SERVLET = "ProgrammaticAPIServlet";
    protected static final String authTypeForm = "FORM";
    protected static final String authTypeBasic = "BASIC";
    protected static final String cookieName = "LtpaToken2";

    // Keys to help readability of the test
    protected static final boolean IS_MANAGER_ROLE = true;
    protected static final boolean NOT_MANAGER_ROLE = false;
    protected static final boolean IS_EMPLOYEE_ROLE = true;
    protected static final boolean NOT_EMPLOYEE_ROLE = false;

    // Initialize a liberty server for form login
    private static LibertyServer server = LibertyServerFactory.getLibertyServer("com.ibm.ws.security.token.ltpa.fat.ltpaKeyRotationTestServer");

    private static final Class<?> thisClass = LTPAKeyRotationTests.class;

    // Initialize the user
    private static final String validUser = "user1";
    private static final String validPassword = "user1pwd";

    private static final String[] serverShutdownMessages = { "CWWKG0058E", "CWWKG0083W", "CWWKS4106E", "CWWKS4109W", "CWWKS4110E", "CWWKS4111E", "CWWKS4112E", "CWWKS4113W",
                                                             "CWWKS4114W", "CWWKS4115W", "CWWKS1859E" };

    private static final String validationKeyPassword = "{xor}Lz4sLCgwLTs=";

    // Initialize the FormLogin Clients
    private static final FormLoginClient flClient1 = new FormLoginClient(server, FormLoginClient.DEFAULT_SERVLET_NAME, "/formlogin1");
    private static final FormLoginClient flClient2 = new FormLoginClient(server, FormLoginClient.DEFAULT_SERVLET_NAME, "/formlogin2");

    // Define the paths to the key files
    private static final String DEFAULT_KEY_PATH = "resources/security/ltpa.keys";
    private static final String CONFIGURED_VALIDATION_KEY1_PATH = "resources/security/configuredValidation1.keys";
    private static final String VALIDATION_KEY1_PATH = "resources/security/validation1.keys";
    private static final String VALIDATION_KEY2_PATH = "resources/security/validation2.keys";
    private static final String VALIDATION_KEY3_PATH = "resources/security/validation3.keys";
    private static final String VALIDATION_KEYS_PATH = "resources/security/";

    // Define the paths to the server.xml files
    private static final String relativeDirectory = server.getServerRoot();
    private static final String wlpDirectory = server.getInstallRoot();
    private static final String baseDirectory = server.getInstallRootParent();

    // Define the remote message log file
    private static RemoteFile messagesLogFile = null;

    @Rule
    public final TestWatcher logger = new TestWatcher() {
        @Override
        // Function to make it easier to see when each test starts and ends
        public void starting(Description description) {
            Log.info(thisClass, description.getMethodName(), "\n@@@@@@@@@@@@@@@@@\nEntering test " + description.getMethodName() + "\n@@@@@@@@@@@@@@@@@");
        }

        @Override
        public void finished(Description description) {
            Log.info(thisClass, description.getMethodName(), "\n@@@@@@@@@@@@@@@@@\nExiting test " + description.getMethodName() + "\n@@@@@@@@@@@@@@@@@");
        }

    };

    @BeforeClass
    public static void setUp() throws Exception {
        // Copy validation key file (validation1.keys) to the server
        copyFileToServerResourcesSecurityDir("alternate/validation1.keys");

        server.startServer(true);

        assertNotNull("Featurevalid did not report update was complete",
                      server.waitForStringInLog("CWWKF0008I"));
        assertNotNull("Security service did not report it was ready",
                      server.waitForStringInLog("CWWKS0008I"));
        assertNotNull("The application did not report is was started",
                      server.waitForStringInLog("CWWKZ0001I"));
        // Wait for the LTPA configuration to be ready
        assertNotNull("Expected LTPA configuration ready message not found in the log.",
                      server.waitForStringInLog("CWWKS4105I"));

        messagesLogFile = server.getDefaultLogFile();
    }

    @Before
    public void moveLogMark() throws Exception {
        server.setMarkToEndOfLog(messagesLogFile);
    }

    @After
    public void after() throws Exception {
        resetConnection();
        resetServer();
    }

    public void resetConnection() {
        flClient1.resetClientState();
        flClient2.resetClientState();
    }

    @AfterClass
    public static void tearDown() throws Exception {
        try {
            server.stopServer(serverShutdownMessages);
        } finally {
            flClient1.releaseClient();
            flClient2.releaseClient();
        }
    }

    /**
     * Verify the following:
     * <OL>
     * <LI>Set MonitorValidationKeysDir to true, and MonitorInterval to 10.
     * <LI>Attempt to access a simple servlet configured for form login1 with valid credentials.
     * <LI>Rename the ltpa.keys file to validation1.keys.
     * <LI>Retry access to the simple servlet configured for form login1 with ltpa cookie1.
     * <LI>Check for the creation of a new ltpa.keys file.
     * <LI>Attempt to access a new simple servlet configured for form login2 with valid credentials.
     * <OL>
     * <P>Expected Results:
     * <OL>
     * <LI>MonitorValidationKeysDir is set to true, and MonitorInterval to 10.
     * <LI>Successful authentication to simple servlet with ltpa cookie1 created.
     * <LI>The ltpa.keys file is renamed to validation1.keys.
     * <LI>Continued authentication to simple servlet; server is not restarted and does not need to login again.
     * <LI>A new ltpa.keys file is created.
     * <LI>Successful authentication to simple servlet with new ltpa cookie2 created and ltpa cookie2 is different from ltpa cookie1.
     * </OL>
     */
    @Mode(TestMode.LITE)
    @Test
    @AllowedFFDC({ "java.lang.IllegalArgumentException" })
    public void testLTPAFileCreationDeletion_monitorValidationKeysDir_true_monitorInterval_10() throws Exception {
        // Configure the server
        configureServer("true", "10", true);

        // Initial login to simple servlet for form login1
        String response1 = flClient1.accessProtectedServletWithAuthorizedCredentials(FormLoginClient.PROTECTED_SIMPLE, validUser, validPassword);

        // Get the SSO cookies back from the login
        String cookie1 = flClient1.getCookieFromLastLogin();
        assertNotNull("Expected SSO Cookie 1 is missing.", cookie1);

        // Rename the ltpa.keys file to validation1.keys
        renameFileIfExists(DEFAULT_KEY_PATH, VALIDATION_KEY1_PATH, false);

        // Wait for the LTPA configuration to be ready after the change
        assertNotNull("Expected LTPA configuration ready message not found in the log.",
                      server.waitForStringInLog("CWWKS4105I", 5000));

        // Attempt to access the simple servlet again with the same cookie and assert that the server did not need to login again
        String response2 = flClient1.accessProtectedServletWithAuthorizedCookie(FormLoginClient.PROTECTED_SIMPLE, cookie1);

        // Assert that a new ltpa.keys file was created
        assertFileWasCreated(DEFAULT_KEY_PATH);

        // New login to simple servlet for form login2
        String response3 = flClient2.accessProtectedServletWithAuthorizedCredentials(FormLoginClient.PROTECTED_SIMPLE, validUser, validPassword);
        String cookie2 = flClient2.getCookieFromLastLogin();

        // Assert that the new cookie is different from the old cookie
        assertNotNull("Expected SSO Cookie 2 is missing.", cookie2);
        assertFalse("The new cookie is the same as the old cookie. Cookie1 = " + cookie1 + ". Cookie2 = " + cookie2 + ".",
                    cookie1.equals(cookie2));
    }

    /**
     * Verify the following:
     * <OL>
     * <LI>Set MonitorValidationKeysDir to true, and MonitorInterval to 10.
     * <LI>Attempt to access a simple servlet configured for form login1 with valid credentials.
     * <LI>Replace the primary key with a different valid key.
     * <LI>Retry access to the simple servlet configured for form login1 with ltpa cookie1.
     * <LI>Attempt to access a new simple servlet configured for form login2 with valid credentials.
     * <OL>
     * <P>Expected Results:
     * <OL>
     * <LI>MonitorValidationKeysDir is set to true, and MonitorInterval to 10.
     * <LI>Successful authentication to simple servlet with ltpa cookie1 created.
     * <LI>The ltpa.keys file is replaced with a different key.
     * <LI>Failed authentication to simple servlet.
     * <LI>Successful authentication to simple servlet with new ltpa cookie2 created and ltpa cookie2 is different from ltpa cookie1.
     * </OL>
     */
    @Test
    @AllowedFFDC({ "java.lang.IllegalArgumentException" })
    public void testLTPAFileReplacement_newValidKey_monitorValidationKeysDir_true_monitorInterval_10() throws Exception {
        // Configure the server
        configureServer("true", "10", true);

        // Copy validation key file (validation2.keys) to the server
        copyFileToServerResourcesSecurityDir("alternate/validation2.keys");

        // Wait for the LTPA configuration to be ready after the change
        assertNotNull("Expected LTPA configuration ready message not found in the log.",
                      server.waitForStringInLog("CWWKS4105I", 5000));

        // Initial login to simple servlet for form login1
        String response1 = flClient1.accessProtectedServletWithAuthorizedCredentials(FormLoginClient.PROTECTED_SIMPLE, validUser, validPassword);

        // Get the SSO cookies back from the login
        String cookie1 = flClient1.getCookieFromLastLogin();
        assertNotNull("Expected SSO Cookie 1 is missing.", cookie1);

        // Replace the primary key with a different valid key
        renameFileIfExists(VALIDATION_KEY2_PATH, DEFAULT_KEY_PATH, false);

        // Wait for the LTPA configuration to be ready after the change
        assertNotNull("Expected LTPA configuration ready message not found in the log.",
                      server.waitForStringInLog("CWWKS4105I", 5000));

        // Attempt to access the simple servlet again with the same cookie and assert it fails and the server needs to login again
        assertTrue("An invalid cookie should result in authorization challenge",
                   flClient1.accessProtectedServletWithInvalidCookie(FormLoginClient.PROTECTED_SIMPLE, cookie1));

        // New login to simple servlet for form login2
        String response2 = flClient2.accessProtectedServletWithAuthorizedCredentials(FormLoginClient.PROTECTED_SIMPLE, validUser, validPassword);
        String cookie2 = flClient2.getCookieFromLastLogin();

        // Assert that the new cookie is different from the old cookie
        assertNotNull("Expected SSO Cookie 2 is missing.", cookie2);
        assertFalse("The new cookie is the same as the old cookie. Cookie1 = " + cookie1 + ". Cookie2 = " + cookie2 + ".",
                    cookie1.equals(cookie2));
    }

    /**
     * Verify the following:
     * <OL>
     * <LI>Set MonitorValidationKeysDir to true, and MonitorInterval to 10.
     * <LI>Attempt to access a simple servlet configured for form login1 with valid credentials.
     * <LI>Replace the primary key with a different invalid key which has garbage values in the private key.
     * <LI>Retry access to the simple servlet configured for form login1 with ltpa cookie1.
     * <OL>
     * <P>Expected Results:
     * <OL>
     * <LI>MonitorValidationKeysDir is set to true, and MonitorInterval to 10.
     * <LI>Successful authentication to simple servlet with ltpa cookie1 created.
     * <LI>The ltpa.keys file is replaced with a different key causing a CWWKS4106E: LTPA configuration error.
     * <LI>Successful authentication to simple servlet since the old cookie is still being used.
     * </OL>
     */
    //@Test
    @AllowedFFDC({ "java.lang.IllegalArgumentException" })
    public void testLTPAFileReplacement_newInvalidKey_monitorValidationKeysDir_true_monitorInterval_10() throws Exception {
        // Configure the server
        configureServer("true", "10", true);

        // Copy validation keys file(validation3.keys) to the server. This file has garbage values in the private key.
        copyFileToServerResourcesSecurityDir("alternate/validation3.keys");

        // Check for the following exception message in the log
        assertNotNull("Expected LTPA configuration error message not found in the log.",
                      server.waitForStringInLog("CWWKS4106E", 5000));

        // Initial login to simple servlet for form login1
        String response1 = flClient1.accessProtectedServletWithAuthorizedCredentials(FormLoginClient.PROTECTED_SIMPLE, validUser, validPassword);

        // Get the SSO cookies back from the login
        String cookie1 = flClient1.getCookieFromLastLogin();
        assertNotNull("Expected SSO Cookie 1 is missing.", cookie1);

        // Replace the primary key with a different invalid key
        renameFileIfExists(VALIDATION_KEY3_PATH, DEFAULT_KEY_PATH, true);

        // Check for the following exception message in the log
        assertNotNull("Expected LTPA configuration error message not found in the log.",
                      server.waitForStringInLog("CWWKS4106E", 5000));

        // Attempt to access the simple servlet again with the same ltpa cookie1 and assert it works
        String response2 = flClient1.accessProtectedServletWithAuthorizedCookie(FormLoginClient.PROTECTED_SIMPLE, cookie1);
    }

    /**
     * Verify the following:
     * <OL>
     * <LI>Set MonitorValidationKeysDir to false, and MonitorInterval to 0.
     * <LI>Attempt to access a simple servlet configured for form login1 with valid credentials.
     * <LI>Rename the ltpa.keys file to validation1.keys.
     * <LI>Retry access to the simple servlet configured for form login1 with ltpa cookie1.
     * <LI>Check for the creation of a new ltpa.keys file.
     * <LI>Attempt to access a new simple servlet configured for form login2 with valid credentials.
     * <OL>
     * <P>Expected Results:
     * <OL>
     * <LI>MonitorValidationKeysDir is set to false, and MonitorInterval to 0.
     * <LI>Successful authentication to simple servlet with ltpa cookie1 created.
     * <LI>The ltpa.keys file is renamed to validation1.keys.
     * <LI>Continued authentication to simple servlet; server is not restarted and does not need to login again.
     * <LI>A new ltpa.keys file is not created.
     * <LI>Successful authentication to simple servlet with new ltpa cookie2 created.
     * </OL>
     */
    @Mode(TestMode.LITE)
    @Test
    @AllowedFFDC({ "java.lang.IllegalArgumentException" })
    public void testLTPAFileCreationDeletion_monitorValidationKeysDir_false_monitorInterval_0() throws Exception {
        // Configure the server
        configureServer("false", "0", true);

        // Initial login to simple servlet for form login1
        String response1 = flClient1.accessProtectedServletWithAuthorizedCredentials(FormLoginClient.PROTECTED_SIMPLE, validUser, validPassword);

        // Get the SSO cookies back from the login
        String cookie1 = flClient1.getCookieFromLastLogin();
        assertNotNull("Expected SSO Cookie 1 is missing.", cookie1);

        // Rename the ltpa.keys file to validation1.keys
        renameFileIfExists(DEFAULT_KEY_PATH, VALIDATION_KEY1_PATH, false);

        // Attempt to access the simple servlet again with the same cookie and assert that the server did not need to login again
        String response2 = flClient1.accessProtectedServletWithAuthorizedCookie(FormLoginClient.PROTECTED_SIMPLE, cookie1);

        // Assert that a new ltpa.keys file was not created
        assertFileWasNotCreated(DEFAULT_KEY_PATH);

        // New login to simple servlet for form login2
        String response3 = flClient2.accessProtectedServletWithAuthorizedCredentials(FormLoginClient.PROTECTED_SIMPLE, validUser, validPassword);
        String cookie2 = flClient2.getCookieFromLastLogin();
        assertNotNull("Expected SSO Cookie 2 is missing.", cookie2);
    }

    /**
     * Verify the following:
     * <OL>
     * <LI>Set MonitorValidationKeysDir to false, and MonitorInterval to 0.
     * <LI>Attempt to access a simple servlet configured for form login1 with valid credentials.
     * <LI>Replace the primary key with a different valid key.
     * <LI>Retry access to the simple servlet configured for form login1 with ltpa cookie1.
     * <LI>Attempt to access a new simple servlet configured for form login2 with valid credentials.
     * <OL>
     * <P>Expected Results:
     * <OL>
     * <LI>MonitorValidationKeysDir is set to false, and MonitorInterval to 0.
     * <LI>Successful authentication to simple servlet with ltpa cookie1 created.
     * <LI>The ltpa.keys file is replaced with a different key.
     * <LI>Successful authentication to simple servlet, since the server still uses the old key without file monitoring.
     * <LI>Successful authentication to simple servlet with new ltpa cookie2 created.
     * </OL>
     */
    @Test
    @AllowedFFDC({ "java.lang.IllegalArgumentException" })
    public void testLTPAFileReplacement_newValidKey_monitorValidationKeysDir_false_monitorInterval_0() throws Exception {
        // Configure the server
        configureServer("false", "0", true);

        // Copy validation key file (validation2.keys) to the server
        copyFileToServerResourcesSecurityDir("alternate/validation2.keys");

        // Initial login to simple servlet for form login1
        String response1 = flClient1.accessProtectedServletWithAuthorizedCredentials(FormLoginClient.PROTECTED_SIMPLE, validUser, validPassword);

        // Get the SSO cookies back from the login
        String cookie1 = flClient1.getCookieFromLastLogin();
        assertNotNull("Expected SSO Cookie 1 is missing.", cookie1);

        // Replace the primary key with a different valid key
        renameFileIfExists(VALIDATION_KEY2_PATH, DEFAULT_KEY_PATH, true);

        // Attempt to access the simple servlet again with the same cookie and assert it works
        String response2 = flClient1.accessProtectedServletWithAuthorizedCookie(FormLoginClient.PROTECTED_SIMPLE, cookie1);

        // New login to simple servlet for form login2
        String response3 = flClient2.accessProtectedServletWithAuthorizedCredentials(FormLoginClient.PROTECTED_SIMPLE, validUser, validPassword);
        String cookie2 = flClient2.getCookieFromLastLogin();
        assertNotNull("Expected SSO Cookie 2 is missing.", cookie2);
    }

    /**
     * Verify the following:
     * <OL>
     * <LI>Set MonitorValidationKeysDir to false, and MonitorInterval to 10.
     * <LI>Attempt to access a simple servlet configured for form login1 with valid credentials.
     * <LI>Rename the ltpa.keys file to configuredValidation1.keys.
     * <LI>Retry access to the simple servlet configured for form login1 with ltpa cookie1.
     * <LI>Check for the creation of a new ltpa.keys file.
     * <LI>Attempt to access a new simple servlet configured for form login2 with valid credentials.
     * <OL>
     * <P>Expected Results:
     * <OL>
     * <LI>MonitorValidationKeysDir is set to false, and MonitorInterval to 10.
     * <LI>Successful authentication to simple servlet with ltpa cookie1 created.
     * <LI>The ltpa.keys file is renamed to configuredValidation1.keys.
     * <LI>Continued authentication to simple servlet; server is not restarted and does not need to login again.
     * <LI>A new ltpa.keys file is created.
     * <LI>Successful authentication to simple servlet with new ltpa cookie2 created and ltpa cookie2 is different from ltpa cookie1.
     * </OL>
     */
    @Mode(TestMode.LITE)
    @Test
    @AllowedFFDC({ "java.lang.IllegalArgumentException" })
    public void testLTPAFileCreationDeletion_monitorValidationKeysDir_false_monitorInterval_10() throws Exception {
        // Configure the server
        configureServer("false", "10", false);

        // Initial login to simple servlet for form login1
        String response1 = flClient1.accessProtectedServletWithAuthorizedCredentials(FormLoginClient.PROTECTED_SIMPLE, validUser, validPassword);

        // Get the SSO cookies back from the login
        String cookie1 = flClient1.getCookieFromLastLogin();
        assertNotNull("Expected SSO Cookie 1 is missing.", cookie1);

        // Rename the ltpa.keys file to configuredValidation1.keys
        renameFileIfExists(DEFAULT_KEY_PATH, CONFIGURED_VALIDATION_KEY1_PATH, false);

        // Wait for the LTPA configuration to be ready after the change
        assertNotNull("Expected LTPA configuration ready message not found in the log.",
                      server.waitForStringInLog("CWWKS4105I", 5000));

        // Attempt to access the simple servlet again with the same cookie and assert that the server did not need to login again
        String response2 = flClient1.accessProtectedServletWithAuthorizedCookie(FormLoginClient.PROTECTED_SIMPLE, cookie1);

        // Assert that a new ltpa.keys file was created
        assertFileWasCreated(DEFAULT_KEY_PATH);

        // New login to simple servlet for form login2
        String response3 = flClient2.accessProtectedServletWithAuthorizedCredentials(FormLoginClient.PROTECTED_SIMPLE, validUser, validPassword);
        String cookie2 = flClient2.getCookieFromLastLogin();

        // Assert that the new cookie is different from the old cookie
        assertNotNull("Expected SSO Cookie 2 is missing.", cookie2);
        assertFalse("The new cookie is the same as the old cookie. Cookie1 = " + cookie1 + ". Cookie2 = " + cookie2 + ".",
                    cookie1.equals(cookie2));
    }

    /**
     * Verify the following:
     * <OL>
     * <LI>Set MonitorValidationKeysDir to false, and MonitorInterval to 10.
     * <LI>Attempt to access a simple servlet configured for form login1 with valid credentials.
     * <LI>Replace the primary key with a different valid key.
     * <LI>Retry access to the simple servlet configured for form login1 with ltpa cookie1.
     * <LI>Attempt to access a new simple servlet configured for form login2 with valid credentials.
     * <OL>
     * <P>Expected Results:
     * <OL>
     * <LI>MonitorValidationKeysDir is set to false, and MonitorInterval to 10.
     * <LI>Successful authentication to simple servlet with ltpa cookie1 created.
     * <LI>The ltpa.keys file is replaced with a different key.
     * <LI>Failed authentication to simple servlet.
     * <LI>Successful authentication to simple servlet with new ltpa cookie2 created and ltpa cookie2 is different from ltpa cookie1.
     * </OL>
     */
    @Test
    @AllowedFFDC({ "java.lang.IllegalArgumentException" })
    public void testLTPAFileReplacement_newValidKey_monitorValidationKeysDir_false_monitorInterval_10() throws Exception {
        // Configure the server
        configureServer("false", "10", true);

        // Copy validation key file (validation2.keys) to the server
        copyFileToServerResourcesSecurityDir("alternate/validation2.keys");

        // Initial login to simple servlet for form login1
        String response1 = flClient1.accessProtectedServletWithAuthorizedCredentials(FormLoginClient.PROTECTED_SIMPLE, validUser, validPassword);

        // Get the SSO cookies back from the login
        String cookie1 = flClient1.getCookieFromLastLogin();
        assertNotNull("Expected SSO Cookie 1 is missing.", cookie1);

        // Replace the primary key with a different valid key
        renameFileIfExists(VALIDATION_KEY2_PATH, DEFAULT_KEY_PATH, true);

        // Wait for the LTPA configuration to be ready after the change
        assertNotNull("Expected LTPA configuration ready message not found in the log.",
                      server.waitForStringInLog("CWWKS4105I", 5000));

        // Attempt to access the simple servlet again with the same cookie and assert it fails and the server needs to login again
        assertTrue("An invalid cookie should result in authorization challenge",
                   flClient1.accessProtectedServletWithInvalidCookie(FormLoginClient.PROTECTED_SIMPLE, cookie1));

        // New login to simple servlet for form login2
        String response2 = flClient2.accessProtectedServletWithAuthorizedCredentials(FormLoginClient.PROTECTED_SIMPLE, validUser, validPassword);
        String cookie2 = flClient2.getCookieFromLastLogin();

        // Assert that the new cookie is different from the old cookie
        assertNotNull("Expected SSO Cookie 2 is missing.", cookie2);
        assertFalse("The new cookie is the same as the old cookie. Cookie1 = " + cookie1 + ". Cookie2 = " + cookie2 + ".",
                    cookie1.equals(cookie2));
    }

    /**
     * Verify the following:
     * <OL>
     * <LI>Set MonitorValidationKeysDir to true, and MonitorInterval to 0.
     * <LI>Attempt to access a simple servlet configured for form login1 with valid credentials.
     * <LI>Rename the ltpa.keys file to validation1.keys.
     * <LI>Retry access to the simple servlet configured for form login1 with ltpa cookie1.
     * <LI>Check for the creation of a new ltpa.keys file.
     * <LI>Attempt to access a new simple servlet configured for form login2 with valid credentials.
     * <OL>
     * <P>Expected Results:
     * <OL>
     * <LI>MonitorValidationKeysDir is set to true, and MonitorInterval to 0.
     * <LI>Successful authentication to simple servlet with ltpa cookie1 created.
     * <LI>The ltpa.keys file is renamed to validation1.keys.
     * <LI>Continued authentication to simple servlet; server is not restarted and does not need to login again.
     * <LI>A new ltpa.keys file is not created.
     * <LI>Successful authentication to simple servlet with new ltpa cookie2 created.
     * </OL>
     */
    @Mode(TestMode.LITE)
    @Test
    @AllowedFFDC({ "java.lang.IllegalArgumentException" })
    public void testLTPAFileCreationDeletion_monitorValidationKeysDir_true_monitorInterval_0() throws Exception {
        // Configure the server
        configureServer("true", "0", true);

        // Initial login to simple servlet for form login1
        String response1 = flClient1.accessProtectedServletWithAuthorizedCredentials(FormLoginClient.PROTECTED_SIMPLE, validUser, validPassword);

        // Get the SSO cookies back from the login
        String cookie1 = flClient1.getCookieFromLastLogin();
        assertNotNull("Expected SSO Cookie 1 is missing.", cookie1);

        // Rename the ltpa.keys file to validation1.keys
        renameFileIfExists(DEFAULT_KEY_PATH, VALIDATION_KEY1_PATH, false);

        // Attempt to access the simple servlet again with the same cookie and assert that the server did not need to login again
        String response2 = flClient1.accessProtectedServletWithAuthorizedCookie(FormLoginClient.PROTECTED_SIMPLE, cookie1);

        // Assert that a new ltpa.keys file was not created
        assertFileWasNotCreated(DEFAULT_KEY_PATH);

        // New login to simple servlet for form login2
        String response3 = flClient2.accessProtectedServletWithAuthorizedCredentials(FormLoginClient.PROTECTED_SIMPLE, validUser, validPassword);
        String cookie2 = flClient2.getCookieFromLastLogin();
        assertNotNull("Expected SSO Cookie 2 is missing.", cookie2);
    }

    /**
     * Verify the following:
     * <OL>
     * <LI>Set MonitorValidationKeysDir to true, and MonitorInterval to 0.
     * <LI>Attempt to access a simple servlet configured for form login1 with valid credentials.
     * <LI>Replace the primary key with a different valid key.
     * <LI>Retry access to the simple servlet configured for form login1 with ltpa cookie1.
     * <LI>Attempt to access a new simple servlet configured for form login2 with valid credentials.
     * <OL>
     * <P>Expected Results:
     * <OL>
     * <LI>MonitorValidationKeysDir is set to true, and MonitorInterval to 0.
     * <LI>Successful authentication to simple servlet with ltpa cookie1 created.
     * <LI>The ltpa.keys file is replaced with a different key.
     * <LI>Successful authentication to simple servlet, since the server still uses the old key without file monitoring.
     * <LI>Successful authentication to simple servlet with new ltpa cookie2 created.
     * </OL>
     */
    @Test
    @AllowedFFDC({ "java.lang.IllegalArgumentException" })
    public void testLTPAFileReplacement_newValidKey_monitorValidationKeysDir_true_monitorInterval_0() throws Exception {
        // Configure the server
        configureServer("true", "0", true, false);

        // Copy validation key file (validation2.keys) to the server
        copyFileToServerResourcesSecurityDir("alternate/validation2.keys");

        // Initial login to simple servlet for form login1
        String response1 = flClient1.accessProtectedServletWithAuthorizedCredentials(FormLoginClient.PROTECTED_SIMPLE, validUser, validPassword);

        // Get the SSO cookies back from the login
        String cookie1 = flClient1.getCookieFromLastLogin();
        assertNotNull("Expected SSO Cookie 1 is missing.", cookie1);

        // Replace the primary key with a different valid key
        renameFileIfExists(VALIDATION_KEY2_PATH, DEFAULT_KEY_PATH, true);

        // Attempt to access the simple servlet again with the same cookie and assert it works
        String response2 = flClient1.accessProtectedServletWithAuthorizedCookie(FormLoginClient.PROTECTED_SIMPLE, cookie1);

        // New login to simple servlet for form login2
        String response3 = flClient2.accessProtectedServletWithAuthorizedCredentials(FormLoginClient.PROTECTED_SIMPLE, validUser, validPassword);
        String cookie2 = flClient2.getCookieFromLastLogin();
        assertNotNull("Expected SSO Cookie 2 is missing.", cookie2);
    }

    /**
     * Verify the following:
     * <OL>
     * <LI>Set MonitorValidationKeysDir to true, and MonitorInterval to 10.
     * <LI>Attempt to access a simple servlet configured for form login1 with valid credentials.
     * <LI>Rename the ltpa.keys file to configuredValidation1.keys.
     * <LI>Set fileName to null to make it not configured in the validation keys element.
     * <LI>Check for an exception based on this configuration.
     * <LI>Set fileName value to empty string.
     * <LI>Check for an exception based on this configuration.
     * <LI>Set fileName value to a non-existent file.
     * <LI>Check for an exception based on this configuration.
     * <LI>Set fileName's path to a different path than the default ltpa.keys file.
     * <LI>Check for an exception based on this configuration.
     * <LI>Set fileName to point to a malformed/invalid keys file.
     * <LI>Check for an exception based on this configuration.
     * <LI>Set fileName to point to a valid keys file.
     * <LI>Retry access to the simple servlet configured for form login1 with ltpa cookie1.
     * <OL>
     * <P>Expected Results:
     * <OL>
     * <LI>MonitorValidationKeysDir is set to true, and MonitorInterval to 10.
     * <LI>Successful authentication to simple servlet with ltpa cookie1 created.
     * <LI>The ltpa.keys file is renamed to configuredValidation1.keys.
     * <LI>The fileName attribute is not configured in the validation keys element.
     * <LI>Exception is thrown in the logs since fileName is a required attribute.
     * <LI>The fileName attribute is set to empty string.
     * <LI>Exception is thrown in the logs since fileName is a required attribute.
     * <LI>The fileName attribute is set to a non-existent file.
     * <LI>Exception is thrown in the logs since the file does not exist
     * <LI>The fileName attribute's path is set to a different path than the default ltpa.keys file.
     * <LI>Exception is thrown in the logs since the file does not exist
     * <LI>The fileName attribute is set to point to a malformed/invalid keys file.
     * <LI>Exception is thrown in the logs since the file is invalid. CWWKS4106E: LTPA configuration error.
     * <LI>The fileName attribute is set to point to a valid keys file.
     * <LI>Successful authentication to simple servlet.
     * </OL>
     */
    //@Test
    @AllowedFFDC({ "java.lang.IllegalArgumentException" })
    public void testValidationKeys_fileNameAttribute() throws Exception {
        // Configure the server
        configureServer("true", "10", true);

        // Initial login to simple servlet for form login1
        String response1 = flClient1.accessProtectedServletWithAuthorizedCredentials(FormLoginClient.PROTECTED_SIMPLE, validUser, validPassword);

        // Get the SSO cookies back from the login
        String cookie1 = flClient1.getCookieFromLastLogin();
        assertNotNull("Expected SSO Cookie 1 is missing.", cookie1);

        // Rename the ltpa.keys file to validation1.keys.
        renameFileIfExists(DEFAULT_KEY_PATH, CONFIGURED_VALIDATION_KEY1_PATH, false);

        // Wait for the LTPA configuration to be ready after the change
        assertNotNull("Expected LTPA configuration ready message not found in the log.",
                      server.waitForStringInLog("CWWKS4105I", 5000));

        // Set fileName to null to make it not configured in the validation keys element.
        ServerConfiguration serverConfiguration = server.getServerConfiguration();
        LTPA ltpa = serverConfiguration.getLTPA();
        Boolean configurationUpdateNeeded = setLTPAvalidationKeyFileNameElement(ltpa, null);
        updateConfigDynamically(server, serverConfiguration);

        // Exceptions are thrown in the logs since fileName is a required attribute
        assertNotNull("Expected fileName is missing exception not found in the log.",
                      server.waitForStringInLog("CWWKG0058E", 5000));

        assertNotNull("Expected fileName is missing exception not found in the log.",
                      server.waitForStringInLog("CWWKS4111E", 5000));

        // Set fileName value to empty string
        configurationUpdateNeeded = setLTPAvalidationKeyFileNameElement(ltpa, "");
        updateConfigDynamically(server, serverConfiguration);

        // Exception is thrown in the logs since fileName is a required attribute
        assertNotNull("Expected fileName is missing exception not found in the log.",
                      server.waitForStringInLog("CWWKS4111E", 5000));

        // Set fileName value to a non-existent file
        configurationUpdateNeeded = setLTPAvalidationKeyFileNameElement(ltpa, "nonExistentFile.keys");
        updateConfigDynamically(server, serverConfiguration);

        // Exception is thrown in the logs since the file does not exist
        assertNotNull("Expected key file does not exist exception not found in the log.",
                      server.waitForStringInLog("CWWKS4112E", 5000));

        // Set fileName's path to a different path than the default ltpa.keys file
        configurationUpdateNeeded = setLTPAvalidationKeyFileNameElement(ltpa, "alternate/validation1.keys");
        updateConfigDynamically(server, serverConfiguration);

        // Exception is thrown in the logs since the file does not exist
        assertNotNull("Expected key file does not exist exception not found in the log.",
                      server.waitForStringInLog("CWWKS4112E", 5000));

        // Copy validation key file (validation3.keys) to the server.
        copyFileToServerResourcesSecurityDir("alternate/validation3.keys");

        // Set fileName to point to a malformed/invalid keys file
        configurationUpdateNeeded = setLTPAvalidationKeyFileNameElement(ltpa, "validation3.keys");
        updateConfigDynamically(server, serverConfiguration);

        // Exception is thrown in the logs since the file is invalid. CWWKS4106E: LTPA configuration error.
        assertNotNull("Expected invalid keys file exception not found in the log.",
                      server.waitForStringInLog("CWWKS4106E", 5000));

        // Delete the validation3.keys fil eand wait for the LTPA configuration to be ready after the change
        deleteFileIfExists(VALIDATION_KEY3_PATH, true);
        assertNotNull("Expected LTPA configuration ready message not found in the log.",
                        server.waitForStringInLog("CWWKS4105I", 5000));

        // Set fileName back to the default ltpa.keys file
        configurationUpdateNeeded = setLTPAvalidationKeyFileNameElement(ltpa, "configuredValidation1.keys");
        updateConfigDynamically(server, serverConfiguration);

        // Successful authentication to simple servlet
        String response2 = flClient1.accessProtectedServletWithAuthorizedCookie(FormLoginClient.PROTECTED_SIMPLE, cookie1);
    }

    /**
     * Verify the following:
     * <OL>
     * <LI>Set MonitorValidationKeysDir to true, and MonitorInterval to 10.
     * <LI>Attempt to access a simple servlet configured for form login1 with valid credentials.
     * <LI>Rename the ltpa.keys file to configuredValidation1.keys.
     * <LI>Set password to null to make it not configured in the validation keys element.
     * <LI>Check for an exception based on this configuration.
     * <LI>Set password value to empty string.
     * <LI>Check for an exception based on this configuration.
     * <LI>Set password value to an incorrect password.
     * <LI>Check for an exception based on this configuration.
     * <LI>Set password value to a correct password.
     * <LI>Retry access to the simple servlet configured for form login1 with ltpa cookie1.
     * <OL>
     * <P>Expected Results:
     * <OL>
     * <LI>MonitorValidationKeysDir is set to true, and MonitorInterval to 10.
     * <LI>Successful authentication to simple servlet with ltpa cookie1 created.
     * <LI>The ltpa.keys file is renamed to configuredValidation1.keys.
     * <LI>The password attribute is not configured in the validation keys element.
     * <LI>Exception is thrown in the logs since the validation key password must match the primary key password.
     * <LI>The password attribute is set to empty string.
     * <LI>Exception is thrown in the logs since the validation key password must match the primary key password.
     * <LI>The password attribute is set to an incorrect password.
     * <LI>Exception is thrown in the logs since the validation key password must match the primary key password.
     * <LI>The password attribute is set to a correct password.
     * <LI>Continued authentication to simple servlet.
     * </OL>
     */
    @Test
    @AllowedFFDC({ "javax.crypto.BadPaddingException", "java.lang.IllegalArgumentException", "java.lang.NullPointerException" })
    public void testValidationKeys_passwordAttribute() throws Exception {
        // Configure the server
        configureServer("true", "10", true);

        // Initial login to simple servlet for form login1
        String response1 = flClient1.accessProtectedServletWithAuthorizedCredentials(FormLoginClient.PROTECTED_SIMPLE, validUser, validPassword);

        // Get the SSO cookies back from the login
        String cookie1 = flClient1.getCookieFromLastLogin();
        assertNotNull("Expected SSO Cookie 1 is missing.", cookie1);

        // Rename the ltpa.keys file to validation1.keys.
        renameFileIfExists(DEFAULT_KEY_PATH, CONFIGURED_VALIDATION_KEY1_PATH, false);

        // Wait for the LTPA configuration to be ready after the change
        assertNotNull("Expected LTPA configuration ready message not found in the log.",
                      server.waitForStringInLog("CWWKS4105I", 5000));

        // Set password value to null
        ServerConfiguration serverConfiguration = server.getServerConfiguration();
        LTPA ltpa = serverConfiguration.getLTPA();
        Boolean configurationUpdateNeeded = setLTPAvalidationKeyPasswordElement(ltpa, null);
        updateConfigDynamically(server, serverConfiguration);

        // Exceptions are thrown in the logs since the validation key password is a required attribute if ltpa element has password configured
        assertNotNull("Expected password is missing exception not found in the log.",
                      server.waitForStringInLog("CWWKG0058E", 5000));

        assertNotNull("Expected password is missing exception not found in the log.",
                      server.waitForStringInLog("CWWKS4111E", 5000));

        // Set password value to empty string
        configurationUpdateNeeded = setLTPAvalidationKeyPasswordElement(ltpa, "");
        updateConfigDynamically(server, serverConfiguration);

        // Exception is thrown in the logs since the validation key password is a required attribute if ltpa element has password configured
        assertNotNull("Expected password is missing exception not found in the log.",
                      server.waitForStringInLog("CWWKS4111E", 5000));

        // Set password value to an incorrect password
        configurationUpdateNeeded = setLTPAvalidationKeyPasswordElement(ltpa, "{xor}incorrectPassword=");
        updateConfigDynamically(server, serverConfiguration);

        // Exception is thrown in the logs since the validation key password must match the primary key password
        assertNotNull("Expected problems during password decryption encountered exception not found in the log.",
                      server.waitForStringInLog("CWWKS1859E", 5000));

        // Set password value to a correct password
        configurationUpdateNeeded = setLTPAvalidationKeyPasswordElement(ltpa, validationKeyPassword);
        updateConfigDynamically(server, serverConfiguration);

        // Successful authentication to simple servlet
        String response2 = flClient1.accessProtectedServletWithAuthorizedCookie(FormLoginClient.PROTECTED_SIMPLE, cookie1);
    }

    /**
     * Verify the following:
     * <OL>
     * <LI>Set MonitorValidationKeysDir to true, and MonitorInterval to 10.
     * <LI>Attempt to access a simple servlet configured for form login1 with valid credentials.
     * <LI>Rename the ltpa.keys file to configuredValidation1.keys.
     * <LI>Set validUntilDate to null to make it not configured in the validation keys element.
     * <LI>Check for an exception based on this configuration.
     * <LI>Set validUntilDate value to empty string.
     * <LI>Check for an exception based on this configuration.
     * <LI>Set validUntilDate value to an invalid date string.
     * <LI>Check for an exception based on this configuration.
     * <LI>Set validUntilDate value to a date string in the past.
     * <LI>Check for an exception based on this configuration.
     * <LI>Set validUntilDate value to a valid date string in the future.
     * <LI>Retry access to the simple servlet configured for form login1 with ltpa cookie1.
     * <OL>
     * <P>Expected Results:
     * <OL>
     * <LI>MonitorValidationKeysDir is set to true, and MonitorInterval to 10.
     * <LI>Successful authentication to simple servlet with ltpa cookie1 created.
     * <LI>The ltpa.keys file is renamed to configuredValidation1.keys.
     * <LI>The validUntilDate attribute is not configured in the validation keys element.
     * <LI>Continued authentication to simple servlet; the element is not required to be configured.
     * <LI>The validUntilDate attribute is set to empty string.
     * <LI>Exception is thrown in the logs for the empty date string.
     * <LI>The validUntilDate attribute is set to an invalid date string.
     * <LI>Exception is thrown in the logs for the invalid date string.
     * <LI>The validUntilDate attribute is set to a date string in the past.
     * <LI>Exception is thrown in the logs for the expired date string.
     * <LI>The validUntilDate attribute is set to a valid date string in the future.
     * <LI>Successful authentication to simple servlet.
     * </OL>
     */
    @Mode(TestMode.LITE)
    @Test
    @AllowedFFDC({ "java.time.format.DateTimeParseException" })
    public void testValidationKeys_validUntilDateAttribute() throws Exception {
        // Configure the server
        configureServer("true", "10", true);

        // Initial login to simple servlet for form login1
        String response1 = flClient1.accessProtectedServletWithAuthorizedCredentials(FormLoginClient.PROTECTED_SIMPLE, validUser, validPassword);

        // Get the SSO cookies back from the login
        String cookie1 = flClient1.getCookieFromLastLogin();
        assertNotNull("Expected SSO Cookie 1 is missing.", cookie1);

        // Rename the ltpa.keys file to validation1.keys.
        renameFileIfExists(DEFAULT_KEY_PATH, CONFIGURED_VALIDATION_KEY1_PATH, false);

        // Wait for the LTPA configuration to be ready after the change
        assertNotNull("Expected LTPA configuration ready message not found in the log.",
                      server.waitForStringInLog("CWWKS4105I", 5000));

        // Set validUntilDate value to null
        ServerConfiguration serverConfiguration = server.getServerConfiguration();
        LTPA ltpa = serverConfiguration.getLTPA();
        Boolean configurationUpdateNeeded = setLTPAvalidationKeyValidUntilDateElement(ltpa, null);
        updateConfigDynamically(server, serverConfiguration);

        // Continued authentication to simple servlet; the element is not required to be configured
        String response2 = flClient1.accessProtectedServletWithAuthorizedCookie(FormLoginClient.PROTECTED_SIMPLE, cookie1);

        // Set validUntilDate value to empty string
        configurationUpdateNeeded = setLTPAvalidationKeyValidUntilDateElement(ltpa, "");
        updateConfigDynamically(server, serverConfiguration);

        // Exception is thrown in the logs for the empty date string
        assertNotNull("Expected invalid date format exception not found in the log.",
                      server.waitForStringInLog("CWWKS4110E", 5000));

        // Set validUntilDate value to an invalid date string
        configurationUpdateNeeded = setLTPAvalidationKeyValidUntilDateElement(ltpa, "2023-18T18:08:35Z");
        updateConfigDynamically(server, serverConfiguration);

        // Exception is thrown in the logs for the invalid date string
        assertNotNull("Expected invalid date format exception not found in the log.",
                      server.waitForStringInLog("CWWKS4110E", 5000));

        // Set validUntilDate value to a date string in the past
        configurationUpdateNeeded = setLTPAvalidationKeyValidUntilDateElement(ltpa, "2023-01-01T00:00:00Z");
        updateConfigDynamically(server, serverConfiguration);

        // Message is thrown in the logs for a expired date string
        assertNotNull("Expected expired date exception not found in the log.",
                      server.waitForStringInLog("CWWKS4109W", 5000));

        // Set validUntilDate value to a valid date string in the future
        configurationUpdateNeeded = setLTPAvalidationKeyValidUntilDateElement(ltpa, "2099-01-01T00:00:00Z");
        updateConfigDynamically(server, serverConfiguration);

        // Successful authentication to simple servlet
        String response3 = flClient1.accessProtectedServletWithAuthorizedCookie(FormLoginClient.PROTECTED_SIMPLE, cookie1);
    }

    /**
     * Verify the following:
     * <OL>
     * <LI>Set MonitorValidationKeysDir to false, and MonitorInterval to 10.
     * <LI>Attempt to access a simple servlet configured for form login1 with valid credentials.
     * <LI>Add a new validation keys element with a fileName attribute as "validation2.keys".
     * <LI>Rename the ltpa.keys file to validation2.keys.
     * <LI>Retry access to the simple servlet configured for form login1 with ltpa cookie1.
     * <LI>Set MonitorValidationKeysDir to true, and MonitorInterval to 0.
     * <LI>Retry access to the simple servlet configured for form login1 with ltpa cookie1.
     * <LI>Delete the validation2.keys file.
     * <LI>Retry access to the simple servlet configured for form login1 with ltpa cookie1.
     * <OL>
     * <P>Expected Results:
     * <OL>
     * <LI>MonitorValidationKeysDir is set to false, and MonitorInterval to 10.
     * <LI>Successful authentication to simple servlet with ltpa cookie1 created.
     * <LI>A new validation keys element is added with a fileName attribute as "validation2.keys".
     * <LI>The ltpa.keys file is renamed to validation2.keys.
     * <LI>Successful authentication to simple servlet.
     * <LI>MonitorValidationKeysDir is set to true, and MonitorInterval to 0.
     * <LI>Successful authentication to simple servlet.
     * <LI>The validation2.keys file is deleted.
     * <LI>Successful authentication to simple servlet.
     * </OL>
     */
    @Mode(TestMode.LITE)
    @Test
    @AllowedFFDC({ "java.lang.IllegalArgumentException" })
    public void testConfiguredValidationKeys() throws Exception {
        // Configure the server
        configureServer("false", "0", true);

        // Initial login to simple servlet for form login1
        String response1 = flClient1.accessProtectedServletWithAuthorizedCredentials(FormLoginClient.PROTECTED_SIMPLE, validUser, validPassword);

        // Get the SSO cookies back from the login
        String cookie1 = flClient1.getCookieFromLastLogin();
        assertNotNull("Expected SSO Cookie 1 is missing.", cookie1);

        // Add a new validation keys element with a fileName attribute as "validation2.keys"
        ServerConfiguration serverConfiguration = server.getServerConfiguration();
        LTPA ltpa = serverConfiguration.getLTPA();
        ConfigElementList<ValidationKeys> validationKeys = ltpa.getValidationKeys();
        ValidationKeys validationKey = new ValidationKeys();
        validationKey.fileName = "validation2.keys";
        validationKey.password = "{xor}Lz4sLCgwLTs=";
        validationKey.validUntilDate = "2099-01-01T00:00:00Z";
        validationKeys.add(validationKey);
        updateConfigDynamically(server, serverConfiguration);

        // Rename the ltpa.keys file to validation2.keys
        renameFileIfExists(DEFAULT_KEY_PATH, VALIDATION_KEY2_PATH, false);

        // Attempt to access the simple servlet again with the same cookie and assert that the server did not need to login again
        String response2 = flClient1.accessProtectedServletWithAuthorizedCookie(FormLoginClient.PROTECTED_SIMPLE, cookie1);

        // Set MonitorValidationKeysDir to true, and MonitorInterval to 0
        configureServer("true", "0", true);

        // Attempt to access the simple servlet again with the same cookie and assert that the server did not need to login again
        String response3 = flClient1.accessProtectedServletWithAuthorizedCookie(FormLoginClient.PROTECTED_SIMPLE, cookie1);

        // Delete the validation2.keys file
        deleteFileIfExists(VALIDATION_KEY2_PATH, true);

        // Attempt to access the simple servlet again with the same cookie and assert that the server did not need to login again
        String response4 = flClient1.accessProtectedServletWithAuthorizedCookie(FormLoginClient.PROTECTED_SIMPLE, cookie1);

        // Delete the validation2.keys element
        validationKeys.remove(validationKey);
        updateConfigDynamically(server, serverConfiguration);
    }

    /**
     * Verify the following:
     * <OL>
     * <LI>Set MonitorValidationKeysDir to true, and MonitorInterval to 0.
     * <LI>Attempt to access a simple servlet configured for form login1 with valid credentials.
     * <LI>Add a new validation keys element with a fileName attribute as "validation2.keys" and validUntilDate attribute as current time + 10 second.
     * <LI>Rename the ltpa.keys file to validation2.keys.
     * <LI>Retry access to the simple servlet configured for form login1 with ltpa cookie1.
     * <LI>Wait for 10 seconds.
     * <LI>Retry access to the simple servlet configured for form login1 with ltpa cookie1.
     * <OL>
     * <P>Expected Results:
     * <OL>
     * <LI>MonitorValidationKeysDir is set to true, and MonitorInterval to 0.
     * <LI>Successful authentication to simple servlet with ltpa cookie1 created.
     * <LI>A new validation keys element is added with a fileName attribute as "validation2.keys" and validUntilDate attribute as current time + 10 second.
     * <LI>The ltpa.keys file is renamed to validation2.keys.
     * <LI>Successful authentication to simple servlet.
     * <LI>The validUntilDate attribute is expired.
     * <LI>Failed authentication to simple servlet.
     * </OL>
     */
    @Mode(TestMode.LITE)
    @Test
    @AllowedFFDC({ "java.lang.IllegalArgumentException" })
    public void testValidUntilDate_expiringAfterConfigurationAndUsage() throws Exception {
        // Configure the server
        configureServer("true", "0", true);

        // Set cacheEnabled to false to avoid caching the validation keys
        ServerConfiguration serverConfiguration = server.getServerConfiguration();
        Authentication auth = serverConfiguration.getAuthentication();
        Boolean configurationUpdateNeeded = setAuthenticationCacheEnabledElement(auth, "false");
        updateConfigDynamically(server, serverConfiguration);

        // Initial login to simple servlet for form login1
        String response1 = flClient1.accessProtectedServletWithAuthorizedCredentials(FormLoginClient.PROTECTED_SIMPLE, validUser, validPassword);

        // Get the SSO cookies back from the login
        String cookie1 = flClient1.getCookieFromLastLogin();
        assertNotNull("Expected SSO Cookie 1 is missing.", cookie1);

        // Rename the ltpa.keys file to validation2.keys
        renameFileIfExists(DEFAULT_KEY_PATH, VALIDATION_KEY2_PATH, false);

        // Configure the time of expiry as 10 seconds from present time
        String currentTime = Instant.now().toString();
        String expiryTime = Instant.now().plusSeconds(10).toString();

        // Add a new validation keys element with a fileName attribute as "validation2.keys"
        LTPA ltpa = serverConfiguration.getLTPA();
        ConfigElementList<ValidationKeys> validationKeys = ltpa.getValidationKeys();
        ValidationKeys validationKey = new ValidationKeys();
        validationKey.fileName = "validation2.keys";
        validationKey.password = "{xor}Lz4sLCgwLTs=";
        validationKey.validUntilDate = expiryTime;
        validationKeys.add(validationKey);
        updateConfigDynamically(server, serverConfiguration);

        // Attempt to access the simple servlet again with the same cookie and assert that the server did not need to login again
        String response2 = flClient1.accessProtectedServletWithAuthorizedCookie(FormLoginClient.PROTECTED_SIMPLE, cookie1);

        // Wait for 10 seconds
        Thread.sleep(10000);

        // Attempt to access the simple servlet again with the same cookie and assert it fails and the server needs to login again
        assertTrue("An invalid cookie should result in authorization challenge",
                   flClient1.accessProtectedServletWithInvalidCookie(FormLoginClient.PROTECTED_SIMPLE, cookie1));

        // Delete the validation2.keys element and set cacheEnabled back to true
        validationKeys.remove(validationKey);
        configurationUpdateNeeded = setAuthenticationCacheEnabledElement(auth, "true");
        updateConfigDynamically(server, serverConfiguration);
    }

    /**
     * Verify the following:
     * <OL>
     * <LI>Set Expiry to 1m, MonitorDirectory to true, and MonitorInterval to 10.
     * <LI>Attempt to access a simple servlet configured for form login1 with valid credentials.
     * <LI>Retry access to the simple servlet configured for form login1 with ltpa cookie1.
     * <LI>Wait for 70 seconds.
     * <LI>Retry access to the simple servlet configured for form login1 with ltpa cookie1.
     * <OL>
     * <P>Expected Results:
     * <OL>
     * <LI>Expiry is set to 1m, MonitorDirectory is set to true, and MonitorInterval to 10.
     * <LI>Successful authentication to simple servlet with ltpa cookie1 created.
     * <LI>Successful authentication to simple servlet.
     * <LI>Wait for 70 seconds.
     * <LI>Failed authentication to simple servlet.
     * </OL>
     */
    @Mode(TestMode.LITE)
    @Test
    @AllowedFFDC({ "java.lang.IllegalArgumentException" })
    public void testExpiredLtpaToken_monitorValidationKeysDir_true_monitorInterval_10() throws Exception {
        // Configure the server
        configureServer("true", "10", true);

        // Set the expiry to 1m
        ServerConfiguration serverConfiguration = server.getServerConfiguration();
        LTPA ltpa = serverConfiguration.getLTPA();
        Boolean configurationUpdateNeeded = setLTPAexpiryElement(ltpa, "1m");
        updateConfigDynamically(server, serverConfiguration);

        // Initial login to simple servlet for form login1
        String response1 = flClient1.accessProtectedServletWithAuthorizedCredentials(FormLoginClient.PROTECTED_SIMPLE, validUser, validPassword);

        // Get the SSO cookies back from the login
        String cookie1 = flClient1.getCookieFromLastLogin();
        assertNotNull("Expected SSO Cookie 1 is missing.", cookie1);

        // Attempt to access the simple servlet again with the same cookie and assert that the server did not need to login again
        String response2 = flClient1.accessProtectedServletWithAuthorizedCookie(FormLoginClient.PROTECTED_SIMPLE, cookie1);

        // Wait for 70 seconds
        Thread.sleep(70000);

        // Attempt to access the simple servlet again with the same cookie and assert it fails and the server needs to login again
        assertTrue("An expired cookie should result in authorization challenge",
                   flClient1.accessProtectedServletWithInvalidCookie(FormLoginClient.PROTECTED_SIMPLE, cookie1));

        // Reset the expiry to 10m
        configurationUpdateNeeded = setLTPAexpiryElement(ltpa, "10m");
        updateConfigDynamically(server, serverConfiguration);
    }

    /**
     * Verify the following:
     * <OL>
     * <LI>Set Expiry to 1m, MonitorDirectory to false, and MonitorInterval to 0.
     * <LI>Attempt to access a simple servlet configured for form login1 with valid credentials.
     * <LI>Retry access to the simple servlet configured for form login1 with ltpa cookie1.
     * <LI>Wait for 70 seconds.
     * <LI>Retry access to the simple servlet configured for form login1 with ltpa cookie1.
     * <OL>
     * <P>Expected Results:
     * <OL>
     * <LI>Expiry is set to 1m, MonitorDirectory is set to false, and MonitorInterval to 0.
     * <LI>Successful authentication to simple servlet with ltpa cookie1 created.
     * <LI>Successful authentication to simple servlet.
     * <LI>Wait for 70 seconds.
     * <LI>Failing authentication to simple servlet.
     * </OL>
     */
    @Mode(TestMode.LITE)
    @Test
    @AllowedFFDC({ "java.lang.IllegalArgumentException" })
    public void testExpiredLtpaToken_monitorValidationKeysDir_false_monitorInterval_0() throws Exception {
        // Configure the server
        configureServer("false", "0", true);

        // Set the expiry to 1m
        ServerConfiguration serverConfiguration = server.getServerConfiguration();
        LTPA ltpa = serverConfiguration.getLTPA();
        Boolean configurationUpdateNeeded = setLTPAexpiryElement(ltpa, "1m");
        updateConfigDynamically(server, serverConfiguration);

        // Initial login to simple servlet for form login1
        String response1 = flClient1.accessProtectedServletWithAuthorizedCredentials(FormLoginClient.PROTECTED_SIMPLE, validUser, validPassword);

        // Get the SSO cookies back from the login
        String cookie1 = flClient1.getCookieFromLastLogin();
        assertNotNull("Expected SSO Cookie 1 is missing.", cookie1);

        // Attempt to access the simple servlet again with the same cookie and assert that the server did not need to login again
        String response2 = flClient1.accessProtectedServletWithAuthorizedCookie(FormLoginClient.PROTECTED_SIMPLE, cookie1);

        // Wait for 70 seconds
        Thread.sleep(70000);

        // Attempt to access the simple servlet again with the same cookie and assert it fails and the server needs to login again
        assertTrue("An expired cookie should result in authorization challenge",
                   flClient1.accessProtectedServletWithInvalidCookie(FormLoginClient.PROTECTED_SIMPLE, cookie1));

        // Reset the expiry to 10m
        configurationUpdateNeeded = setLTPAexpiryElement(ltpa, "10m");
        updateConfigDynamically(server, serverConfiguration);
    }

    /**
     * Verify the following:
     * <OL>
     * <LI>Set UpdateTrigger to disabled, MonitorValidationKeysDir to true, and MonitorInterval to 10.
     * <LI>Attempt to access a simple servlet configured for form login1 with valid credentials.
     * <LI>Rename the ltpa.keys file to validation1.keys.
     * <LI>Retry access to the simple servlet configured for form login1 with ltpa cookie1.
     * <LI>Check for the creation of a new ltpa.keys file.
     * <LI>Attempt to access a new simple servlet configured for form login2 with valid credentials.
     * <OL>
     * <P>Expected Results:
     * <OL>
     * <LI>UpdateTrigger is set to disabled, MonitorValidationKeysDir is set to true, and MonitorInterval to 10.
     * <LI>Successful authentication to simple servlet with ltpa cookie1 created.
     * <LI>The ltpa.keys file is renamed to validation1.keys.
     * <LI>Continued authentication to simple servlet; server is not restarted and does not need to login again.
     * <LI>A new ltpa.keys file is not created.
     * <LI>Successful authentication to simple servlet with new ltpa cookie2 created.
     * </OL>
     */
    @Test
    @AllowedFFDC({ "java.lang.IllegalArgumentException" })
    public void testLTPAFileCreationDeletion_updateTrigger_disabled() throws Exception {
        // Configure the server
        configureServer("true", "10", true);

        // Set the updateTrigger to disabled
        ServerConfiguration serverConfiguration = server.getServerConfiguration();
        LTPA ltpa = serverConfiguration.getLTPA();
        Boolean configurationUpdateNeeded = setLTPAupdateTriggerElement(ltpa, "disabled");
        updateConfigDynamically(server, serverConfiguration);

        // Wait for two warning messages message to be logged
        assertNotNull("Expected LTPA configuration warning message not found in the log.",
                      server.waitForStringInLog("CWWKS4114W", 5000));

        assertNotNull("Expected LTPA configuration warning message not found in the log.",
                      server.waitForStringInLog("CWWKS4115W", 5000));

        // Initial login to simple servlet for form login1
        String response1 = flClient1.accessProtectedServletWithAuthorizedCredentials(FormLoginClient.PROTECTED_SIMPLE, validUser, validPassword);

        // Get the SSO cookies back from the login
        String cookie1 = flClient1.getCookieFromLastLogin();
        assertNotNull("Expected SSO Cookie 1 is missing.", cookie1);

        // Rename the ltpa.keys file to validation1.keys
        renameFileIfExists(DEFAULT_KEY_PATH, VALIDATION_KEY1_PATH, false);

        // Attempt to access the simple servlet again with the same cookie and assert that the server did not need to login again
        String response2 = flClient1.accessProtectedServletWithAuthorizedCookie(FormLoginClient.PROTECTED_SIMPLE, cookie1);

        // Assert that a new ltpa.keys file was not created
        assertFileWasNotCreated(DEFAULT_KEY_PATH);

        // New login to simple servlet for form login2
        String response3 = flClient2.accessProtectedServletWithAuthorizedCredentials(FormLoginClient.PROTECTED_SIMPLE, validUser, validPassword);
        String cookie2 = flClient2.getCookieFromLastLogin();
        assertNotNull("Expected SSO Cookie 2 is missing.", cookie2);

        // Reset the updateTrigger to polled
        configurationUpdateNeeded = setLTPAupdateTriggerElement(ltpa, "polled");
        updateConfigDynamically(server, serverConfiguration);
    }

    /**
     * Verify the following:
     * <OL>
     * <LI>Set UpdateTrigger to disabled, MonitorValidationKeysDir to true, and MonitorInterval to 10.
     * <LI>Attempt to access a simple servlet configured for form login1 with valid credentials.
     * <LI>Replace the primary key with a different valid key.
     * <LI>Retry access to the simple servlet configured for form login1 with ltpa cookie1.
     * <LI>Attempt to access a new simple servlet configured for form login2 with valid credentials.
     * <OL>
     * <P>Expected Results:
     * <OL>
     * <LI>UpdateTrigger is set to disabled, MonitorValidationKeysDir is set to true, and MonitorInterval to 10.
     * <LI>Successful authentication to simple servlet with ltpa cookie1 created.
     * <LI>The ltpa.keys file is replaced with a different key.
     * <LI>Successful authentication to simple servlet, since the server still uses the old key. This occurs when updateTrigger is disabled meaning there is no file/directory
     * monitoring.
     * <LI>Successful authentication to simple servlet with new ltpa cookie2 created.
     * </OL>
     */
    @Test
    @AllowedFFDC({ "java.lang.IllegalArgumentException" })
    public void testLTPAFileReplacement_newValidKey_updateTrigger_disabled() throws Exception {
        // Configure the server
        configureServer("true", "10", true);

        // Set the updateTrigger to disabled
        ServerConfiguration serverConfiguration = server.getServerConfiguration();
        LTPA ltpa = serverConfiguration.getLTPA();
        Boolean configurationUpdateNeeded = setLTPAupdateTriggerElement(ltpa, "disabled");
        updateConfigDynamically(server, serverConfiguration);

        // Wait for two warning messages message to be logged
        assertNotNull("Expected LTPA configuration warning message not found in the log.",
                      server.waitForStringInLog("CWWKS4114W", 5000));

        assertNotNull("Expected LTPA configuration warning message not found in the log.",
                      server.waitForStringInLog("CWWKS4115W", 5000));

        // Copy validation key file (validation2.keys) to the server
        copyFileToServerResourcesSecurityDir("alternate/validation2.keys");

        // Initial login to simple servlet for form login1
        String response1 = flClient1.accessProtectedServletWithAuthorizedCredentials(FormLoginClient.PROTECTED_SIMPLE, validUser, validPassword);

        // Get the SSO cookies back from the login
        String cookie1 = flClient1.getCookieFromLastLogin();
        assertNotNull("Expected SSO Cookie 1 is missing.", cookie1);

        // Replace the primary key with a different valid key
        renameFileIfExists(VALIDATION_KEY2_PATH, DEFAULT_KEY_PATH, true);

        // Attempt to access the simple servlet again with the same cookie and assert it works
        String response2 = flClient1.accessProtectedServletWithAuthorizedCookie(FormLoginClient.PROTECTED_SIMPLE, cookie1);

        // New login to simple servlet for form login2
        String response3 = flClient2.accessProtectedServletWithAuthorizedCredentials(FormLoginClient.PROTECTED_SIMPLE, validUser, validPassword);
        String cookie2 = flClient2.getCookieFromLastLogin();
        assertNotNull("Expected SSO Cookie 2 is missing.", cookie2);

        // Reset the updateTrigger to polled
        configurationUpdateNeeded = setLTPAupdateTriggerElement(ltpa, "polled");
        updateConfigDynamically(server, serverConfiguration);
    }

<<<<<<< HEAD
    /**
     * Verify the following:
     * <OL>
     * <LI>Set MonitorDirectory to true, and MonitorInterval to 5.
     * <LI>Attempt to access a simple servlet configured for form login1 with valid credentials.
     * <LI>Re-configure the keysFileName to a different relative path within the server config directory and move the file there.
     * <LI>Retry access to the simple servlet configured for form login1 with ltpa cookie1.
     * <LI>Re-configure the keysFileName to another relative path within the wlp directoryand move the file there.
     * <LI>Retry access to the simple servlet configured for form login1 with ltpa cookie1.
     * <LI>Re-configure the keysFileName to a different absolute path within the wlp directory and move the file there.
     * <LI>Retry access to the simple servlet configured for form login1 with ltpa cookie1.
     * <LI>Re-configure the keysFileName to another absolute path within the base directory and move the file there.
     * <LI>Retry access to the simple servlet configured for form login1 with ltpa cookie1.
     * <OL>
     * <P>Expected Results:
     * <OL>
     * <LI>MonitorDirectory is set to true, and MonitorInterval to 5.
     * <LI>Successful authentication to simple servlet with ltpa cookie1 created.
     * <LI>The ltpa.keys file is moved to a different relative path within the server config directory.
     * <LI>Successful authentication to simple servlet.
     * <LI>The ltpa.keys file is moved back to another relative path within the wlp directory.
     * <LI>Successful authentication to simple servlet.
     * <LI>The ltpa.keys file is moved to a different absolute path within the wlp directory.
     * <LI>Successful authentication to simple servlet.
     * <LI>The ltpa.keys file is moved back to another absolute path within the base directory.
     * <LI>Successful authentication to simple servlet.
     * </OL>
     */
    @Test
    @AllowedFFDC({ "java.lang.IllegalArgumentException" })
    public void testDifferentDirectoriesForPrimaryKeys() throws Exception {
        // Configure the server
        configureServer("true", "5", true);

        // Initial login to simple servlet for form login1
        String response1 = flClient1.accessProtectedServletWithAuthorizedCredentials(FormLoginClient.PROTECTED_SIMPLE, validUser, validPassword);

        // Get the SSO cookies back from the login
        String cookie1 = flClient1.getCookieFromLastLogin();
        assertNotNull("Expected SSO Cookie 1 is missing.", cookie1);

        // Move the ltpa.keys file to a different relative path within the server config directory
        moveFileIfExists(relativeDirectory + "/resources/security", relativeDirectory, "ltpa.keys", false);

        // Re-configure the keysFileName to that location with the relative path
        ServerConfiguration serverConfiguration = server.getServerConfiguration();
        LTPA ltpa = serverConfiguration.getLTPA();
        Boolean configurationUpdateNeeded = setLTPAkeysFileNameElement(ltpa, "${server.config.dir}/ltpa.keys");
        updateConfigDynamically(server, serverConfiguration);
        
        // Attempt to access the simple servlet again with the same cookie and assert that the server did not need to login again
        String response2 = flClient1.accessProtectedServletWithAuthorizedCookie(FormLoginClient.PROTECTED_SIMPLE, cookie1);

        // Move the ltpa.keys file to another relative path within the wlp directory
        moveFileIfExists(relativeDirectory, wlpDirectory + "/resources", "ltpa.keys", false);

        // Re-configure the keysFileName to that locatin with the relative path
        configurationUpdateNeeded = setLTPAkeysFileNameElement(ltpa, "${wlp.install.dir}/resources/ltpa.keys");
        updateConfigDynamically(server, serverConfiguration);

        // Attempt to access the simple servlet again with the same cookie and assert that the server did not need to login again
        String response3 = flClient1.accessProtectedServletWithAuthorizedCookie(FormLoginClient.PROTECTED_SIMPLE, cookie1);

        // Move the ltpa.keys file to a different absolute path within the wlp directory
        moveFileIfExists(wlpDirectory + "/resources", wlpDirectory + "/test", "ltpa.keys", false);

        // Re-configure the keysFileName to that location with the absolute path
        configurationUpdateNeeded = setLTPAkeysFileNameElement(ltpa, wlpDirectory + "/test/ltpa.keys");
        updateConfigDynamically(server, serverConfiguration);

        // Attempt to access the simple servlet again with the same cookie and assert that the server did not need to login again
        String response4 = flClient1.accessProtectedServletWithAuthorizedCookie(FormLoginClient.PROTECTED_SIMPLE, cookie1);

        // Move the ltpa.keys file to another absolute path within the base directory
        moveFileIfExists(wlpDirectory + "/test", baseDirectory + "/random", "ltpa.keys", false);
        
        // Re-configure the keysFileName to that location with the absolute path
        configurationUpdateNeeded = setLTPAkeysFileNameElement(ltpa, baseDirectory + "/random/ltpa.keys");
        updateConfigDynamically(server, serverConfiguration);

        // Attempt to access the simple servlet again with the same cookie and assert that the server did not need to login again
        String response5 = flClient1.accessProtectedServletWithAuthorizedCookie(FormLoginClient.PROTECTED_SIMPLE, cookie1);

        // Re-configure the keysFileName to the default value
        configurationUpdateNeeded = setLTPAkeysFileNameElement(ltpa, "${server.config.dir}/resources/security/ltpa.keys");
        updateConfigDynamically(server, serverConfiguration);

        // Delete the ltpa.keys file frm the old location and wait for the LTPA configuration to be ready after the change
        deleteFileIfExists(baseDirectory + "/random/ltpa.keys", true);
        assertNotNull("Expected LTPA configuration ready message not found in the log.",
                      server.waitForStringInLog("CWWKS4105I", 5000));
    }

    /**
     * Verify the following:
     * <OL>
     * <LI>Set MonitorDirectory to true, and MonitorInterval to 5.
     * <LI>Attempt to access a simple servlet configured for form login1 with valid credentials.
     * <LI>Rename the ltpa.keys file to validation1.keys.
     * <LI>Retry access to the simple servlet configured for form login1 with ltpa cookie1.
     * <LI>Re-configure the keysFileName and validation fileName to a different relative path within the server config directory and move the file there.
     * <LI>Retry access to the simple servlet configured for form login1 with ltpa cookie1.
     * <LI>Re-configure the keysFileName and validation fileName to another relative path within the wlp directoryand move the file there.
     * <LI>Retry access to the simple servlet configured for form login1 with ltpa cookie1.
     * <LI>Re-configure the keysFileName and validation fileName to a different absolute path within the wlp directory and move the file there.
     * <LI>Retry access to the simple servlet configured for form login1 with ltpa cookie1.
     * <LI>Re-configure the keysFileName and validation fileName to another absolute path within the base directory and move the file there.
     * <LI>Retry access to the simple servlet configured for form login1 with ltpa cookie1.
     * <OL>
     * <P>Expected Results:
     * <OL>
     * <LI>MonitorDirectory is set to true, and MonitorInterval to 5.
     * <LI>Successful authentication to simple servlet with ltpa cookie1 created.
     * <LI>The ltpa.keys file is renamed to validation1.keys.
     * <LI>Successful authentication to simple servlet.
     * <LI>The validation1.keys file is moved to a different relative path within the server config directory.
     * <LI>Successful authentication to simple servlet.
     * <LI>The validation1.keys file is moved back to another relative path within the wlp directory.
     * <LI>Successful authentication to simple servlet.
     * <LI>The validation1.keys file is moved to a different absolute path within the wlp directory.
     * <LI>Successful authentication to simple servlet.
     * <LI>The validation1.keys file is moved back to another absolute path within the base directory.
     * <LI>Successful authentication to simple servlet.
     * </OL>
     */
    @Test
    @AllowedFFDC({ "java.lang.IllegalArgumentException" })
    public void testDifferentDirectoriesForValidationKeys() throws Exception {
        // Configure the server
        configureServer("true", "5", true);

        // Initial login to simple servlet for form login1
        String response1 = flClient1.accessProtectedServletWithAuthorizedCredentials(FormLoginClient.PROTECTED_SIMPLE, validUser, validPassword);

        // Get the SSO cookies back from the login
        String cookie1 = flClient1.getCookieFromLastLogin();
        assertNotNull("Expected SSO Cookie 1 is missing.", cookie1);

        // Rename the ltpa.keys file to validation1.keys
        renameFileIfExists(DEFAULT_KEY_PATH, VALIDATION_KEY1_PATH, false);

        // Attempt to access the simple servlet again with the same cookie and assert that the server did not need to login again
        String response2 = flClient1.accessProtectedServletWithAuthorizedCookie(FormLoginClient.PROTECTED_SIMPLE, cookie1);

        // Move the validation1.keys file to a different relative path within the server config directory
        moveFileIfExists(relativeDirectory + "/resources/security", relativeDirectory + "/test1", "validation1.keys", false);

        // Re-configure the keysFileName and validation fileName to that location with the relative path
        ServerConfiguration serverConfiguration = server.getServerConfiguration();
        LTPA ltpa = serverConfiguration.getLTPA();
        Boolean configurationUpdateNeeded = setLTPAkeysFileNameElement(ltpa, "${server.config.dir}/ltpa.keys")
                                            | setLTPAValidationKeyFileNameElement(ltpa, "test1/validation1.keys");
        updateConfigDynamically(server, serverConfiguration);

        // Attempt to access the simple servlet again with the same cookie and assert that the server did not need to login again
        String response3 = flClient1.accessProtectedServletWithAuthorizedCookie(FormLoginClient.PROTECTED_SIMPLE, cookie1);

        // Move the validation2.keys file to another relative path within the wlp directory
        moveFileIfExists(relativeDirectory + "/test1", wlpDirectory + "/resources/test2", "validation1.keys", false);

        // Re-configure the keysFileName and validation fileName to that location with the relative path
        configurationUpdateNeeded = setLTPAkeysFileNameElement(ltpa, "${wlp.install.dir}/resources/ltpa.keys")
                                    | setLTPAValidationKeyFileNameElement(ltpa, "test2/validation1.keys");
        updateConfigDynamically(server, serverConfiguration);

        // Attempt to access the simple servlet again with the same cookie and assert that the server did not need to login again
        String response4 = flClient1.accessProtectedServletWithAuthorizedCookie(FormLoginClient.PROTECTED_SIMPLE, cookie1);

        // Move the validation.keys file to a different absolute path within the wlp directory
        moveFileIfExists(wlpDirectory + "/resources/test2", wlpDirectory + "/test/test3", "validation1.keys", false);

        // Re-configure the keysFileName and validation fileName to that location with the absolute path
        configurationUpdateNeeded = setLTPAkeysFileNameElement(ltpa, wlpDirectory + "/test/ltpa.keys")
                                    | setLTPAValidationKeyFileNameElement(ltpa, "test3/validation1.keys");
        updateConfigDynamically(server, serverConfiguration);      

        // Attempt to access the simple servlet again with the same cookie and assert that the server did not need to login again
        String response5 = flClient1.accessProtectedServletWithAuthorizedCookie(FormLoginClient.PROTECTED_SIMPLE, cookie1);

        // Move the validation.keys file to another absolute path within the base directory
        moveFileIfExists(wlpDirectory + "/test/test3", baseDirectory + "/random/test4",
                         "validation1.keys", false);

        // Re-configure the keysFileName and validation fileName to that location with the absolute path
        configurationUpdateNeeded = setLTPAkeysFileNameElement(ltpa, baseDirectory + "/random/ltpa.keys")
                                    | setLTPAValidationKeyFileNameElement(ltpa, "test4/validation1.keys");
        updateConfigDynamically(server, serverConfiguration);

        // Attempt to access the simple servlet again with the same cookie and assert that the server did not need to login again
        String response6 = flClient1.accessProtectedServletWithAuthorizedCookie(FormLoginClient.PROTECTED_SIMPLE, cookie1);

        // Re-configure the keysFileName and validation fileName to the default value
        configurationUpdateNeeded = setLTPAkeysFileNameElement(ltpa, "${server.config.dir}/resources/security/ltpa.keys")
                                    | setLTPAValidationKeyFileNameElement(ltpa, "validation1.keys");
        updateConfigDynamically(server, serverConfiguration);

        // Delete the ltpa.keys and validation1.keys file from the old location
        deleteFileIfExists(baseDirectory + "/random/ltpa.keys", true);
        deleteFileIfExists(baseDirectory + "/random/test4/validation1.keys", true);

        // Wait for the LTPA configuration to be ready after the change
        assertNotNull("Expected LTPA configuration ready message not found in the log.",
                      server.waitForStringInLog("CWWKS4105I", 5000));
    }

    // Function to do the server configuration for all the tests.
    public void configureServer(String monitorDirectory, String monitorInterval, Boolean waitForLTPAConfigReadyMessage) throws Exception {
        configureServer(monitorDirectory, monitorInterval, waitForLTPAConfigReadyMessage, true);
=======
    public void configureServer(String monitorValidationKeysDir, String monitorInterval, Boolean waitForLTPAConfigReadyMessage) throws Exception {
        configureServer(monitorValidationKeysDir, monitorInterval, waitForLTPAConfigReadyMessage, true);
>>>>>>> 73fe0188
    }

    /**
     * Function to do the server configuration for all the tests.
     * Assert that the server has with a default ltpa.keys file.
     *
     * @param monitorValidationKeysDir
     * @param monitorInterval
     * @param waitForLTPAConfigReadyMessage
     * @param setLogMarkToEnd
     *
     * @throws Exception
     */
    public void configureServer(String monitorValidationKeysDir, String monitorInterval, Boolean waitForLTPAConfigReadyMessage, boolean setLogMarkToEnd) throws Exception {
        // Get the server configuration
        ServerConfiguration serverConfiguration = server.getServerConfiguration();
        LTPA ltpa = serverConfiguration.getLTPA();

        // Check if the configuration needs to be updated
        boolean configurationUpdateNeeded = false;

        // Set MonitorValidationKeysDir to true, and MonitorInterval to 0
        configurationUpdateNeeded = setLTPAmonitorValidationKeysDirElement(ltpa, monitorValidationKeysDir) | setLTPAmonitorIntervalElement(ltpa, monitorInterval);

        // Apply server configuration update if needed
        if (configurationUpdateNeeded) {
            updateConfigDynamically(server, serverConfiguration);

            if (monitorValidationKeysDir.equals("true") && monitorInterval.equals("0")) {
                // Wait for a warning message message to be logged
                assertNotNull("Expected LTPA configuration warning message not found in the log.",
                              server.waitForStringInLog("CWWKS4113W", 5000));
            }

            if (waitForLTPAConfigReadyMessage) {
                // Wait for the LTPA configuration to be ready after the change
                assertNotNull("Expected LTPA configuration ready message not found in the log.",
                              server.waitForStringInLog("CWWKS4105I", 5000));
            }
        }

        // Assert that a default ltpa.keys file is generated
        assertFileWasCreated(DEFAULT_KEY_PATH);

        if (setLogMarkToEnd)
            server.setMarkToEndOfLog(messagesLogFile);
    }

<<<<<<< HEAD
    // Function to configure the keysFileName to a specific value
    public boolean setLTPAkeysFileNameElement(LTPA ltpa, String value) {
        if (!ltpa.keysFileName.equals(value)) {
            ltpa.keysFileName = value;
            return true; // Config update is needed
        }
        return false; // Config update is not needed;
    }

    // Function to set the monitorDirectory to true or false
    public boolean setLTPAMonitorDirectoryElement(LTPA ltpa, String value) {
        if (!ltpa.monitorDirectory.equals(value)) {
            ltpa.monitorDirectory = value;
=======
    // Function to set the monitorValidationKeysDir to true or false
    public boolean setLTPAmonitorValidationKeysDirElement(LTPA ltpa, String value) {
        if (!ltpa.monitorValidationKeysDir.equals(value)) {
            ltpa.monitorValidationKeysDir = value;
>>>>>>> 73fe0188
            return true; // Config update is needed
        }
        return false; // Config update is not needed;
    }

    // Function to configure monitorInterval to a specific value
    public boolean setLTPAmonitorIntervalElement(LTPA ltpa, String value) {
        if (!ltpa.monitorInterval.equals(value)) {
            ltpa.monitorInterval = value;
            return true; // Config update is needed
        }
        return false; // Config update is not needed;
    }

    // Function to configure the expiration time for the LTPA token to a specific value
    public boolean setLTPAexpiryElement(LTPA ltpa, String value) {
        if (!ltpa.expiration.equals(value)) {
            ltpa.expiration = value;
            return true; // Config update is needed
        }
        return false; // Config update is not needed;
    }

    // Function to configure the updateTrigger to a specific value
    public boolean setLTPAupdateTriggerElement(LTPA ltpa, String value) {
        if (!ltpa.updateTrigger.equals(value)) {
            ltpa.updateTrigger = value;
            return true; // Config update is needed
        }
        return false; // Config update is not needed;
    }

    // Function to configure the fileName for validation keys
    public boolean setLTPAvalidationKeyFileNameElement(LTPA ltpa, String value) {
        ConfigElementList<ValidationKeys> validationKeys = ltpa.getValidationKeys();
        ValidationKeys validationKey = validationKeys.get(0);

        // Check if null
        if (validationKey.fileName == null) {
            validationKey.fileName = value;
            return true; // Config update is needed
        }

        if (!validationKey.fileName.equals(value)) {
            validationKey.fileName = value;
            return true; // Config update is needed
        }
        return false; // Config update is not needed;
    }

    // Function to configure the password for validation keys
    public boolean setLTPAvalidationKeyPasswordElement(LTPA ltpa, String value) {
        ConfigElementList<ValidationKeys> validationKeys = ltpa.getValidationKeys();
        ValidationKeys validationKey = validationKeys.get(0);

        // Check if null
        if (validationKey.password == null) {
            validationKey.password = value;
            return true; // Config update is needed
        }

        if (!validationKey.password.equals(value)) {
            validationKey.password = value;
            return true; // Config update is needed
        }
        return false; // Config update is not needed;
    }

    // Function to configure the validUntilDate for validation keys
    public boolean setLTPAvalidationKeyValidUntilDateElement(LTPA ltpa, String value) {
        ConfigElementList<ValidationKeys> validationKeys = ltpa.getValidationKeys();
        ValidationKeys validationKey = validationKeys.get(0);

        // Check if null
        if (validationKey.validUntilDate == null) {
            validationKey.validUntilDate = value;
            return true; // Config update is needed
        }

        if (!validationKey.validUntilDate.equals(value)) {
            validationKey.validUntilDate = value;
            return true; // Config update is needed
        }
        return false; // Config update is not needed;
    }

    // Function to configure the cacheEnabled element for authentication cache
    public boolean setAuthenticationCacheEnabledElement(Authentication auth, String value) {
        if (!auth.cacheEnabled.equals(value)) {
            auth.cacheEnabled = value;
            return true; // Config update is needed
        }
        return false; // Config update is not needed;
    }

    // Function to update the server configuration dynamically
    public static void updateConfigDynamically(LibertyServer server, ServerConfiguration config) throws Exception {
        server.setMarkToEndOfLog(server.getDefaultLogFile());
        server.setMarkToEndOfLog(server.getMostRecentTraceFile());

        server.updateServerConfiguration(config);
        //CWWKG0017I: The server configuration was successfully updated in {0} seconds.
        //CWWKG0018I: The server configuration was not updated. No functional changes were detected.
        String logLine = server.waitForStringInLogUsingMark("CWWKG001[7-8]I");

        // Wait for feature update to be completed or LTPA configuration to get ready
        Thread.sleep(1000);
    }

    /**
     * Rename the file if it exists. If we can't rename it, then
     * throw an exception as we need to be able to rename these files.
     * If checkFileIsGone is true, then we will double check to make
     * sure the file is gone.
     *
     * @param filePath
     * @param newFilePath
     * @param checkFileIsGone
     *
     * @throws Exception
     */
    private static void renameFileIfExists(String filePath, String newFilePath, boolean checkFileIsGone) throws Exception {
        Log.info(thisClass, "renameFileIfExists", "\nfilepath: " + filePath + "\nnewFilePath: " + newFilePath);
        server.setMarkToEndOfLog(server.getDefaultLogFile());
        if (fileExists(newFilePath, 1)) {
            LibertyFileManager.moveLibertyFile(server.getFileFromLibertyServerRoot(filePath), server.getFileFromLibertyServerRoot(newFilePath));
        } else {
            server.renameLibertyServerRootFile(filePath, newFilePath);
        }

        // Double check to make sure the file is gone
        if (checkFileIsGone && fileExists(filePath, 1))
            throw new Exception("Unable to rename file: " + filePath);
    }

    /**
     * Move the file if it exists. If we can't move it, then
     * throw an exception as we need to be able to move these files.
     * If checkFileIsGone is true, then we will double check to make
     * sure the file is gone.
     *
     * @param filePath
     * @param newFilePath
     * @param checkFileIsGone
     *
     * @throws Exception
     */
    private static void moveFileIfExists(String filePath, String newFilePath, String fileName, boolean checkFileIsGone) throws Exception {
        Log.info(thisClass, "moveFileIfExists", "\nfilepath: " + filePath + "\nfileName: " + fileName + "\nnewFilePath: " + newFilePath + "\nfileName: " + fileName);
        if (!absoluteFileExists(newFilePath + "/" + fileName, 1)) {
            Log.info(thisClass, "moveFileIfExists", "file exists, moving...");
            //server.copyFileToAbsolutePathInLibertyServer(filePath, newFilePath, fileName);
            server.renameFileToAbsolutePathInLibertyServerRootFile(filePath, newFilePath, fileName);

            // Double check to make sure the file is gone
            if (checkFileIsGone && fileExists(filePath + "/" + fileName, 1))
                throw new Exception("Unable to move file: " + filePath + "/" + fileName);
        }
    }

    /**
     * Delete the file if it exists. If we can't delete it, then
     * throw an exception as we need to be able to delete these files.
     *
     * @param filePath
     *
     * @throws Exception
     */
    private static void deleteFileIfExists(String filePath, boolean checkFileIsGone) throws Exception {
        Log.info(thisClass, "deleteFileIfExists", "filepath: " + filePath);
        if (fileExists(filePath, 1)) {
            Log.info(thisClass, "deleteFileIfExists", "file exists, deleting...");
            server.deleteFileFromLibertyServerRoot(filePath);

            // Double check to make sure the file is gone
            if (checkFileIsGone && fileExists(filePath, 1))
                throw new Exception("Unable to delete file: " + filePath);
        }
    }

    /**
     * Assert that file was created otherwise print a message saying it's an intermittent failure.
     *
     * @param filePath
     *
     * @throws Exception
     */
    private void assertFileWasCreated(String filePath) throws Exception {
        assertTrue("The file was not created as expected. If this is an intermittent failure, then increase the wait time.",
                   fileExists(filePath));
    }

    /**
     * Assert that file was not created
     *
     * @param filePath
     *
     * @throws Exception
     */
    private void assertFileWasNotCreated(String filePath) throws Exception {
        assertFalse(fileExists(filePath));
    }

    /**
     * Check to see if the file exists. We will wait a bit to ensure
     * that the system was not slow to flush the file.
     *
     * @param filePath
     *
     * @throws Exception
     */
    private static boolean fileExists(String filePath) throws Exception {
        return fileExists(filePath, 5);
    }

    /**
     * Check to see if the file exists. We will retry a few times to ensure
     * that the system was not slow to flush the file.
     *
     * @param filePath
     * @param numberOfTries
     *
     * @throws Exception
     */
    private static boolean fileExists(String filePath, int numberOfTries) throws Exception {
        boolean exists = false;
        boolean exceptionHasBeenPrinted = false;
        int count = 0;
        do {
            // Sleep 2 seconds
            if (count != 0) {
                Thread.sleep(2000);
                Log.info(thisClass, "fileExists", "waiting 2s...");
            }
            try {
                exists = server.getFileFromLibertyServerRoot(filePath).exists();
            } catch (Exception e) {
                // The file does not exist if there's an exception
                Log.info(thisClass, "fileExists", "The file does not exist");
                exists = false;
                // We don't want to print the same exception over and over again... so we'll only print it one time.
                if (!exceptionHasBeenPrinted) {
                    e.printStackTrace();
                    exceptionHasBeenPrinted = true;
                }
            }
            count++;
        }
        // Wait up to 10 seconds for the key file to appear
        while ((!exists) && count < numberOfTries);

        return exists;
    }

    /**
     * Check to see if the file exists given absolute file path.
     * We will retry a few times to ensure that the system was not slow to flush the file.
     *
     * @param absoluteFilePath
     * @param numberOfTries
     *
     * @throws Exception
     */
    private static boolean absoluteFileExists(String absoluteFilePath, int numberOfTries) throws Exception {
        boolean exists = false;
        boolean exceptionHasBeenPrinted = false;
        int count = 0;
        do {
            // Sleep 2 seconds
            if (count != 0) {
                Thread.sleep(2000);
                Log.info(thisClass, "fileExists", "waiting 2s...");
            }
            try {
                exists = server.getFileFromLibertyServerWithAbsoluteFilePath(absoluteFilePath).exists();
            } catch (Exception e) {
                // The file does not exist if there's an exception
                Log.info(thisClass, "fileExists", "The file does not exist");
                exists = false;
                // We don't want to print the same exception over and over again... so we'll only print it one time.
                if (!exceptionHasBeenPrinted) {
                    e.printStackTrace();
                    exceptionHasBeenPrinted = true;
                }
            }
            count++;
        }
        // Wait up to 10 seconds for the key file to appear
        while ((!exists) && count < numberOfTries);

        return exists;
    }

    /**
     * Copies a file to the "server/resources/security/" directory
     *
     * @param sourceFile
     *
     * @throws Exception
     */
    private static void copyFileToServerResourcesSecurityDir(String sourceFile) throws Exception {
        Log.info(thisClass, "copyFileToServerResourcesSecurityDir", "sourceFile: " + sourceFile);
        String serverRoot = server.getServerRoot();
        String securityResources = serverRoot + "/resources/security";
        server.setServerRoot(securityResources);
        server.copyFileToLibertyServerRoot(sourceFile);
        server.setServerRoot(serverRoot);
    }

    /**
     * Reset the server to the default configuration
     *
     * @throws Exception
     */
    private void resetServer() throws Exception {
        Log.info(thisClass, "resetServer", "entering");
<<<<<<< HEAD
        // We need to put the base config back, otherwise the waits below will timeout on some tests
        configureServer("true", "5", true);
=======
        //we need to put the base config back, otherwise the waits below will timeout on some tests
        configureServer("true", "10", true);
>>>>>>> 73fe0188

        // Delete all ltpa keys files in the security directory
        deleteFileIfExists(DEFAULT_KEY_PATH, false);
        deleteFileIfExists(VALIDATION_KEY1_PATH, true);
        deleteFileIfExists(VALIDATION_KEY2_PATH, true);
        deleteFileIfExists(VALIDATION_KEY3_PATH, true);
        deleteFileIfExists(CONFIGURED_VALIDATION_KEY1_PATH, true);

        // Wait for the LTPA configuration to be ready after the change
        assertNotNull("Expected LTPA configuration ready message not found in the log.",
                      server.waitForStringInLog("CWWKS4105I", 5000));

        // Assert that a default ltpa.keys file exists prior to next test case
        assertFileWasCreated(DEFAULT_KEY_PATH);
    }
}<|MERGE_RESOLUTION|>--- conflicted
+++ resolved
@@ -731,7 +731,7 @@
         assertNotNull("Expected invalid keys file exception not found in the log.",
                       server.waitForStringInLog("CWWKS4106E", 5000));
 
-        // Delete the validation3.keys fil eand wait for the LTPA configuration to be ready after the change
+        // Delete the validation3.keys file and wait for the LTPA configuration to be ready after the change
         deleteFileIfExists(VALIDATION_KEY3_PATH, true);
         assertNotNull("Expected LTPA configuration ready message not found in the log.",
                         server.waitForStringInLog("CWWKS4105I", 5000));
@@ -1310,8 +1310,7 @@
         configurationUpdateNeeded = setLTPAupdateTriggerElement(ltpa, "polled");
         updateConfigDynamically(server, serverConfiguration);
     }
-
-<<<<<<< HEAD
+    
     /**
      * Verify the following:
      * <OL>
@@ -1361,7 +1360,7 @@
         LTPA ltpa = serverConfiguration.getLTPA();
         Boolean configurationUpdateNeeded = setLTPAkeysFileNameElement(ltpa, "${server.config.dir}/ltpa.keys");
         updateConfigDynamically(server, serverConfiguration);
-        
+
         // Attempt to access the simple servlet again with the same cookie and assert that the server did not need to login again
         String response2 = flClient1.accessProtectedServletWithAuthorizedCookie(FormLoginClient.PROTECTED_SIMPLE, cookie1);
 
@@ -1387,7 +1386,7 @@
 
         // Move the ltpa.keys file to another absolute path within the base directory
         moveFileIfExists(wlpDirectory + "/test", baseDirectory + "/random", "ltpa.keys", false);
-        
+
         // Re-configure the keysFileName to that location with the absolute path
         configurationUpdateNeeded = setLTPAkeysFileNameElement(ltpa, baseDirectory + "/random/ltpa.keys");
         updateConfigDynamically(server, serverConfiguration);
@@ -1518,12 +1517,8 @@
     }
 
     // Function to do the server configuration for all the tests.
-    public void configureServer(String monitorDirectory, String monitorInterval, Boolean waitForLTPAConfigReadyMessage) throws Exception {
-        configureServer(monitorDirectory, monitorInterval, waitForLTPAConfigReadyMessage, true);
-=======
     public void configureServer(String monitorValidationKeysDir, String monitorInterval, Boolean waitForLTPAConfigReadyMessage) throws Exception {
         configureServer(monitorValidationKeysDir, monitorInterval, waitForLTPAConfigReadyMessage, true);
->>>>>>> 73fe0188
     }
 
     /**
@@ -1572,7 +1567,6 @@
             server.setMarkToEndOfLog(messagesLogFile);
     }
 
-<<<<<<< HEAD
     // Function to configure the keysFileName to a specific value
     public boolean setLTPAkeysFileNameElement(LTPA ltpa, String value) {
         if (!ltpa.keysFileName.equals(value)) {
@@ -1582,16 +1576,10 @@
         return false; // Config update is not needed;
     }
 
-    // Function to set the monitorDirectory to true or false
-    public boolean setLTPAMonitorDirectoryElement(LTPA ltpa, String value) {
-        if (!ltpa.monitorDirectory.equals(value)) {
-            ltpa.monitorDirectory = value;
-=======
     // Function to set the monitorValidationKeysDir to true or false
     public boolean setLTPAmonitorValidationKeysDirElement(LTPA ltpa, String value) {
         if (!ltpa.monitorValidationKeysDir.equals(value)) {
             ltpa.monitorValidationKeysDir = value;
->>>>>>> 73fe0188
             return true; // Config update is needed
         }
         return false; // Config update is not needed;
@@ -1908,13 +1896,9 @@
      */
     private void resetServer() throws Exception {
         Log.info(thisClass, "resetServer", "entering");
-<<<<<<< HEAD
+
         // We need to put the base config back, otherwise the waits below will timeout on some tests
-        configureServer("true", "5", true);
-=======
-        //we need to put the base config back, otherwise the waits below will timeout on some tests
         configureServer("true", "10", true);
->>>>>>> 73fe0188
 
         // Delete all ltpa keys files in the security directory
         deleteFileIfExists(DEFAULT_KEY_PATH, false);
