#*******************************************************************************
# Copyright (c) 2017, 2022 IBM Corporation and others.
# All rights reserved. This program and the accompanying materials
# are made available under the terms of the Eclipse Public License v1.0
# which accompanies this distribution, and is available at
# http://www.eclipse.org/legal/epl-v10.html
#
# Contributors:
#     IBM Corporation - initial API and implementation
#*******************************************************************************
-include= ~../cnf/resources/bnd/bundle.props
bVersion=1.0


src: \
	fat/src,\
	test-applications/testOpenAPIApp/src,\
	test-resourceadapter/src

fat.project: true

tested.features: mpOpenApi-2.0,\
<<<<<<< HEAD
				 mpOpenApi-3.0,\
                 mpopenapi-3.1,\
=======
                 mpOpenApi-3.0,\
                 mpOpenApi-3.1,\
>>>>>>> 2e837918
                 servlet-4.0,\
                 servlet-5.0,\
                 servlet-6.0,\
                 concurrent-2.0,\
                 concurrent-3.0,\
                 mpConfig-2.0,\
                 mpConfig-3.0,\
                 jsonp-1.1,\
                 jsonp-2.0,\
                 jsonp-2.1,\
                 jaxrsclient-2.1,\
                 jaxrs-2.1,\
                 restfulws-3.0,\
                 restfulws-3.1,\
                 componenttest-2.0,\
                 appSecurity-4.0,\
                 messaging-3.0,\
                 messaging-3.1,\
                 messagingserver-3.0,\
                 messagingclient-3.0,\
                 connectors-2.0,\
                 connectors-2.1,\
                 appsecurity-3.0,\
                 appsecurity-5.0,\
                 cdi-2.0,\
<<<<<<< HEAD
                 cdi-4.0,\
                 el-3.0,\
                 xmlbinding-4.0,\
                 restfulwsclient-3.1,\
                 expressionlanguage-5.0
                 
=======
                 el-3.0,\
                 expressionLanguage-5.0

>>>>>>> 2e837918
-buildpath: \
	com.ibm.websphere.javaee.annotation.1.2;version=latest,\
	com.ibm.websphere.javaee.connector.1.7;version=latest,\
	com.ibm.websphere.javaee.jms.2.0;version=latest,\
	com.ibm.websphere.javaee.jsonp.1.1;version=latest,\
	com.ibm.websphere.javaee.servlet.4.0;version=latest,\
	com.ibm.websphere.javaee.transaction.1.2;version=latest,\
	com.ibm.websphere.org.osgi.core;version=latest,\
	com.ibm.wsspi.org.osgi.service.component.annotations;version=latest,\
	com.ibm.ws.org.osgi.annotation.versioning;version=latest,\
	com.ibm.ws.rest.handler.validator;version=latest,\
	com.ibm.ws.rest.handler.validator.jca;version=latest,\
	com.ibm.ws.rest.handler.validator.jdbc;version=latest,\
	com.ibm.ws.security.jaas.common;version=latest,\
	com.ibm.ws.microprofile.openapi;version=latest,\
	com.ibm.websphere.org.eclipse.microprofile.openapi.1.0;version=latest
	<|MERGE_RESOLUTION|>--- conflicted
+++ resolved
@@ -20,13 +20,8 @@
 fat.project: true
 
 tested.features: mpOpenApi-2.0,\
-<<<<<<< HEAD
-				 mpOpenApi-3.0,\
+				         mpOpenApi-3.0,\
                  mpopenapi-3.1,\
-=======
-                 mpOpenApi-3.0,\
-                 mpOpenApi-3.1,\
->>>>>>> 2e837918
                  servlet-4.0,\
                  servlet-5.0,\
                  servlet-6.0,\
@@ -52,18 +47,12 @@
                  appsecurity-3.0,\
                  appsecurity-5.0,\
                  cdi-2.0,\
-<<<<<<< HEAD
                  cdi-4.0,\
                  el-3.0,\
                  xmlbinding-4.0,\
                  restfulwsclient-3.1,\
                  expressionlanguage-5.0
-                 
-=======
-                 el-3.0,\
-                 expressionLanguage-5.0
 
->>>>>>> 2e837918
 -buildpath: \
 	com.ibm.websphere.javaee.annotation.1.2;version=latest,\
 	com.ibm.websphere.javaee.connector.1.7;version=latest,\
