--- conflicted
+++ resolved
@@ -39,10 +39,6 @@
 import com.ibm.ws.security.credentials.CredentialsService;
 import com.ibm.ws.security.credentials.ExpirableCredential;
 import com.ibm.ws.security.jaas.common.modules.CommonLoginModule;
-<<<<<<< HEAD
-import com.ibm.ws.security.jwt.sso.token.utils.JwtSSOTokenHelper;
-=======
->>>>>>> b9b260af
 import com.ibm.ws.security.mp.jwt.proxy.MpJwtHelper;
 import com.ibm.ws.security.registry.EntryNotFoundException;
 import com.ibm.ws.security.registry.RegistryException;
@@ -130,23 +126,10 @@
      * and set the credentials for the determined accessId.
      *
      * @throws Exception
-     *             TODO: setPrincipals and setCredentials
-     */
-<<<<<<< HEAD
-    protected void setPrincipalAndCredentials(Subject subject,
-                                              String securityName,
-                                              String urAuthenticatedId,
-                                              String newSecurityName,
-                                              String accessId,
-                                              String authMethod) throws Exception {
-        Principal principal = new WSPrincipal(newSecurityName, accessId, authMethod);
-        subject.getPrincipals().add(principal);
-//        setPrincipals(subject, newSecurityName, accessId, authMethod, null);
-=======
+     */
     protected void setCredentials(Subject subject,
                                   String securityName,
                                   String urAuthenticatedId) throws Exception {
->>>>>>> b9b260af
         if (urAuthenticatedId != null && !urAuthenticatedId.equals(securityName)) {
             Hashtable<String, String> subjectHash = new Hashtable<String, String>();
             subjectHash.put(AuthenticationConstants.UR_AUTHENTICATED_USERID_KEY, securityName);
@@ -154,7 +137,6 @@
         }
         CredentialsService credentialsService = getCredentialsService();
         credentialsService.setCredentials(subject);
-        setPrincipals(subject, newSecurityName, accessId, authMethod, null);
     }
 
     /**
@@ -337,39 +319,8 @@
         }
     }
 
-<<<<<<< HEAD
-    /**
-     * TODO: OSGI service for principal later
-     * Set the relevant Principal for this login module into the Subject.
-     * TODO: Get the PrincipalProvider and go through the PrincipalServices to add principal into the subject
-     *
-     * @param subject
-     * @param newSecurityName
-     * @param accessId
-     * @param authMethod
-     */
-    protected void setPrincipals(Subject subject, String newSecurityName, String accessId, String authMethod, Hashtable<String, ?> customProperties) throws Exception {
-//        Principal principal = new WSPrincipal(newSecurityName, accessId, authMethod);
-//        subject.getPrincipals().add(principal);
-        if (customProperties != null) {
-            addJaspicPrincipal(subject, customProperties);
-        }
-        addJsonWebToken(subject, customProperties);
-
-    }
-
-    /**
-     * If a JASPIC provider supplied a Principal via CallerPrincipalCallback
-     * then put the Principal in the Principals set and in the WSCredential
-     *
-     * @param subject
-     */
-    private void addJaspicPrincipal(Subject subject, Hashtable<String, ?> customProperties) throws Exception {
-        Principal jaspiPrincipal = (Principal) customProperties.get("com.ibm.wsspi.security.cred.jaspi.principal");
-=======
     private void addJaspicPrincipal(Subject subject, Hashtable<String, ?> customProperties) throws Exception {
         Principal jaspiPrincipal = (Principal) customProperties.get(AuthenticationConstants.JASPI_PRINCIPAL);
->>>>>>> b9b260af
         if (jaspiPrincipal != null) {
             WSCredential wsCredential = null;
             Set<WSCredential> wsCredentials = subject.getPublicCredentials(WSCredential.class);
@@ -377,31 +328,17 @@
             if (wsCredentialsIterator.hasNext()) {
                 wsCredential = wsCredentialsIterator.next();
                 if (wsCredential != null) // paranoid safety check (it's gm time)
-<<<<<<< HEAD
-                    wsCredential.set("com.ibm.wsspi.security.cred.jaspi.principal", jaspiPrincipal);
-=======
                     wsCredential.set(AuthenticationConstants.JASPI_PRINCIPAL, jaspiPrincipal);
->>>>>>> b9b260af
             }
             subject.getPrincipals().add(jaspiPrincipal);
         }
     }
 
-<<<<<<< HEAD
-    //TODO: combine these two calls
-    protected void addJsonWebToken(Subject subject, Hashtable<String, ?> customProperties) {
-        if (customProperties != null && customProperties.get(AuthenticationConstants.INTERNAL_JSON_WEB_TOKEN) != null) {
-            MpJwtHelper.addJsonWebToken(subject, customProperties, AuthenticationConstants.INTERNAL_JSON_WEB_TOKEN);
-            removeInternalAssertionHashtable(customProperties, jsonWebTokenProperties);
-        }
-        JwtSSOTokenHelper.createJwtSSOToken(subject);
-=======
     private void addJsonWebToken(Subject subjectm, Hashtable<String, ?> customProperties) {
         String[] jsonWebTokenProperties = { AuthenticationConstants.INTERNAL_JSON_WEB_TOKEN };
         if (customProperties.get(AuthenticationConstants.INTERNAL_JSON_WEB_TOKEN) != null) {
             MpJwtHelper.addJsonWebToken(subject, customProperties, AuthenticationConstants.INTERNAL_JSON_WEB_TOKEN);
             removeInternalAssertionHashtable(customProperties, jsonWebTokenProperties);
         }
->>>>>>> b9b260af
     }
 }