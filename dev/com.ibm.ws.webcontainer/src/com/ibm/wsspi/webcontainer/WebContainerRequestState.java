/*******************************************************************************
 * Copyright (c) 1997, 2024 IBM Corporation and others.
 * All rights reserved. This program and the accompanying materials
 * are made available under the terms of the Eclipse Public License 2.0
 * which accompanies this distribution, and is available at
 * http://www.eclipse.org/legal/epl-2.0/
 * 
 * SPDX-License-Identifier: EPL-2.0
 *******************************************************************************/
package com.ibm.wsspi.webcontainer;

import java.util.HashMap;
import java.util.Map;
import java.util.logging.Level;
import java.util.logging.Logger;

import com.ibm.ws.kernel.productinfo.ProductInfo;
import com.ibm.ws.util.WSThreadLocal;
import com.ibm.wsspi.webcontainer.servlet.AsyncContext;
import com.ibm.wsspi.webcontainer.servlet.IExtendedRequest;
import com.ibm.wsspi.webcontainer.servlet.IExtendedResponse;

/**
*
* 
* WebContainerRequestState is the thread local used to store per request info that can't be passed because of method
* signature requirements
* @ibm-private-in-use
*/
@SuppressWarnings("unchecked")
public class WebContainerRequestState {
    static protected Logger logger= Logger.getLogger("com.ibm.wsspi.webcontainer");
    private static final String CLASS_NAME="com.ibm.wsspi.webcontainer.WebContainerRequestState";
    private Map _attributes = null;
    private boolean _invokedFilters;
    private boolean completed;
    private boolean ardRequest;
    private boolean startAsync;
    private IExtendedRequest currentThreadsIExtendedRequest;
    private IExtendedResponse currentThreadsIExtendedResponse;
    // Each cookie has a Map of attributes
    private Map<String,HashMap<String,String>> cookieAttributesMap = null;

    public IExtendedResponse getCurrentThreadsIExtendedResponse() {
        if (com.ibm.ejs.ras.TraceComponent.isAnyTracingEnabled()&&logger.isLoggable (Level.FINE)) {
            logger.logp(Level.FINE, CLASS_NAME, "getCurrentThreadsIExtendedResponse", " currentThreadsIExtendedResponse --> " + currentThreadsIExtendedResponse);
        }
        return currentThreadsIExtendedResponse;
    }

    private AsyncContext asyncContext;

    public void setCurrentThreadsIExtendedRequest(IExtendedRequest currentThreadsIExtendedRequest) {
        if (com.ibm.ejs.ras.TraceComponent.isAnyTracingEnabled()&&logger.isLoggable (Level.FINE)) {
            logger.logp(Level.FINE, CLASS_NAME, "setCurrentThreadsIExtendedRequest", " new currentThreadsIExtendedRequest --> " + currentThreadsIExtendedRequest);
        }
        this.currentThreadsIExtendedRequest = currentThreadsIExtendedRequest;
    }

    public boolean isAsyncMode() {
        return startAsync;
    }

    private static WSThreadLocal instance = new WSThreadLocal();
    
    public static WebContainerRequestState getInstance (boolean create) {
    	
        WebContainerRequestState tempState = null;
        tempState=(WebContainerRequestState) instance.get();
       	 
         if (tempState == null && create) {
       	  	tempState = createInstance();
         }
         
         if (com.ibm.ejs.ras.TraceComponent.isAnyTracingEnabled()&&logger.isLoggable (Level.FINEST) ){
             logger.logp(Level.FINEST,CLASS_NAME,"getInstance","created->"+create+ ", request state->"+tempState);        //PM50111
         }
         return (tempState);
    }

    public static WebContainerRequestState createInstance() {
        WebContainerRequestState newState = new WebContainerRequestState();
        instance.set(newState);

        if (com.ibm.ejs.ras.TraceComponent.isAnyTracingEnabled()&&logger.isLoggable (Level.FINEST) ){
            logger.logp(Level.FINEST,CLASS_NAME,"createInstance","created requestState -->"+ newState.toString());        
        }

        return newState;
    }
	
    public void init(){
        if (com.ibm.ejs.ras.TraceComponent.isAnyTracingEnabled()&&logger.isLoggable (Level.FINEST) ){
            logger.logp(Level.FINEST,CLASS_NAME,"init","init for request State");        //PM50111 
	}
        if (_attributes!=null) {
            _attributes.clear();
        }
        if (cookieAttributesMap!=null) {
            cookieAttributesMap.clear();
        }
        _invokedFilters=false;
        completed=false;
        ardRequest = false;
        this.currentThreadsIExtendedRequest = null;
        startAsync=false;
        this.asyncContext = null;
    }

    public void setAttribute(String string, Object obj) {
        if (_attributes==null) {
            _attributes=new HashMap();
        }
        if (com.ibm.ejs.ras.TraceComponent.isAnyTracingEnabled()&&logger.isLoggable (Level.FINE)) {  //306998.15
            logger.logp(Level.FINE, CLASS_NAME,"setAttribute", " name --> " + string);
        } 
        _attributes.put(string, obj);
    }
	
    /* (non-Javadoc)
     * @see javax.servlet.ServletRequest#getAttribute(java.lang.String)
     */
    public Object getAttribute(String arg0) {
        //321485
    	if (_attributes==null) {
    		return null;
    	}
        if (com.ibm.ejs.ras.TraceComponent.isAnyTracingEnabled()&&logger.isLoggable (Level.FINE)) {  //306998.15
            logger.logp(Level.FINE, CLASS_NAME,"getAttribute", " name --> " + arg0);
        }
    	return _attributes.get(arg0);
    }
    
    /* (non-Javadoc)
     * @see javax.servlet.ServletRequest#removeAttribute(java.lang.String)
     */
    public void removeAttribute(String arg0) {
        //321485
    	if (_attributes==null)
    		return;
        if (com.ibm.ejs.ras.TraceComponent.isAnyTracingEnabled()&&logger.isLoggable (Level.FINE)) {  //306998.15
            logger.logp(Level.FINE, CLASS_NAME,"removeAttribute", " name --> " + arg0);
        }
        _attributes.remove(arg0);
    }

    public boolean isInvokedFilters() {
	if (com.ibm.ejs.ras.TraceComponent.isAnyTracingEnabled()&&logger.isLoggable (Level.FINE)) {
	    logger.logp(Level.FINE, CLASS_NAME,"isInvokedFilters", " _invokedFilters --> " + _invokedFilters);
	}
	return _invokedFilters;
    }

    public void setInvokedFilters(boolean filters) {
	_invokedFilters = filters;
	if (com.ibm.ejs.ras.TraceComponent.isAnyTracingEnabled()&&logger.isLoggable (Level.FINE)) {
            logger.logp(Level.FINE, CLASS_NAME,"setInvokedFilters", " invokedFilters --> " + _invokedFilters);
       }
    }

    public boolean isCompleted() {
	if (com.ibm.ejs.ras.TraceComponent.isAnyTracingEnabled()&&logger.isLoggable (Level.FINE)) {
            logger.logp(Level.FINE, CLASS_NAME,"isCompleted", " completed --> " + completed);
	}
	return completed;
    }
	
    public void setCompleted(boolean completed){
	this.completed = completed;
	if (com.ibm.ejs.ras.TraceComponent.isAnyTracingEnabled()&&logger.isLoggable (Level.FINE)) {
            logger.logp(Level.FINE, CLASS_NAME,"setCompleted", " completed --> " + completed);
	}
    }
	
    public boolean isArdRequest(){
        return ardRequest;
    }
	
    public void setArdRequest(boolean ardRequest){
	this.ardRequest = ardRequest;
}

    public void setAsyncMode(boolean b) {
       this.startAsync = b;
    }

    public IExtendedRequest getCurrentThreadsIExtendedRequest() {
        if (com.ibm.ejs.ras.TraceComponent.isAnyTracingEnabled()&&logger.isLoggable (Level.FINE)) {
            logger.logp(Level.FINE, CLASS_NAME, "getCurrentThreadsIExtendedRequest", " currentThreadsIExtendedRequest --> " + this.currentThreadsIExtendedRequest);
        }
        return this.currentThreadsIExtendedRequest;
    }

    public AsyncContext getAsyncContext() {
        return this.asyncContext;
    }

    public void setAsyncContext(AsyncContext asyncContext2) {
        this.asyncContext = asyncContext2;
    }

    public void setCurrentThreadsIExtendedResponse(IExtendedResponse hres) {
        if (com.ibm.ejs.ras.TraceComponent.isAnyTracingEnabled()&&logger.isLoggable (Level.FINE)) {
            logger.logp(Level.FINE, CLASS_NAME, "setCurrentThreadsIExtendedResponse", " new currentThreadsIExtendedResponse --> " + hres);
        }
        this.currentThreadsIExtendedResponse = hres;
    }
    
    /**
     * Allows Cookie attributes to be set on a particular Cookie specified by the
     * cookieName parameter.
     *
     * Once the Cookie has been added to the Response the removeCookieAttribute
     * method is called for the same cookieName.
     *
     * Currently the only Cookie attribute that is supported by the runtime here
     * is the SameSite Cookie attribute.  All other existing Cookie attributes must 
     * be added via the Cookie API. Using this API to add anything but the SameSite attribute
     * will be ignored.
     *
     * The cookieAttribute should be in the form: attributeName=attributeValue.
     *
     * @param cookieName - The Cookie name to add the attribute to.
     * @param cookieAttributes - The Cookie attributes to be added in  the form: attributeName = attributeValue.  Currently, only SameSite=Lax|None|Strict is supported.
     */
    public void setCookieAttributes(String cookieName, String cookieAttributes) {
        String methodName = "setCookieAttributes";

        if (com.ibm.ejs.ras.TraceComponent.isAnyTracingEnabled()&&logger.isLoggable (Level.FINE)) {
            logger.logp(Level.FINE, CLASS_NAME, methodName, " cookieName --> " + cookieName + " cookieAttribute --> " + cookieAttributes);
        }

        String[] attribute = cookieAttributes.split("=");
        /*
         * Beta: This method will start accepting "Parititioned" as a new attribute. It will need to be in the form "partitioned=true/false".
         */
        if (ProductInfo.getBetaEdition()) { 
            if (!(attribute[0].equals("SameSite") || attribute[0].equals("Partitioned"))) {
                logger.logp(Level.FINE, CLASS_NAME, methodName, " Only SameSite attribute and Partitioned attribute are supported at this time.");
                return;
            }
        } else {
            if (!attribute[0].equals("SameSite")) {
                logger.logp(Level.FINE, CLASS_NAME, methodName, " Only SameSite attribute is supported at this time.");
                return;
            }
        }

        System.out.println("Num Attr values: " + attribute.length) ;
        String tempFixedValue = null ; 
       if (attribute.length > 1) {
           tempFixedValue = attribute[1] ; 
        }
        String fixedValue = tempFixedValue ; 

        if (cookieAttributesMap == null || cookieAttributesMap.isEmpty()) {
            cookieAttributesMap = new HashMap<String,HashMap<String,String>>();
<<<<<<< HEAD
            cookieAttributesMap.put(cookieName, new HashMap<String,String>() {{
                put(attribute[0], fixedValue);
            }});
        } else {
            HashMap<String,String> existingAttributesMap = cookieAttributesMap.get(cookieName);
            if(existingAttributesMap == null) { // avoid unit test NPEs
                existingAttributesMap = new HashMap<String,String>();
            }
            existingAttributesMap.put(attribute[0], fixedValue);
            cookieAttributesMap.put(cookieName, existingAttributesMap);
=======
>>>>>>> e5113eec
        }

        HashMap<String,String> existingAttributesMap = cookieAttributesMap.get(cookieName);
        if(existingAttributesMap == null) {
            existingAttributesMap = new HashMap<String,String>();
        }
        existingAttributesMap.put(attribute[0], attribute[1]);
        cookieAttributesMap.put(cookieName, existingAttributesMap);
    }
    
    /**
     * Return the Cookie attributes associated with the provided cookieName that were
     * added via the setCookieAttributes()
     *
     * @param cookieName - The name of the Cookie the attributes were set for.
     * @return - The Cookie attributes associated with the specified Cookie name.
     */
    public String getCookieAttributes(String cookieName) {
        String methodName = "getCookieAttributes";

        if (cookieAttributesMap == null || cookieAttributesMap.get(cookieName) == null) {
                return null;
        }

        if (com.ibm.ejs.ras.TraceComponent.isAnyTracingEnabled()&&logger.isLoggable (Level.FINE)) {
            logger.logp(Level.FINE, CLASS_NAME, methodName, " cookieName --> " + cookieName);
        }

        /*
        * If multiple attributes exist for a cookie, then they will be returned semi-colon delimited key value pairs.
        * For example: attributeName1=attributeValue1;attributeName2=attributeValue2
        * 
        * If no cookie attributes exist, null is returned;
        */
        String cookieAttributes = cookieAttributesMap.get(cookieName).entrySet()
                                                     .stream().map(e->e.getKey() + "=" + e.getValue())
                                                     .collect(java.util.stream.Collectors.joining(";"));

        if (com.ibm.ejs.ras.TraceComponent.isAnyTracingEnabled()&&logger.isLoggable (Level.FINE)) {
            logger.logp(Level.FINE, CLASS_NAME, methodName, " cookieAttribute --> " + cookieAttributes);
        }

        return cookieAttributes;
    } 
    
    /**
     * Removes the Cookie attributes associated with the cookieName that were added via 
     * setCookieAttributes().  It does not remove any other attributes which were added via 
     * the Cookie API.
     *
     * @param cookieName - The name of the Cookie the attributes were set for.
     */
    public void removeCookieAttributes(String cookieName) {
        String methodName = "removeCookieAttributes";

        if (cookieAttributesMap == null) {
                return;
        }

        if (com.ibm.ejs.ras.TraceComponent.isAnyTracingEnabled()&&logger.isLoggable (Level.FINE)) {
            logger.logp(Level.FINE, CLASS_NAME, methodName, " cookieName --> " + cookieName);
        }

        HashMap<String,String> removedAttributes = cookieAttributesMap.remove(cookieName);

        if (com.ibm.ejs.ras.TraceComponent.isAnyTracingEnabled()&&logger.isLoggable (Level.FINE)) {
            logger.logp(Level.FINE, CLASS_NAME, methodName, "removedAttribute --> " + removedAttributes);
        }
    }
}<|MERGE_RESOLUTION|>--- conflicted
+++ resolved
@@ -255,7 +255,6 @@
 
         if (cookieAttributesMap == null || cookieAttributesMap.isEmpty()) {
             cookieAttributesMap = new HashMap<String,HashMap<String,String>>();
-<<<<<<< HEAD
             cookieAttributesMap.put(cookieName, new HashMap<String,String>() {{
                 put(attribute[0], fixedValue);
             }});
@@ -266,8 +265,6 @@
             }
             existingAttributesMap.put(attribute[0], fixedValue);
             cookieAttributesMap.put(cookieName, existingAttributesMap);
-=======
->>>>>>> e5113eec
         }
 
         HashMap<String,String> existingAttributesMap = cookieAttributesMap.get(cookieName);
