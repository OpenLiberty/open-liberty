--- conflicted
+++ resolved
@@ -350,10 +350,6 @@
             messageLogHandler = new MessageLogHandler(serverName, wlpUserDir, filterdMessageSourceList);
             collectorMgrPipelineUtils.setMessageHandler(messageLogHandler);
             messageLogHandler.setWriter(messagesLog);
-<<<<<<< HEAD
-
-=======
->>>>>>> c8b9b2ad
         }
         if (consoleLogHandler == null) {
             consoleLogHandler = new ConsoleLogHandler(serverName, wlpUserDir, filterdConsoleSourceList);
@@ -361,11 +357,7 @@
             consoleLogHandler.setWriter(systemOut);
             consoleLogHandler.setSysErrHolder(systemErr);
         }
-<<<<<<< HEAD
-        consoleLogHandler.setCopySystemStreams(copySystemStreams);
-
-=======
->>>>>>> c8b9b2ad
+
         /*
          * If messageFormat has been configured to 'basic' - ensure that we are not connecting conduits/bufferManagers to the handler
          * otherwise we would have the undesired effect of writing both 'basic' and 'json' formatted message events
@@ -396,14 +388,9 @@
                 } else {
                     consoleLogHandler.setTraceStdout(false);
                 }
-<<<<<<< HEAD
-                consoleLogHandler.modified(new ArrayList<String>());
-                updateConduitSyncHandlerConnection(filteredList, consoleLogHandler);
-=======
                 messageLogHandler.modified(new ArrayList<String>());
                 updateConduitSyncHandlerConnection(filteredList, consoleLogHandler);
                 consoleLogHandler.setCopySystemStreams(copySystemStreams);
->>>>>>> c8b9b2ad
             }
         }
 
@@ -444,11 +431,7 @@
             messageLogHandler.setFormatter(formatter);
         }
         consoleLogHandler.setFormatter(formatter);
-<<<<<<< HEAD
-        consoleLogHandler.setBaseTraceService(this);
-=======
         consoleLogHandler.setBTS(this);
->>>>>>> c8b9b2ad
         consoleLogHandler.setConsoleLogLevel(consoleLogLevel.intValue());
     }
 
@@ -625,17 +608,13 @@
         }
         invokeMessageRouters(routedMessage);
         if (logSource != null) {
-<<<<<<< HEAD
-            publishToLogSource(routedMessage);
-        }
-
-=======
             //logSource.publish(routedMessage);
             publishToLogSource(routedMessage);
         }
->>>>>>> c8b9b2ad
         //send events to handlers
-        if (TraceComponent.isAnyTracingEnabled()) {
+        if (TraceComponent.isAnyTracingEnabled())
+
+        {
             publishTraceLogRecord(detailLog, logRecord, NULL_ID, NULL_FORMATTED_MSG, NULL_FORMATTED_MSG);
         }
     }
@@ -750,10 +729,7 @@
 
             formattedMsg = formatter.formatMessage(logRecord);
             formattedVerboseMsg = formatter.formatVerboseMessage(logRecord, formattedMsg);
-<<<<<<< HEAD
-=======
-
->>>>>>> c8b9b2ad
+
             RoutedMessage routedMessage = null;
             if (externalMessageRouter.get() != null) {
                 String message = formatter.messageLogFormat(logRecord, logRecord.getMessage());
@@ -783,10 +759,7 @@
 
             // logSource only receives "normal" messages and messages that are not hidden.
             if (logSource != null) {
-<<<<<<< HEAD
-=======
                 //logSource.publish(routedMessage);
->>>>>>> c8b9b2ad
                 publishToLogSource(routedMessage);
             }
         }
