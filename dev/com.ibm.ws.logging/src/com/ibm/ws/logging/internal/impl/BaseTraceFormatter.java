--- conflicted
+++ resolved
@@ -439,13 +439,6 @@
 
                 kvp = (KeyValuePair) p;
                 if (kvp.getKey().equals(LogFieldConstants.FORMATTEDMSG)) {
-<<<<<<< HEAD
-                    message = kvp.getValue();
-                } else if (kvp.getKey().equals(LogFieldConstants.LEVELVALUE)) {
-                    levelValue = Integer.parseInt(kvp.getValue());
-                } else if (kvp.getKey().equals(LogFieldConstants.THROWABLE_LOCALIZED)) {
-                    throwable = kvp.getValue();
-=======
                     //message = kvp.getValue();
                     message = kvp.getStringValue();
                 } else if (kvp.getKey().equals(LogFieldConstants.LEVELVALUE)) {
@@ -454,7 +447,6 @@
                 } else if (kvp.getKey().equals(LogFieldConstants.THROWABLE_LOCALIZED)) {
                     //throwable = kvp.getValue();
                     throwable = kvp.getStringValue();
->>>>>>> c8b9b2ad
                 }
             }
         }
@@ -526,19 +518,6 @@
 
                 kvp = (KeyValuePair) p;
                 if (kvp.getKey().equals(LogFieldConstants.MESSAGE)) {
-<<<<<<< HEAD
-                    message = kvp.getValue();
-                } else if (kvp.getKey().equals(LogFieldConstants.IBM_DATETIME)) {
-                    datetime = Long.parseLong(kvp.getValue());
-                } else if (kvp.getKey().equals(LogFieldConstants.SEVERITY)) {
-                    level = kvp.getValue();
-                } else if (kvp.getKey().equals(LogFieldConstants.MODULE)) {
-                    loggerName = kvp.getValue();
-                } else if (kvp.getKey().equals(LogFieldConstants.IBM_CLASSNAME)) {
-                    srcClassName = kvp.getValue();
-                } else if (kvp.getKey().equals(LogFieldConstants.THROWABLE)) {
-                    throwable = kvp.getValue();
-=======
                     //message = kvp.getValue();
                     message = kvp.getStringValue();
                 } else if (kvp.getKey().equals(LogFieldConstants.IBM_DATETIME)) {
@@ -556,7 +535,6 @@
                 } else if (kvp.getKey().equals(LogFieldConstants.THROWABLE)) {
                     //throwable = kvp.getValue();
                     throwable = kvp.getStringValue();
->>>>>>> c8b9b2ad
                 }
 
             }
@@ -734,37 +712,6 @@
 
                 kvp = (KeyValuePair) p;
                 if (kvp.getKey().equals(LogFieldConstants.MESSAGE)) {
-<<<<<<< HEAD
-                    txt = kvp.getValue();
-                } else if (kvp.getKey().equals(LogFieldConstants.IBM_DATETIME)) {
-                    ibm_datetime = Long.parseLong(kvp.getValue());
-                } else if (kvp.getKey().equals(LogFieldConstants.SEVERITY)) {
-                    sym = " " + kvp.getValue() + " ";
-                } else if (kvp.getKey().equals(LogFieldConstants.IBM_CLASSNAME)) {
-                    className = kvp.getValue();
-                } else if (kvp.getKey().equals(LogFieldConstants.IBM_METHODNAME)) {
-                    method = kvp.getValue();
-                } else if (kvp.getKey().equals(LogFieldConstants.MODULE)) {
-                    loggerName = kvp.getValue();
-                } else if (kvp.getKey().equals(LogFieldConstants.OBJECT_ID)) {
-                    id = Integer.parseInt(kvp.getValue());
-                } else if (kvp.getKey().equals(LogFieldConstants.CORRELATION_ID)) {
-                    corrId = kvp.getValue();
-                } else if (kvp.getKey().equals(LogFieldConstants.ORG)) {
-                    org = kvp.getValue();
-                } else if (kvp.getKey().equals(LogFieldConstants.PRODUCT)) {
-                    prod = kvp.getValue();
-                } else if (kvp.getKey().equals(LogFieldConstants.COMPONENT)) {
-                    component = kvp.getValue();
-                } else if (kvp.getKey().equals(LogFieldConstants.LOGLEVEL)) {
-                    logLevel = kvp.getValue();
-                } else if (kvp.getKey().equals(LogFieldConstants.THREADNAME)) {
-                    threadName = kvp.getValue();
-                } else if (kvp.getKey().equals(LogFieldConstants.LEVELVALUE)) {
-                    levelVal = Integer.parseInt(kvp.getValue());
-                } else if (kvp.getKey().equals(LogFieldConstants.THROWABLE)) {
-                    stackTrace = kvp.getValue();
-=======
                     //txt = kvp.getValue();
                     txt = kvp.getStringValue();
                 } else if (kvp.getKey().equals(LogFieldConstants.IBM_DATETIME)) {
@@ -809,7 +756,6 @@
                 } else if (kvp.getKey().equals(LogFieldConstants.THROWABLE)) {
                     stackTrace = kvp.getStringValue();
                     //stackTrace = kvp.getValue();
->>>>>>> c8b9b2ad
                 }
 
             }
@@ -1160,23 +1106,19 @@
     }
 
     /**
-<<<<<<< HEAD
+     * <<<<<<< HEAD
      * Returns filteredStream of genData's message where it hides
      * internal classes with " at [internal classes]" for stack traces
-=======
+     * =======
      * Outputs filteredStream of genData
->>>>>>> c8b9b2ad
+     * >>>>>>> c8b9b2ad61c44f95c5e65fb9657afaf5d4bad50d
      *
      * @param genData object to filter
      * @return filtered message of the genData
      */
     protected String formatStreamOutput(GenericData genData) {
         String txt = null;
-<<<<<<< HEAD
-        String loggerName = null;
-=======
         String loglevel = null;
->>>>>>> c8b9b2ad
         KeyValuePair kvp = null;
 
         ArrayList<Pair> pairs = genData.getPairs();
@@ -1185,18 +1127,7 @@
             if (p instanceof KeyValuePair) {
 
                 kvp = (KeyValuePair) p;
-<<<<<<< HEAD
-                if (kvp.getKey().equals(LogFieldConstants.MESSAGE)) {
-                    txt = kvp.getValue();
-                } else if (kvp.getKey().equals(LogFieldConstants.MODULE)) {
-                    loggerName = kvp.getValue();
-                }
-            }
-        }
-        String message = filterStackTraces(txt);
-        if (message != null) {
-            if (loggerName.equalsIgnoreCase(LoggingConstants.SYSTEM_ERR)) {
-=======
+
                 if (kvp.getKey().equals("message")) {
                     //txt = kvp.getValue();
                     txt = kvp.getStringValue();
@@ -1210,7 +1141,6 @@
         String message = filterStackTraces(txt);
         if (message != null) {
             if (loglevel.equals("SystemErr")) {
->>>>>>> c8b9b2ad
                 message = "[err] " + message;
             }
         }
