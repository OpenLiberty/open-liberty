/*******************************************************************************
 * Copyright (c) 2015, 2018 IBM Corporation and others.
 * All rights reserved. This program and the accompanying materials
 * are made available under the terms of the Eclipse Public License v1.0
 * which accompanies this distribution, and is available at
 * http://www.eclipse.org/legal/epl-v10.html
 *
 * Contributors:
 *     IBM Corporation - initial API and implementation
 *******************************************************************************/
package com.ibm.ws.logging.source;

import java.security.AccessController;
import java.security.PrivilegedAction;
<<<<<<< HEAD
import java.util.ArrayList;
=======
>>>>>>> 843b77a9
import java.util.Map;
import java.util.logging.LogRecord;
import java.util.regex.Matcher;
import java.util.regex.Pattern;

import com.ibm.websphere.ras.DataFormatHelper;
import com.ibm.websphere.ras.Tr;
import com.ibm.websphere.ras.TraceComponent;
import com.ibm.websphere.ras.annotation.Trivial;
import com.ibm.ws.logging.RoutedMessage;
import com.ibm.ws.logging.WsLogHandler;
import com.ibm.ws.logging.data.GenericData;
<<<<<<< HEAD
import com.ibm.ws.logging.data.KeyValuePair;
import com.ibm.ws.logging.data.KeyValuePairs;
import com.ibm.ws.logging.data.Pair;
=======
import com.ibm.ws.logging.data.KeyValuePairList;
>>>>>>> 843b77a9
import com.ibm.ws.logging.internal.WsLogRecord;
import com.ibm.ws.logging.synch.ThreadLocalHandler;
import com.ibm.ws.logging.utils.LogFormatUtils;
import com.ibm.ws.logging.utils.SequenceNumber;
import com.ibm.wsspi.collector.manager.BufferManager;
import com.ibm.wsspi.collector.manager.Source;

public class LogSource implements Source, WsLogHandler {

    private static final TraceComponent tc = Tr.register(LogSource.class);

    private final String sourceName = "com.ibm.ws.logging.source.message";
    private final String location = "memory";
    private BufferManager bufferMgr = null;
    static Pattern messagePattern;
    private final SequenceNumber sequenceNumber = new SequenceNumber();
    public static final String LINE_SEPARATOR;

    static {
        messagePattern = Pattern.compile("^([A-Z][\\dA-Z]{3,4})(\\d{4})([A-Z])(:)");

        LINE_SEPARATOR = AccessController.doPrivileged(new PrivilegedAction<String>() {
            @Override
            public String run() {
                return System.getProperty("line.separator");
            }
        });
    }

    //private final AtomicLong seq = new AtomicLong();

    protected void activate(Map<String, Object> configuration) {
        if (TraceComponent.isAnyTracingEnabled() && tc.isEventEnabled()) {
            Tr.event(tc, "Activating " + this);
        }
    }

    protected void deactivate(int reason) {
        if (TraceComponent.isAnyTracingEnabled() && tc.isEventEnabled()) {
            Tr.event(tc, " Deactivating " + this, " reason = " + reason);
        }
    }

    /** {@inheritDoc} */
    @Override
    public void setBufferManager(BufferManager bufferMgr) {
        if (TraceComponent.isAnyTracingEnabled() && tc.isEventEnabled()) {
            Tr.event(tc, "Setting buffer manager " + this);
        }
        this.bufferMgr = bufferMgr;
    }

    /** {@inheritDoc} */
    @Override
    public void unsetBufferManager(BufferManager bufferMgr) {
        if (TraceComponent.isAnyTracingEnabled() && tc.isEventEnabled()) {
            Tr.event(tc, "Un-setting buffer manager " + this);
        }
        //Indication that the buffer will no longer be available
        this.bufferMgr = null;
    }

    public BufferManager getBufferManager() {
        return bufferMgr;
    }

    /** {@inheritDoc} */
    @Override
    public String getSourceName() {
        return sourceName;
    }

    /** {@inheritDoc} */
    @Override
    public String getLocation() {
        return location;
    }

    /**
     * Log the given log record.
     *
     * @param routedMessage The LogRecord along with various message formats.
     */
    @Trivial
    public void publish(RoutedMessage routedMessage) {
        //Publish the message if it is not coming from a handler thread
        if (!ThreadLocalHandler.get()) {

            LogRecord logRecord = routedMessage.getLogRecord();
            if (logRecord != null && bufferMgr != null) {
<<<<<<< HEAD
                bufferMgr.add(parse(routedMessage, logRecord));
            }
        }
    }

//    public MessageLogData parse(RoutedMessage routedMessage, LogRecord logRecord) {
//        String message = routedMessage.getFormattedVerboseMsg();
//        if (message == null)
//            message = logRecord.getMessage();
//        long date = logRecord.getMillis();
//        String messageId = null;
//        if (message != null)
//            messageId = parseMessageId(message);
//        int threadId = (int) Thread.currentThread().getId();//logRecord.getThreadID();
//        String loggerName = logRecord.getLoggerName();
//        String logLevel = LogFormatUtils.mapLevelToType(logRecord);
//        String logLevelRaw = LogFormatUtils.mapLevelToRawType(logRecord);
//        String methodName = logRecord.getSourceMethodName();
//        String className = logRecord.getSourceClassName();
//        Map<String, String> extensions = null;
//        if (logRecord instanceof WsLogRecord)
//            extensions = ((WsLogRecord) logRecord).getExtensions();
//        String sequence = sequenceNumber.next(date);
//        //String sequence = date + "_" + String.format("%013X", seq.incrementAndGet());
//        Throwable throwable = logRecord.getThrown();
//
//        return new MessageLogData(date, threadId, loggerName, logLevel, logLevelRaw, messageId, message, methodName, className, extensions, sequence, throwable);
//
//    }

    public GenericData parse(RoutedMessage routedMessage, LogRecord logRecord) {

        String messageVal = routedMessage.getFormattedVerboseMsg();

        if (messageVal == null) {
            messageVal = logRecord.getMessage();
        }

        long dateVal = logRecord.getMillis();
        KeyValuePair date = new KeyValuePair("ibm_datetime", Long.toString(dateVal), KeyValuePair.ValueTypes.NUMBER);
=======
                GenericData parsedMessage = parse(routedMessage);
                if (!BufferManager.EMQRemovedFlag && extractMessage(routedMessage, logRecord).startsWith("CWWKF0011I")) {
                    BufferManager.removeEMQTrigger();
                    BufferManager.EMQRemovedFlag = true;
                }
                bufferMgr.add(parsedMessage);
            }
        }
    }

    private String extractMessage(RoutedMessage routedMessage, LogRecord logRecord) {
        String messageVal = routedMessage.getFormattedVerboseMsg();
        if (messageVal == null) {
            messageVal = logRecord.getMessage();
        }
        return messageVal;
    }

    public GenericData parse(RoutedMessage routedMessage) {

        GenericData genData = new GenericData();
        LogRecord logRecord = routedMessage.getLogRecord();
        String messageVal = extractMessage(routedMessage, logRecord);

        long dateVal = logRecord.getMillis();
        genData.addPair("ibm_datetime", dateVal);
>>>>>>> 843b77a9

        String messageIdVal = null;

        if (messageVal != null) {
            messageIdVal = parseMessageId(messageVal);
        }

<<<<<<< HEAD
        KeyValuePair messageId = new KeyValuePair("ibm_messageId", messageIdVal, KeyValuePair.ValueTypes.STRING);

        int threadIdVal = (int) Thread.currentThread().getId();//logRecord.getThreadID();
        KeyValuePair threadId = new KeyValuePair("ibm_threadId", Integer.toString(threadIdVal), KeyValuePair.ValueTypes.NUMBER);
        KeyValuePair loggerName = new KeyValuePair("module", logRecord.getLoggerName(), KeyValuePair.ValueTypes.STRING);
        KeyValuePair logLevel = new KeyValuePair("severity", LogFormatUtils.mapLevelToType(logRecord), KeyValuePair.ValueTypes.STRING);
        KeyValuePair logLevelRaw = new KeyValuePair("loglevel", LogFormatUtils.mapLevelToRawType(logRecord), KeyValuePair.ValueTypes.STRING);
        KeyValuePair methodName = new KeyValuePair("ibm_methodName", logRecord.getSourceMethodName(), KeyValuePair.ValueTypes.STRING);
        KeyValuePair className = new KeyValuePair("ibm_className", logRecord.getSourceClassName(), KeyValuePair.ValueTypes.STRING);
        KeyValuePair levelValue = new KeyValuePair("levelValue", Integer.toString(logRecord.getLevel().intValue()), KeyValuePair.ValueTypes.NUMBER);

        KeyValuePairs extensions = new KeyValuePairs();
        Map<String, String> extMap = null;
        ArrayList<KeyValuePair> extList = extensions.getKeyValuePairs();
        if (logRecord instanceof WsLogRecord) {
            extMap = ((WsLogRecord) logRecord).getExtensions();
            for (Map.Entry<String, String> entry : extMap.entrySet()) {
                KeyValuePair extEntry = new KeyValuePair(entry.getKey(), entry.getValue(), KeyValuePair.ValueTypes.STRING);
                extList.add(extEntry);
            }
        }

        KeyValuePair sequence = new KeyValuePair("sequence", sequenceNumber.next(dateVal), KeyValuePair.ValueTypes.STRING);
=======
        genData.addPair("ibm_messageId", messageIdVal);

        int threadIdVal = (int) Thread.currentThread().getId();//logRecord.getThreadID();
        genData.addPair("ibm_threadId", threadIdVal);
        genData.addPair("module", logRecord.getLoggerName());
        genData.addPair("severity", LogFormatUtils.mapLevelToType(logRecord));
        genData.addPair("loglevel", LogFormatUtils.mapLevelToRawType(logRecord));
        genData.addPair("ibm_methodName", logRecord.getSourceMethodName());
        genData.addPair("ibm_className", logRecord.getSourceClassName());

        KeyValuePairList extensions = new KeyValuePairList();
        Map<String, String> extMap = null;
        if (logRecord instanceof WsLogRecord) {
            extMap = ((WsLogRecord) logRecord).getExtensions();
            for (Map.Entry<String, String> entry : extMap.entrySet()) {
                extensions.addPair(entry.getKey(), entry.getValue());
            }
        }

        genData.addPairs(extensions);
        genData.addPair("sequence", sequenceNumber.next(dateVal));
>>>>>>> 843b77a9
        //String sequence = date + "_" + String.format("%013X", seq.incrementAndGet());

        Throwable thrown = logRecord.getThrown();
        StringBuilder msgBldr = new StringBuilder();
        msgBldr.append(messageVal);
        if (thrown != null) {
            String stackTrace = DataFormatHelper.throwableToString(thrown);
            if (stackTrace != null) {
                msgBldr.append(LINE_SEPARATOR).append(stackTrace);
            }
        }
<<<<<<< HEAD

        KeyValuePair message = new KeyValuePair("message", msgBldr.toString(), KeyValuePair.ValueTypes.STRING);

        GenericData genData = new GenericData();
        ArrayList<Pair> pairs = genData.getPairs();

        pairs.add(message);
        pairs.add(date);
        pairs.add(messageId);
        pairs.add(threadId);
        pairs.add(loggerName);
        pairs.add(logLevel);
        pairs.add(logLevelRaw);
        pairs.add(methodName);
        pairs.add(className);
        pairs.add(extensions);
        pairs.add(sequence);
        pairs.add(levelValue);

=======
        genData.addPair("message", msgBldr.toString());
>>>>>>> 843b77a9
        genData.setSourceType(sourceName);

        return genData;

    }

    /**
     * @return the message ID for the given message.
     */
    protected String parseMessageId(String msg) {
        String messageId = null;
        Matcher matcher = messagePattern.matcher(msg);
        if (matcher.find())
            messageId = msg.substring(matcher.start(), matcher.end() - 1);
        return messageId;
    }

}<|MERGE_RESOLUTION|>--- conflicted
+++ resolved
@@ -12,10 +12,6 @@
 
 import java.security.AccessController;
 import java.security.PrivilegedAction;
-<<<<<<< HEAD
-import java.util.ArrayList;
-=======
->>>>>>> 843b77a9
 import java.util.Map;
 import java.util.logging.LogRecord;
 import java.util.regex.Matcher;
@@ -28,13 +24,7 @@
 import com.ibm.ws.logging.RoutedMessage;
 import com.ibm.ws.logging.WsLogHandler;
 import com.ibm.ws.logging.data.GenericData;
-<<<<<<< HEAD
-import com.ibm.ws.logging.data.KeyValuePair;
-import com.ibm.ws.logging.data.KeyValuePairs;
-import com.ibm.ws.logging.data.Pair;
-=======
 import com.ibm.ws.logging.data.KeyValuePairList;
->>>>>>> 843b77a9
 import com.ibm.ws.logging.internal.WsLogRecord;
 import com.ibm.ws.logging.synch.ThreadLocalHandler;
 import com.ibm.ws.logging.utils.LogFormatUtils;
@@ -118,64 +108,63 @@
      *
      * @param routedMessage The LogRecord along with various message formats.
      */
+    @Override
     @Trivial
     public void publish(RoutedMessage routedMessage) {
         //Publish the message if it is not coming from a handler thread
         if (!ThreadLocalHandler.get()) {
 
             LogRecord logRecord = routedMessage.getLogRecord();
-            if (logRecord != null && bufferMgr != null) {
-<<<<<<< HEAD
-                bufferMgr.add(parse(routedMessage, logRecord));
-            }
-        }
-    }
-
-//    public MessageLogData parse(RoutedMessage routedMessage, LogRecord logRecord) {
-//        String message = routedMessage.getFormattedVerboseMsg();
-//        if (message == null)
-//            message = logRecord.getMessage();
-//        long date = logRecord.getMillis();
-//        String messageId = null;
-//        if (message != null)
-//            messageId = parseMessageId(message);
-//        int threadId = (int) Thread.currentThread().getId();//logRecord.getThreadID();
-//        String loggerName = logRecord.getLoggerName();
-//        String logLevel = LogFormatUtils.mapLevelToType(logRecord);
-//        String logLevelRaw = LogFormatUtils.mapLevelToRawType(logRecord);
-//        String methodName = logRecord.getSourceMethodName();
-//        String className = logRecord.getSourceClassName();
-//        Map<String, String> extensions = null;
-//        if (logRecord instanceof WsLogRecord)
-//            extensions = ((WsLogRecord) logRecord).getExtensions();
-//        String sequence = sequenceNumber.next(date);
-//        //String sequence = date + "_" + String.format("%013X", seq.incrementAndGet());
-//        Throwable throwable = logRecord.getThrown();
-//
-//        return new MessageLogData(date, threadId, loggerName, logLevel, logLevelRaw, messageId, message, methodName, className, extensions, sequence, throwable);
-//
-//    }
-
-    public GenericData parse(RoutedMessage routedMessage, LogRecord logRecord) {
-
-        String messageVal = routedMessage.getFormattedVerboseMsg();
-
-        if (messageVal == null) {
-            messageVal = logRecord.getMessage();
-        }
-
-        long dateVal = logRecord.getMillis();
-        KeyValuePair date = new KeyValuePair("ibm_datetime", Long.toString(dateVal), KeyValuePair.ValueTypes.NUMBER);
-=======
-                GenericData parsedMessage = parse(routedMessage);
-                if (!BufferManager.EMQRemovedFlag && extractMessage(routedMessage, logRecord).startsWith("CWWKF0011I")) {
-                    BufferManager.removeEMQTrigger();
-                    BufferManager.EMQRemovedFlag = true;
-                }
-                bufferMgr.add(parsedMessage);
-            }
-        }
-    }
+//            if (logRecord != null && bufferMgr != null) {
+//<<<<<<< HEAD
+//                bufferMgr.add(parse(routedMessage, logRecord));
+//=======
+            GenericData parsedMessage = parse(routedMessage);
+            if (!BufferManager.EMQRemovedFlag && extractMessage(routedMessage, logRecord).startsWith("CWWKF0011I")) {
+                BufferManager.removeEMQTrigger();
+                BufferManager.EMQRemovedFlag = true;
+            }
+            bufferMgr.add(parsedMessage);
+        }
+    }
+
+//    <<<<<<<HEAD
+////    public MessageLogData parse(RoutedMessage routedMessage, LogRecord logRecord) {
+////        String message = routedMessage.getFormattedVerboseMsg();
+////        if (message == null)
+////            message = logRecord.getMessage();
+////        long date = logRecord.getMillis();
+////        String messageId = null;
+////        if (message != null)
+////            messageId = parseMessageId(message);
+////        int threadId = (int) Thread.currentThread().getId();//logRecord.getThreadID();
+////        String loggerName = logRecord.getLoggerName();
+////        String logLevel = LogFormatUtils.mapLevelToType(logRecord);
+////        String logLevelRaw = LogFormatUtils.mapLevelToRawType(logRecord);
+////        String methodName = logRecord.getSourceMethodName();
+////        String className = logRecord.getSourceClassName();
+////        Map<String, String> extensions = null;
+////        if (logRecord instanceof WsLogRecord)
+////            extensions = ((WsLogRecord) logRecord).getExtensions();
+////        String sequence = sequenceNumber.next(date);
+////        //String sequence = date + "_" + String.format("%013X", seq.incrementAndGet());
+////        Throwable throwable = logRecord.getThrown();
+////
+////        return new MessageLogData(date, threadId, loggerName, logLevel, logLevelRaw, messageId, message, methodName, className, extensions, sequence, throwable);
+////
+////    }
+//
+//    public GenericData parse(RoutedMessage routedMessage, LogRecord logRecord) {
+//
+//        String messageVal = routedMessage.getFormattedVerboseMsg();
+//
+//        if (messageVal == null) {
+//            messageVal = logRecord.getMessage();
+//        }
+//
+//        long dateVal = logRecord.getMillis();
+//        KeyValuePair date = new KeyValuePair("ibm_datetime", Long.toString(dateVal), KeyValuePair.ValueTypes.NUMBER);
+//=======
 
     private String extractMessage(RoutedMessage routedMessage, LogRecord logRecord) {
         String messageVal = routedMessage.getFormattedVerboseMsg();
@@ -193,7 +182,6 @@
 
         long dateVal = logRecord.getMillis();
         genData.addPair("ibm_datetime", dateVal);
->>>>>>> 843b77a9
 
         String messageIdVal = null;
 
@@ -201,31 +189,6 @@
             messageIdVal = parseMessageId(messageVal);
         }
 
-<<<<<<< HEAD
-        KeyValuePair messageId = new KeyValuePair("ibm_messageId", messageIdVal, KeyValuePair.ValueTypes.STRING);
-
-        int threadIdVal = (int) Thread.currentThread().getId();//logRecord.getThreadID();
-        KeyValuePair threadId = new KeyValuePair("ibm_threadId", Integer.toString(threadIdVal), KeyValuePair.ValueTypes.NUMBER);
-        KeyValuePair loggerName = new KeyValuePair("module", logRecord.getLoggerName(), KeyValuePair.ValueTypes.STRING);
-        KeyValuePair logLevel = new KeyValuePair("severity", LogFormatUtils.mapLevelToType(logRecord), KeyValuePair.ValueTypes.STRING);
-        KeyValuePair logLevelRaw = new KeyValuePair("loglevel", LogFormatUtils.mapLevelToRawType(logRecord), KeyValuePair.ValueTypes.STRING);
-        KeyValuePair methodName = new KeyValuePair("ibm_methodName", logRecord.getSourceMethodName(), KeyValuePair.ValueTypes.STRING);
-        KeyValuePair className = new KeyValuePair("ibm_className", logRecord.getSourceClassName(), KeyValuePair.ValueTypes.STRING);
-        KeyValuePair levelValue = new KeyValuePair("levelValue", Integer.toString(logRecord.getLevel().intValue()), KeyValuePair.ValueTypes.NUMBER);
-
-        KeyValuePairs extensions = new KeyValuePairs();
-        Map<String, String> extMap = null;
-        ArrayList<KeyValuePair> extList = extensions.getKeyValuePairs();
-        if (logRecord instanceof WsLogRecord) {
-            extMap = ((WsLogRecord) logRecord).getExtensions();
-            for (Map.Entry<String, String> entry : extMap.entrySet()) {
-                KeyValuePair extEntry = new KeyValuePair(entry.getKey(), entry.getValue(), KeyValuePair.ValueTypes.STRING);
-                extList.add(extEntry);
-            }
-        }
-
-        KeyValuePair sequence = new KeyValuePair("sequence", sequenceNumber.next(dateVal), KeyValuePair.ValueTypes.STRING);
-=======
         genData.addPair("ibm_messageId", messageIdVal);
 
         int threadIdVal = (int) Thread.currentThread().getId();//logRecord.getThreadID();
@@ -235,6 +198,7 @@
         genData.addPair("loglevel", LogFormatUtils.mapLevelToRawType(logRecord));
         genData.addPair("ibm_methodName", logRecord.getSourceMethodName());
         genData.addPair("ibm_className", logRecord.getSourceClassName());
+        genData.addPair("levelValue", logRecord.getLevel().intValue());
 
         KeyValuePairList extensions = new KeyValuePairList();
         Map<String, String> extMap = null;
@@ -247,7 +211,6 @@
 
         genData.addPairs(extensions);
         genData.addPair("sequence", sequenceNumber.next(dateVal));
->>>>>>> 843b77a9
         //String sequence = date + "_" + String.format("%013X", seq.incrementAndGet());
 
         Throwable thrown = logRecord.getThrown();
@@ -259,29 +222,7 @@
                 msgBldr.append(LINE_SEPARATOR).append(stackTrace);
             }
         }
-<<<<<<< HEAD
-
-        KeyValuePair message = new KeyValuePair("message", msgBldr.toString(), KeyValuePair.ValueTypes.STRING);
-
-        GenericData genData = new GenericData();
-        ArrayList<Pair> pairs = genData.getPairs();
-
-        pairs.add(message);
-        pairs.add(date);
-        pairs.add(messageId);
-        pairs.add(threadId);
-        pairs.add(loggerName);
-        pairs.add(logLevel);
-        pairs.add(logLevelRaw);
-        pairs.add(methodName);
-        pairs.add(className);
-        pairs.add(extensions);
-        pairs.add(sequence);
-        pairs.add(levelValue);
-
-=======
         genData.addPair("message", msgBldr.toString());
->>>>>>> 843b77a9
         genData.setSourceType(sourceName);
 
         return genData;
