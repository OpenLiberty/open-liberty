--- conflicted
+++ resolved
@@ -149,13 +149,10 @@
 
         }
 
-<<<<<<< HEAD
-        if (tags != null) {
-            addTagNameForVersion(sb).append(CollectorJsonHelpers.jsonifyTags(tags));
-        }
-
-=======
->>>>>>> 80030b13
+        if (tags != null) {
+            addTagNameForVersion(sb).append(CollectorJsonHelpers.jsonifyTags(tags));
+        }
+
         sb.append("}");
 
         return sb.toString();
