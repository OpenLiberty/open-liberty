/*******************************************************************************
 * Copyright (c) 2018 IBM Corporation and others.
 * All rights reserved. This program and the accompanying materials
 * are made available under the terms of the Eclipse Public License v1.0
 * which accompanies this distribution, and is available at
 * http://www.eclipse.org/legal/epl-v10.html
 *
 * Contributors:
 *     IBM Corporation - initial API and implementation
 *******************************************************************************/
package com.ibm.ws.logging.collector;

import java.io.UnsupportedEncodingException;
import java.net.URLDecoder;
import java.util.ArrayList;

import com.ibm.websphere.ras.DataFormatHelper;
import com.ibm.ws.health.center.data.HCGCData;
import com.ibm.ws.logging.data.GenericData;
import com.ibm.ws.logging.data.KeyValuePair;
import com.ibm.ws.logging.data.LogTraceData;
import com.ibm.ws.logging.data.Pair;

/**
 *
 */
public class CollectorJsonUtils1_1 {

    public static final int MAX_USER_AGENT_LENGTH = 2048;

    public static String getEventType(String source, String location) {
        return CollectorJsonHelpers.getEventType(source, location);
    }

    /**
     * Method to return log event data in json format. This method is for collector version greater than 1.0
     *
     * @param event The object originating from logging source which contains necessary fields
     * @param eventType The type of event
     * @param servername The name of the server
     * @param wlpUserDir The name of wlp user directory
     * @param serverHostName The name of server host
     * @param collectorVersion The version number
     * @param tags An array of tags
     * @param maxFieldLength The max character length of strings
     */
    public static String jsonifyEvent(Object event, String eventType, String serverName, String wlpUserDir, String serverHostName, String[] tags,
                                      int maxFieldLength) {

        if (eventType.equals(CollectorConstants.GC_EVENT_TYPE)) {

            if (event instanceof GenericData) {

                return jsonifyGCEvent(-1, wlpUserDir, serverName, serverHostName, CollectorConstants.GC_EVENT_TYPE, event, tags);

            } else {

                return jsonifyGCEvent(serverHostName, wlpUserDir, serverName, (HCGCData) event, tags);

            }

        } else if (eventType.equals(CollectorConstants.MESSAGES_LOG_EVENT_TYPE)) {

            return jsonifyTraceAndMessage(maxFieldLength, wlpUserDir, serverName, serverHostName, CollectorConstants.MESSAGES_LOG_EVENT_TYPE, event, tags);

        } else if (eventType.equals(CollectorConstants.TRACE_LOG_EVENT_TYPE)) {

            return jsonifyTraceAndMessage(maxFieldLength, wlpUserDir, serverName, serverHostName, CollectorConstants.TRACE_LOG_EVENT_TYPE, event, tags);

        } else if (eventType.equals(CollectorConstants.FFDC_EVENT_TYPE)) {

            return jsonifyFFDC(maxFieldLength, wlpUserDir, serverName, serverHostName, CollectorConstants.FFDC_EVENT_TYPE, event, tags);

        } else if (eventType.equals(CollectorConstants.ACCESS_LOG_EVENT_TYPE)) {

            return jsonifyAccess(-1, wlpUserDir, serverName, serverHostName, CollectorConstants.ACCESS_LOG_EVENT_TYPE, event, tags);

        }
        return "";

    }

    private static String jsonifyGCEvent(String hostName, String wlpUserDir, String serverName, HCGCData hcGCData, String[] tags) {
        String sequenceNum = hcGCData.getSequence();

        //                                           name        value     jsonEscapeName? jsonEscapeValue? trim?   isFirst?
        /* Common fields for all event types */
        StringBuilder sb = CollectorJsonHelpers.startGCJson1_1(hostName, wlpUserDir, serverName);
        String datetime = CollectorJsonHelpers.dateFormatTL.get().format(hcGCData.getTime());
        CollectorJsonHelpers.addToJSON(sb, LogFieldConstants.IBM_DATETIME, datetime, false, false, false, false);
        CollectorJsonHelpers.addToJSON(sb, LogFieldConstants.IBM_SEQUENCE, sequenceNum, false, false, false, false);
        /* GC specific fields */
        CollectorJsonHelpers.addToJSON(sb, LogFieldConstants.IBM_HEAP, String.valueOf((long) hcGCData.getHeap()), false, false, false, false);
        CollectorJsonHelpers.addToJSON(sb, LogFieldConstants.IBM_USED_HEAP, String.valueOf((long) hcGCData.getUsage()), false, false, false, false);
        CollectorJsonHelpers.addToJSON(sb, LogFieldConstants.IBM_MAX_HEAP, String.valueOf(hcGCData.getMaxHeap()), false, false, false, false);
        CollectorJsonHelpers.addToJSON(sb, LogFieldConstants.IBM_DURATION, String.valueOf((long) hcGCData.getDuration() * 1000), false, false, false, false);
        CollectorJsonHelpers.addToJSON(sb, LogFieldConstants.IBM_GC_TYPE, hcGCData.getType(), false, false, false, false);
        CollectorJsonHelpers.addToJSON(sb, LogFieldConstants.IBM_REASON, hcGCData.getReason(), false, false, false, false);

        if (tags != null) {
            addTagNameForVersion(sb).append(CollectorJsonHelpers.jsonifyTags(tags));
        }

        sb.append("}");

        return sb.toString();
    }

    private static String jsonifyGCEvent(int maxFieldLength, String wlpUserDir,
                                         String serverName, String hostName, String eventType, Object event, String[] tags) {
        GenericData genData = (GenericData) event;
        ArrayList<Pair> pairs = genData.getPairs();
        KeyValuePair kvp = null;
        String key = null;

        StringBuilder sb = CollectorJsonHelpers.startGCJson1_1(hostName, wlpUserDir, serverName);

        for (Pair p : pairs) {

            if (p instanceof KeyValuePair) {

                kvp = (KeyValuePair) p;
                key = kvp.getKey();

                if (key.equals(LogFieldConstants.IBM_DURATION)) {

                    long duration = kvp.getLongValue() * 1000;
                    CollectorJsonHelpers.addToJSON(sb, key, Long.toString(duration), false, true, false, false, true);

                } else if (key.equals(LogFieldConstants.IBM_DATETIME)) {

                    String datetime = CollectorJsonHelpers.dateFormatTL.get().format(kvp.getLongValue());
                    CollectorJsonHelpers.addToJSON(sb, key, datetime, false, true, false, false, false);

                } else {

                    String value = null;
                    if (kvp.isInteger()) {
                        value = kvp.getIntValue().toString();
                    } else if (kvp.isLong()) {
                        value = kvp.getLongValue().toString();
                    } else {
                        value = kvp.getStringValue();
                    }
                    CollectorJsonHelpers.addToJSON(sb, key, value, false, true, false, false, !kvp.isString());

                }
            }

            if (tags != null) {
                addTagNameForVersion(sb).append(CollectorJsonHelpers.jsonifyTags(tags));
            }
        }

        sb.append("}");

        return sb.toString();
    }

    private static String jsonifyFFDC(int maxFieldLength, String wlpUserDir,
                                      String serverName, String hostName, String eventType, Object event, String[] tags) {

        GenericData genData = (GenericData) event;
        ArrayList<Pair> pairs = genData.getPairs();
        KeyValuePair kvp = null;
        String key = null;

        StringBuilder sb = CollectorJsonHelpers.startFFDCJson1_1(hostName, wlpUserDir, serverName);

        for (Pair p : pairs) {

            if (p instanceof KeyValuePair) {

                kvp = (KeyValuePair) p;
                key = kvp.getKey();

                if (!key.equals(LogFieldConstants.LABEL) && !(key.equals(LogFieldConstants.SOURCEID))
                    && !(key.equals(LogFieldConstants.DATEOFFIRSTOCCURENCE)) && !(key.equals(LogFieldConstants.COUNT))) {

                    if (key.equals(LogFieldConstants.IBM_STACKTRACE)) {

                        String formattedValue = CollectorJsonHelpers.formatMessage(kvp.getStringValue(), maxFieldLength);
                        CollectorJsonHelpers.addToJSON(sb, key, formattedValue, false, true, false, false, false);

                    } else if (key.equals(LogFieldConstants.IBM_THREADID)) {

                        CollectorJsonHelpers.addToJSON(sb, key, DataFormatHelper.padHexString(kvp.getLongValue().intValue(), 8), false, true, false, false, false);

                    } else if (key.equals(LogFieldConstants.IBM_DATETIME)) {

                        String datetime = CollectorJsonHelpers.dateFormatTL.get().format(kvp.getLongValue());
                        CollectorJsonHelpers.addToJSON(sb, key, datetime, false, true, false, false, false);

                    } else {

                        String value = null;
                        if (kvp.isInteger()) {
                            value = kvp.getIntValue().toString();
                        } else if (kvp.isLong()) {
                            value = kvp.getLongValue().toString();
                        } else {
                            value = kvp.getStringValue();
                        }
                        CollectorJsonHelpers.addToJSON(sb, key, value, false, true, false, false, !kvp.isString());

                    }
                }
            }
        }

        if (tags != null) {
            addTagNameForVersion(sb).append(CollectorJsonHelpers.jsonifyTags(tags));
        }

        sb.append("}");

        return sb.toString();
    }

    public static String jsonifyAccess(int maxFieldLength, String wlpUserDir,
                                       String serverName, String hostName, String eventType, Object event, String[] tags) {

        GenericData genData = (GenericData) event;
        ArrayList<Pair> pairs = genData.getPairs();
        KeyValuePair kvp = null;
        String key = null;

        StringBuilder sb = CollectorJsonHelpers.startAccessLogJson1_1(hostName, wlpUserDir, serverName);

        for (Pair p : pairs) {

            if (p instanceof KeyValuePair) {

                kvp = (KeyValuePair) p;
                key = kvp.getKey();

                if (key.equals(LogFieldConstants.IBM_REQUESTSTARTTIME)) {

                } else if (key.equals(LogFieldConstants.IBM_QUERYSTRING)) {

                    String jsonQueryString = kvp.getStringValue();
                    if (jsonQueryString != null) {
                        try {
                            jsonQueryString = URLDecoder.decode(jsonQueryString, LogFieldConstants.UTF_8);
                        } catch (UnsupportedEncodingException e) {
                            // ignore, use the original value;
                        }
                    }
                    CollectorJsonHelpers.addToJSON(sb, key, jsonQueryString, false, true, false, false, false);

                } else if (key.equals(LogFieldConstants.IBM_USERAGENT)) {

                    String userAgent = kvp.getStringValue();

                    if (userAgent != null && userAgent.length() > MAX_USER_AGENT_LENGTH) {
                        userAgent = userAgent.substring(0, MAX_USER_AGENT_LENGTH);
                    }

                    CollectorJsonHelpers.addToJSON(sb, key, userAgent, false, false, false, false, false);

                } else if (key.equals(LogFieldConstants.IBM_DATETIME)) {

                    String datetime = CollectorJsonHelpers.dateFormatTL.get().format(kvp.getLongValue());
                    CollectorJsonHelpers.addToJSON(sb, key, datetime, false, true, false, false, false);

                } else {

                    String value = null;
                    if (kvp.isInteger()) {
                        value = kvp.getIntValue().toString();
                    } else if (kvp.isLong()) {
                        value = kvp.getLongValue().toString();
                    } else {
                        value = kvp.getStringValue();
                    }
                    CollectorJsonHelpers.addToJSON(sb, key, value, false, true, false, false, !kvp.isString());

                }
            }
        }

        if (tags != null) {
            addTagNameForVersion(sb).append(CollectorJsonHelpers.jsonifyTags(tags));
        }

        sb.append("}");

        return sb.toString();
    }

    private static String jsonifyTraceAndMessage(int maxFieldLength, String wlpUserDir,
                                                 String serverName, String hostName, String eventType, Object event, String[] tags) {
        LogTraceData logData = (LogTraceData) event;

<<<<<<< HEAD
        StringBuilder sb = new StringBuilder();
        boolean isFirstField = true;

        sb.append("{");

        isFirstField = CollectorJsonHelpers.addCommonFields1_1(sb, hostName, wlpUserDir, serverName, isFirstField, eventType);

        String formattedValue = CollectorJsonHelpers.formatMessage(logData.getMessage(), maxFieldLength);
        isFirstField = isFirstField & !CollectorJsonHelpers.addToJSON(sb, logData.getMessageKey1_1(), formattedValue, false, true, false, isFirstField, false);
        isFirstField = isFirstField & !CollectorJsonHelpers.addToJSON(sb, logData.getThreadIdKey1_1(), DataFormatHelper.padHexString(logData.getThreadId(), 8), false, true, false,
                                                                      isFirstField, false);
        String datetime = CollectorJsonHelpers.dateFormatTL.get().format(logData.getDatetime());
        isFirstField = isFirstField & !CollectorJsonHelpers.addToJSON(sb, logData.getDatetimeKey1_1(), datetime, false, true, false, isFirstField, false);
        isFirstField = isFirstField & !CollectorJsonHelpers.addToJSON(sb, logData.getMessageIdKey1_1(), logData.getMessageId(), false, true, false, isFirstField, false);
        isFirstField = isFirstField & !CollectorJsonHelpers.addToJSON(sb, logData.getLoglevelKey1_1(), logData.getLoglevel(), false, true, false, isFirstField, false);
        isFirstField = isFirstField & !CollectorJsonHelpers.addToJSON(sb, logData.getMethodNameKey1_1(), logData.getMethodName(), false, true, false, isFirstField, false);
        isFirstField = isFirstField & !CollectorJsonHelpers.addToJSON(sb, logData.getClassNameKey1_1(), logData.getClassName(), false, true, false, isFirstField, false);
        isFirstField = isFirstField & !CollectorJsonHelpers.addToJSON(sb, logData.getSequenceKey1_1(), logData.getSequence(), false, true, false, isFirstField, false);
        /* We need to figure out a way to print extensions */
//      isFirstField = isFirstField & !CollectorJsonHelpers.addToJSON(sb, logData.getExtensionsKey(), logData.getExtensions(), false, true, false, isFirstField, false);

        if (tags != null)

        {
=======
        GenericData genData = null;
        if (event instanceof LogTraceData) {
            LogTraceData logTraceData = (LogTraceData) event;
            genData = logTraceData.getGenData();
        } else {
            genData = (GenericData) event;
        }
        StringBuilder sb = null;

        ArrayList<Pair> pairs = genData.getPairs();
        KeyValuePair kvp = null;
        String key = null;

        if (eventType.equals(CollectorConstants.MESSAGES_LOG_EVENT_TYPE))
            sb = CollectorJsonHelpers.startMessageJson1_1(hostName, wlpUserDir, serverName);
        if (eventType.equals(CollectorConstants.TRACE_LOG_EVENT_TYPE))
            sb = CollectorJsonHelpers.startTraceJson1_1(hostName, wlpUserDir, serverName);
        for (Pair p : pairs) {

            if (p instanceof KeyValuePair) {

                kvp = (KeyValuePair) p;
                key = kvp.getKey();

                if (key.equals(LogFieldConstants.SEVERITY) || key.equals(LogFieldConstants.COMPONENT) || key.equals(LogFieldConstants.CORRELATION_ID)
                    || key.equals(LogFieldConstants.THREADNAME) || key.equals(LogFieldConstants.LEVELVALUE) || key.equals(LogFieldConstants.PRODUCT)
                    || key.equals(LogFieldConstants.ORG) || key.equals(LogFieldConstants.OBJECT_ID) || key.equals(LogFieldConstants.THROWABLE)
                    || key.equals(LogFieldConstants.THROWABLE_LOCALIZED)
                    || key.equals(LogFieldConstants.FORMATTEDMSG)) {

                }

                else if (key.equals(LogFieldConstants.MESSAGE)) {

                    String formattedValue = CollectorJsonHelpers.formatMessage(kvp.getStringValue(), maxFieldLength);
                    CollectorJsonHelpers.addToJSON(sb, key, formattedValue, false, true, false, false, false);

                } else if (key.equals(LogFieldConstants.IBM_THREADID)) {

                    CollectorJsonHelpers.addToJSON(sb, key, DataFormatHelper.padHexString(kvp.getIntValue(), 8), false, true, false, false,
                                                   false);

                } else if (key.equals(LogFieldConstants.IBM_DATETIME)) {

                    String datetime = CollectorJsonHelpers.dateFormatTL.get().format(kvp.getLongValue());
                    CollectorJsonHelpers.addToJSON(sb, key, datetime, false, true, false, false, false);

                } else {

                    String value = null;
                    if (kvp.isInteger()) {
                        value = kvp.getIntValue().toString();
                    } else if (kvp.isLong()) {
                        value = kvp.getLongValue().toString();
                    } else {
                        value = kvp.getStringValue();
                    }
                    CollectorJsonHelpers.addToJSON(sb, key, value, false, true, false, false, !kvp.isString());

                }
            }
        }

        if (tags != null) {
>>>>>>> c8b9b2ad
            addTagNameForVersion(sb).append(CollectorJsonHelpers.jsonifyTags(tags));
        }

        sb.append("}");

        return sb.toString();
    }

    private static StringBuilder addTagNameForVersion(StringBuilder sb) {

        sb.append(",\"ibm_tags\":");

        return sb;
    }

}<|MERGE_RESOLUTION|>--- conflicted
+++ resolved
@@ -267,9 +267,9 @@
 
                     String value = null;
                     if (kvp.isInteger()) {
-                        value = kvp.getIntValue().toString();
+                        value = Integer.toString(kvp.getIntValue());
                     } else if (kvp.isLong()) {
-                        value = kvp.getLongValue().toString();
+                        value = Long.toString(kvp.getLongValue());
                     } else {
                         value = kvp.getStringValue();
                     }
@@ -291,98 +291,28 @@
     private static String jsonifyTraceAndMessage(int maxFieldLength, String wlpUserDir,
                                                  String serverName, String hostName, String eventType, Object event, String[] tags) {
         LogTraceData logData = (LogTraceData) event;
-
-<<<<<<< HEAD
-        StringBuilder sb = new StringBuilder();
-        boolean isFirstField = true;
-
-        sb.append("{");
-
-        isFirstField = CollectorJsonHelpers.addCommonFields1_1(sb, hostName, wlpUserDir, serverName, isFirstField, eventType);
-
-        String formattedValue = CollectorJsonHelpers.formatMessage(logData.getMessage(), maxFieldLength);
-        isFirstField = isFirstField & !CollectorJsonHelpers.addToJSON(sb, logData.getMessageKey1_1(), formattedValue, false, true, false, isFirstField, false);
-        isFirstField = isFirstField & !CollectorJsonHelpers.addToJSON(sb, logData.getThreadIdKey1_1(), DataFormatHelper.padHexString(logData.getThreadId(), 8), false, true, false,
-                                                                      isFirstField, false);
-        String datetime = CollectorJsonHelpers.dateFormatTL.get().format(logData.getDatetime());
-        isFirstField = isFirstField & !CollectorJsonHelpers.addToJSON(sb, logData.getDatetimeKey1_1(), datetime, false, true, false, isFirstField, false);
-        isFirstField = isFirstField & !CollectorJsonHelpers.addToJSON(sb, logData.getMessageIdKey1_1(), logData.getMessageId(), false, true, false, isFirstField, false);
-        isFirstField = isFirstField & !CollectorJsonHelpers.addToJSON(sb, logData.getLoglevelKey1_1(), logData.getLoglevel(), false, true, false, isFirstField, false);
-        isFirstField = isFirstField & !CollectorJsonHelpers.addToJSON(sb, logData.getMethodNameKey1_1(), logData.getMethodName(), false, true, false, isFirstField, false);
-        isFirstField = isFirstField & !CollectorJsonHelpers.addToJSON(sb, logData.getClassNameKey1_1(), logData.getClassName(), false, true, false, isFirstField, false);
-        isFirstField = isFirstField & !CollectorJsonHelpers.addToJSON(sb, logData.getSequenceKey1_1(), logData.getSequence(), false, true, false, isFirstField, false);
-        /* We need to figure out a way to print extensions */
-//      isFirstField = isFirstField & !CollectorJsonHelpers.addToJSON(sb, logData.getExtensionsKey(), logData.getExtensions(), false, true, false, isFirstField, false);
-
-        if (tags != null)
-
-        {
-=======
-        GenericData genData = null;
-        if (event instanceof LogTraceData) {
-            LogTraceData logTraceData = (LogTraceData) event;
-            genData = logTraceData.getGenData();
-        } else {
-            genData = (GenericData) event;
-        }
         StringBuilder sb = null;
-
-        ArrayList<Pair> pairs = genData.getPairs();
-        KeyValuePair kvp = null;
-        String key = null;
 
         if (eventType.equals(CollectorConstants.MESSAGES_LOG_EVENT_TYPE))
             sb = CollectorJsonHelpers.startMessageJson1_1(hostName, wlpUserDir, serverName);
         if (eventType.equals(CollectorConstants.TRACE_LOG_EVENT_TYPE))
             sb = CollectorJsonHelpers.startTraceJson1_1(hostName, wlpUserDir, serverName);
-        for (Pair p : pairs) {
-
-            if (p instanceof KeyValuePair) {
-
-                kvp = (KeyValuePair) p;
-                key = kvp.getKey();
-
-                if (key.equals(LogFieldConstants.SEVERITY) || key.equals(LogFieldConstants.COMPONENT) || key.equals(LogFieldConstants.CORRELATION_ID)
-                    || key.equals(LogFieldConstants.THREADNAME) || key.equals(LogFieldConstants.LEVELVALUE) || key.equals(LogFieldConstants.PRODUCT)
-                    || key.equals(LogFieldConstants.ORG) || key.equals(LogFieldConstants.OBJECT_ID) || key.equals(LogFieldConstants.THROWABLE)
-                    || key.equals(LogFieldConstants.THROWABLE_LOCALIZED)
-                    || key.equals(LogFieldConstants.FORMATTEDMSG)) {
-
-                }
-
-                else if (key.equals(LogFieldConstants.MESSAGE)) {
-
-                    String formattedValue = CollectorJsonHelpers.formatMessage(kvp.getStringValue(), maxFieldLength);
-                    CollectorJsonHelpers.addToJSON(sb, key, formattedValue, false, true, false, false, false);
-
-                } else if (key.equals(LogFieldConstants.IBM_THREADID)) {
-
-                    CollectorJsonHelpers.addToJSON(sb, key, DataFormatHelper.padHexString(kvp.getIntValue(), 8), false, true, false, false,
-                                                   false);
-
-                } else if (key.equals(LogFieldConstants.IBM_DATETIME)) {
-
-                    String datetime = CollectorJsonHelpers.dateFormatTL.get().format(kvp.getLongValue());
-                    CollectorJsonHelpers.addToJSON(sb, key, datetime, false, true, false, false, false);
-
-                } else {
-
-                    String value = null;
-                    if (kvp.isInteger()) {
-                        value = kvp.getIntValue().toString();
-                    } else if (kvp.isLong()) {
-                        value = kvp.getLongValue().toString();
-                    } else {
-                        value = kvp.getStringValue();
-                    }
-                    CollectorJsonHelpers.addToJSON(sb, key, value, false, true, false, false, !kvp.isString());
-
-                }
-            }
-        }
+
+        String formattedValue = CollectorJsonHelpers.formatMessage(logData.getMessage(), maxFieldLength);
+        CollectorJsonHelpers.addToJSON(sb, logData.getMessageKey(), formattedValue, false, true, false, false);
+        CollectorJsonHelpers.addToJSON(sb, logData.getThreadIdKey(), DataFormatHelper.padHexString(logData.getThreadId(), 8), false, true, false, false);
+        String datetime = CollectorJsonHelpers.dateFormatTL.get().format(logData.getDatetime());
+        CollectorJsonHelpers.addToJSON(sb, logData.getDatetimeKey(), datetime, false, true, false, false);
+        CollectorJsonHelpers.addToJSON(sb, logData.getLoggerNameKey(), logData.getModule(), false, true, false, false);
+        CollectorJsonHelpers.addToJSON(sb, logData.getMessageIdKey(), logData.getMessageId(), false, true, false, false);
+        CollectorJsonHelpers.addToJSON(sb, logData.getSeverityKey(), logData.getSeverity(), false, true, false, false);
+        CollectorJsonHelpers.addToJSON(sb, logData.getMethodNameKey(), logData.getMethodName(), false, true, false, false);
+        CollectorJsonHelpers.addToJSON(sb, logData.getClassNameKey(), logData.getClassName(), false, true, false, false);
+        CollectorJsonHelpers.addToJSON(sb, logData.getSequenceKey(), logData.getSequence(), false, true, false, false);
+        /* We need to figure out a way to print extensions */
+//      isFirstField = isFirstField & !CollectorJsonHelpers.addToJSON(sb, logData.getExtensionsKey(), logData.getExtensions(), false, true, false, isFirstField, false);
 
         if (tags != null) {
->>>>>>> c8b9b2ad
             addTagNameForVersion(sb).append(CollectorJsonHelpers.jsonifyTags(tags));
         }
 
