--- conflicted
+++ resolved
@@ -94,15 +94,11 @@
      * This method is called from the ServiceListener.
      */
     protected void setWsTraceHandler(ServiceReference<WsTraceHandler> ref) {
-<<<<<<< HEAD
-    	getTraceRouter().setWsTraceHandler((String) ref.getProperty("id"), bundleContext.getService(ref));  
-=======
     	if (CollectorManagerPipelineUtils.getInstance().getJsonTrService() && (bundleContext.getService(ref) instanceof TraceSource)) {
     		return;
     	} else {
     		getTraceRouter().setWsTraceHandler((String) ref.getProperty("id"), bundleContext.getService(ref));
     	}
->>>>>>> 7f57e6f4
     }
 
     /**
