--- conflicted
+++ resolved
@@ -151,15 +151,9 @@
          <AD id="forwardLoginParameter" name="%forwardLoginParameter" description="%forwardLoginParameter.desc" required="false" type="String" cardinality="2147483647" />
          <AD id="requireExpClaimForIntrospection" name="internal" description="internal use only" required="false" type="Boolean" default="true" />
          <AD id="requireIatClaimForIntrospection" name="internal" description="internal use only" required="false" type="Boolean" default="true" />
-<<<<<<< HEAD
          <AD id="keyManagementKeyAlias" name="%keyManagementKeyAlias" description="%keyManagementKeyAlias.desc" required="false" type="String" />
-         <AD id="accessTokenCacheEnabled" name="%accessTokenCacheEnabled" description="%accessTokenCacheEnabled.desc" required="false" type="Boolean" default="true" ibm:beta="true" />
-         <AD id="accessTokenCacheTimeout" name="%accessTokenCacheTimeout" description="%accessTokenCacheTimeout.desc" required="false" type="String" default="5m" ibm:type="duration" ibm:beta="true" />
-=======
-         <AD id="keyManagementKeyAlias" name="%keyManagementKeyAlias" description="%keyManagementKeyAlias.desc" required="false" type="String" ibm:beta="true" />
          <AD id="accessTokenCacheEnabled" name="%accessTokenCacheEnabled" description="%accessTokenCacheEnabled.desc" required="false" type="Boolean" default="true" />
          <AD id="accessTokenCacheTimeout" name="%accessTokenCacheTimeout" description="%accessTokenCacheTimeout.desc" required="false" type="String" default="5m" ibm:type="duration" />
->>>>>>> 24f2bdc3
      </OCD>
 
     <Designate factoryPid="com.ibm.ws.security.openidconnect.client.oidcClientConfig">
