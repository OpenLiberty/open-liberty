/*******************************************************************************
 * Copyright (c) 2022 IBM Corporation and others.
 * All rights reserved. This program and the accompanying materials
 * are made available under the terms of the Eclipse Public License v1.0
 * which accompanies this distribution, and is available at
 * http://www.eclipse.org/legal/epl-v10.html
 *
 * Contributors:
 * IBM Corporation - initial API and implementation
 *******************************************************************************/
package oidc.client.withEL.servlets;

import jakarta.annotation.security.DeclareRoles;
import jakarta.security.enterprise.authentication.mechanism.http.OpenIdAuthenticationMechanismDefinition;
import jakarta.security.enterprise.authentication.mechanism.http.openid.ClaimsDefinition;
import jakarta.security.enterprise.authentication.mechanism.http.openid.OpenIdProviderMetadata;
import jakarta.servlet.annotation.HttpConstraint;
import jakarta.servlet.annotation.ServletSecurity;
import jakarta.servlet.annotation.WebServlet;
import oidc.client.base.servlets.BaseServlet;

@WebServlet("/OidcAnnotatedServletWithEL")
@OpenIdAuthenticationMechanismDefinition(providerURI = "${providerBean.providerSecureRoot}/oidc/endpoint/OP1", clientId = "${openIdConfig.clientId}",
                                         clientSecret = "${openIdConfig.clientSecret}",
<<<<<<< HEAD
                                         redirectURI = "${baseURL}/Callback",
                                         redirectToOriginalResourceExpression = "${openIdConfig.redirectToOriginalResourceExpression}",
=======
                                         redirectURI = "${openIdConfig.redirectURI}",
>>>>>>> a06e07a6
                                         claimsDefinition = @ClaimsDefinition(callerNameClaim = "${openIdConfig.callerNameClaim}",
                                                                              callerGroupsClaim = "${openIdConfig.callerGroupsClaim}"),
                                         providerMetadata = @OpenIdProviderMetadata(authorizationEndpoint = "${providerBean.providerSecureRoot}/oidc/endpoint/OP1/authorize",
                                                                                    tokenEndpoint = "${providerBean.providerSecureRoot}/oidc/endpoint/OP1/token"))
@DeclareRoles("all")
@ServletSecurity(@HttpConstraint(rolesAllowed = "all"))
public class OidcAnnotatedServletWithEL extends BaseServlet {
    private static final long serialVersionUID = 1L;

}<|MERGE_RESOLUTION|>--- conflicted
+++ resolved
@@ -22,12 +22,8 @@
 @WebServlet("/OidcAnnotatedServletWithEL")
 @OpenIdAuthenticationMechanismDefinition(providerURI = "${providerBean.providerSecureRoot}/oidc/endpoint/OP1", clientId = "${openIdConfig.clientId}",
                                          clientSecret = "${openIdConfig.clientSecret}",
-<<<<<<< HEAD
-                                         redirectURI = "${baseURL}/Callback",
                                          redirectToOriginalResourceExpression = "${openIdConfig.redirectToOriginalResourceExpression}",
-=======
                                          redirectURI = "${openIdConfig.redirectURI}",
->>>>>>> a06e07a6
                                          claimsDefinition = @ClaimsDefinition(callerNameClaim = "${openIdConfig.callerNameClaim}",
                                                                               callerGroupsClaim = "${openIdConfig.callerGroupsClaim}"),
                                          providerMetadata = @OpenIdProviderMetadata(authorizationEndpoint = "${providerBean.providerSecureRoot}/oidc/endpoint/OP1/authorize",
