--- conflicted
+++ resolved
@@ -385,16 +385,11 @@
                 String[] nav = parseNameAndVersion(wlpPlatform.get(0));
                 String compatibilityFeature = selectionContext.getCompatibilityBaseName(nav[0]);
                 List<String> featuresPlatforms = new ArrayList<String>();
-<<<<<<< HEAD
-                for (String platform : wlpPlatform) {
-                    featuresPlatforms.add(allCompatibilityFeatures.get(platform.toLowerCase()).getSymbolicName());
-=======
                 for(String platform : wlpPlatform){
                     ProvisioningFeatureDefinition featureDef = allCompatibilityFeatures.get(platform.toLowerCase());
                     if (featureDef != null) {
                         featuresPlatforms.add(featureDef.getSymbolicName());
                     }
->>>>>>> 8e82f783
                 }
                 if (map.containsKey(compatibilityFeature)) {
                     map.get(compatibilityFeature).retainAll(featuresPlatforms);
@@ -793,14 +788,9 @@
                         break;
                     }
 
-<<<<<<< HEAD
-                    for (String platform : versionedFeature.getPlatformNames()) {
-                        if (rootPlatforms.contains(allCompatibilityFeatures.get(platform.toLowerCase()).getSymbolicName())) {
-=======
                     for(String platform : versionedFeature.getPlatformNames()){
                         ProvisioningFeatureDefinition featureDef = allCompatibilityFeatures.get(platform.toLowerCase());
                         if (featureDef != null && rootPlatforms.contains(featureDef.getSymbolicName())) {
->>>>>>> 8e82f783
                             //found a match to the platform, add the versioned feature and filter the versionless features
                             //to be added back later
                             addFeature = true;
