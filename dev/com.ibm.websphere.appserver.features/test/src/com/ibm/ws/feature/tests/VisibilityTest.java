--- conflicted
+++ resolved
@@ -796,12 +796,6 @@
             // MicroProfile features do not currently follow this convention.  They may need to in the future.
             // openapi features are stabilized and were not updated to support EE 9.
             // opentracing is also now stabilized and does not support running with EE 10+
-<<<<<<< HEAD
-            if (featureInfo.getVisibility().equals("public") && (featureName.startsWith("io.openliberty.mp") || featureName.startsWith("com.ibm.websphere.appserver.mp")
-                                                                || featureName.startsWith("com.ibm.websphere.appserver.opentracing")
-                                                                || featureName.startsWith("com.ibm.websphere.appserver.openapi")
-                                                                || featureName.startsWith("com.ibm.websphere.appserver.microProfile-1."))) {
-=======
             // MicroProfile 7.0 tolerates both EE10 and EE11
             if (featureInfo.getVisibility().equals("public") && (featureName.startsWith("io.openliberty.mp")
                                                                  || featureName.startsWith("com.ibm.websphere.appserver.mp")
@@ -809,7 +803,6 @@
                                                                  || featureName.startsWith("com.ibm.websphere.appserver.openapi")
                                                                  || featureName.startsWith("com.ibm.websphere.appserver.microProfile-1.")
                                                                  || featureName.startsWith("io.openliberty.microProfile-7."))) {
->>>>>>> 898c3ecd
                 continue;
             }
 
