--- conflicted
+++ resolved
@@ -148,11 +148,7 @@
 
                     showPurpose();                    
                     showBriefUsage();
-<<<<<<< HEAD
-                    
-=======
-
->>>>>>> 494d541a
+
                     rc = ReturnCode.OK;
                     break;
                 default:
