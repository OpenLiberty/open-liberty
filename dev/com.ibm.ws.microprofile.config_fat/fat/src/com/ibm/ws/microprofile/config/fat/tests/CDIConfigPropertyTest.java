/*******************************************************************************
 * Copyright (c) 2016, 2018 IBM Corporation and others.
 * All rights reserved. This program and the accompanying materials
 * are made available under the terms of the Eclipse Public License v1.0
 * which accompanies this distribution, and is available at
 * http://www.eclipse.org/legal/epl-v10.html
 *
 * Contributors:
 *     IBM Corporation - initial API and implementation
 *******************************************************************************/
package com.ibm.ws.microprofile.config.fat.tests;

import org.jboss.shrinkwrap.api.spec.WebArchive;
import org.junit.AfterClass;
import org.junit.BeforeClass;
import org.junit.ClassRule;
import org.junit.runner.RunWith;

import com.ibm.websphere.simplicity.ShrinkHelper;
import com.ibm.ws.microprofile.appConfig.cdi.web.ConfigPropertyTestServlet;
import com.ibm.ws.microprofile.config.fat.suite.RepeatConfig11EE7;
import com.ibm.ws.microprofile.config.fat.suite.RepeatConfig12EE8;
import com.ibm.ws.microprofile.config.fat.suite.SharedShrinkWrapApps;

import componenttest.annotation.Server;
import componenttest.annotation.TestServlet;
import componenttest.custom.junit.runner.FATRunner;
import componenttest.rules.repeater.RepeatTests;
import componenttest.topology.impl.LibertyServer;
import componenttest.topology.utils.FATServletClient;

/**
 *
 */
@RunWith(FATRunner.class)
public class CDIConfigPropertyTest extends FATServletClient {

<<<<<<< HEAD
    @ClassRule
    public static SharedServer SHARED_SERVER = new ShrinkWrapSharedServer("CDIConfigServer");

    @ClassRule
    public static RepeatTests r = RepeatTests
                    .with(RepeatConfig11EE7.INSTANCE.forServers(SHARED_SERVER.getServerName()))
                    .andWith(RepeatConfig12EE8.INSTANCE.forServers(SHARED_SERVER.getServerName()));
=======
    public static final String APP_NAME = "cdiConfig";
>>>>>>> 62e77942

    @Server("CDIConfigServer")
    @TestServlet(servlet = ConfigPropertyTestServlet.class, contextRoot = APP_NAME)
    public static LibertyServer server;

    @BeforeClass
    public static void setUp() throws Exception {
        WebArchive war = SharedShrinkWrapApps.cdiConfigServerApps();

        ShrinkHelper.exportDropinAppToServer(server, war);

        server.startServer();
    }

    @AfterClass
    public static void tearDown() throws Exception {
        server.stopServer();
    }

    @ClassRule
    public static RepeatTests r = RepeatTests
                    .with(new RepeatConfig11EE7("CDIConfigServer"))
                    .andWith(new RepeatConfig12EE8("CDIConfigServer"));

}<|MERGE_RESOLUTION|>--- conflicted
+++ resolved
@@ -35,17 +35,7 @@
 @RunWith(FATRunner.class)
 public class CDIConfigPropertyTest extends FATServletClient {
 
-<<<<<<< HEAD
-    @ClassRule
-    public static SharedServer SHARED_SERVER = new ShrinkWrapSharedServer("CDIConfigServer");
-
-    @ClassRule
-    public static RepeatTests r = RepeatTests
-                    .with(RepeatConfig11EE7.INSTANCE.forServers(SHARED_SERVER.getServerName()))
-                    .andWith(RepeatConfig12EE8.INSTANCE.forServers(SHARED_SERVER.getServerName()));
-=======
     public static final String APP_NAME = "cdiConfig";
->>>>>>> 62e77942
 
     @Server("CDIConfigServer")
     @TestServlet(servlet = ConfigPropertyTestServlet.class, contextRoot = APP_NAME)
