--- conflicted
+++ resolved
@@ -40,23 +40,9 @@
 
     public static final String APP_NAME = "converters";
 
-<<<<<<< HEAD
-    @ClassRule
-    public static SharedServer SHARED_SERVER = new ShrinkWrapSharedServer("ConvertersServer");
-
-    @ClassRule
-    public static RepeatTests r = RepeatTests
-                    .with(RepeatConfig11EE8.INSTANCE.forServers(SHARED_SERVER.getServerName()))
-                    .andWith(RepeatConfig12EE8.INSTANCE.forServers(SHARED_SERVER.getServerName()));
-
-    @BuildShrinkWrap
-    public static Archive buildApp() {
-        String APP_NAME = "converters";
-=======
     @Server("ConvertersServer")
     @TestServlet(servlet = ConvertersTestServlet.class, contextRoot = APP_NAME)
     public static LibertyServer server;
->>>>>>> 62e77942
 
     @BeforeClass
     public static void setUp() throws Exception {
