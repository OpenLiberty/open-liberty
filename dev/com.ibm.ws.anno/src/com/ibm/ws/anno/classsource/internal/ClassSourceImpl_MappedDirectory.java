--- conflicted
+++ resolved
@@ -1,9 +1,5 @@
 /*******************************************************************************
-<<<<<<< HEAD
  * Copyright (c) 2011, 2018 IBM Corporation and others.
-=======
- * Copyright (c) 2011, 2017 IBM Corporation and others.
->>>>>>> e987c115
  * All rights reserved. This program and the accompanying materials
  * are made available under the terms of the Eclipse Public License v1.0
  * which accompanies this distribution, and is available at
@@ -28,10 +24,7 @@
 import com.ibm.websphere.ras.annotation.Trivial;
 import com.ibm.ws.anno.jandex.internal.Jandex_Utils;
 import com.ibm.ws.anno.util.internal.UtilImpl_FileUtils;
-<<<<<<< HEAD
 import com.ibm.ws.ffdc.annotation.FFDCIgnore;
-=======
->>>>>>> e987c115
 import com.ibm.wsspi.anno.classsource.ClassSource_Aggregate.ScanPolicy;
 import com.ibm.wsspi.anno.classsource.ClassSource_Exception;
 import com.ibm.wsspi.anno.classsource.ClassSource_MappedDirectory;
@@ -180,10 +173,7 @@
 
         File[] childFiles = UtilImpl_FileUtils.listFiles(targetDir);
         if ( childFiles == null ) {
-<<<<<<< HEAD
             // [ {0} ]: No files were found in [{1}] under root [{2}].
-=======
->>>>>>> e987c115
             Tr.warning(tc, "ANNO_CLASSSOURCE_EMPTY_DIR", getHashText(), targetDir, getDirPath());
 
             if ( tc.isEntryEnabled() ) {
@@ -337,7 +327,6 @@
         InputStream jandexStream;
         try {
             jandexStream = openResourceStream(null, useJandexPath, fullJandexPath);
-<<<<<<< HEAD
 
         } catch ( ClassSource_Exception e ) {
             // autoFFDC will display the stack trace
@@ -345,11 +334,6 @@
             Tr.warning(tc, "ANNO_CLASSSOURCE_FILE_JANDEX_OPEN_EXCEPTION",
                 getHashText(), useJandexIndexPath, e.getMessage());
 
-=======
-        } catch ( ClassSource_Exception e ) {
-            String errorMessage = "Failed to read [ " + fullJandexPath + " ] as JANDEX index";
-            Tr.error(tc, errorMessage);
->>>>>>> e987c115
             return null;
         }
 
@@ -359,10 +343,14 @@
 
         try {
             Index jandexIndex = Jandex_Utils.basicReadIndex(jandexStream); // throws IOException
-<<<<<<< HEAD
-            System.out.println(
-                "Read JANDEX index [ " + fullJandexPath + " ]" +
-                " Classes [ " + Integer.toString(jandexIndex.getKnownClasses().size()) + " ]");
+
+            if ( tc.isDebugEnabled() ) {
+                Tr.debug(tc, MessageFormat.format("[ {0} ] Read JANDEX index [ {1} ] from [ {2} ] Classes  [ {3} ]", 
+                         new Object[] { getHashText(),
+                                        fullJandexPath,
+                                        getCanonicalName(),
+                                        Integer.toString(jandexIndex.getKnownClasses().size()) } ));
+            }            
             return jandexIndex;
 
         } catch ( Exception e ) {
@@ -371,19 +359,6 @@
             Tr.warning(tc, "ANNO_CLASSSOURCE_FILE_JANDEX_OPEN_EXCEPTION",
                 getHashText(), useJandexIndexPath, e.getMessage());
 
-=======
-
-            if ( tc.isDebugEnabled() ) {
-                Tr.debug(tc, MessageFormat.format("[ {0} ] Read JANDEX index [ {1} ] from [ {2} ] Classes  [ {3} ]", 
-                         new Object[] { getHashText(), fullJandexPath, getCanonicalName(), Integer.toString(jandexIndex.getKnownClasses().size()) } ));
-            }            
-            return jandexIndex;
-
-        } catch ( Exception e ) {
-            // TODO:
-            String errorMessage = "Failed to read [ " + fullJandexPath + " ] as JANDEX index";
-            Tr.error(tc, errorMessage);
->>>>>>> e987c115
             return null;
 
         } finally {
@@ -412,10 +387,7 @@
         // throws ClassSource_Exception
     }
 
-<<<<<<< HEAD
     @FFDCIgnore({ IOException.class })
-=======
->>>>>>> e987c115
     protected InputStream openResourceStream(
         String className, String resourceName, String externalResourceName)
         throws ClassSource_Exception {
@@ -449,14 +421,10 @@
         InputStream inputStream;
         try {
             inputStream = UtilImpl_FileUtils.createFileInputStream(file); // throws IOException
-<<<<<<< HEAD
 
         } catch ( IOException e ) {
             // do NOT process with FFDC
 
-=======
-        } catch (IOException e) {
->>>>>>> e987c115
             // defect 84235:we are generating multiple Warning/Error messages for each error due to each level reporting them.
             // Disable the following warning and defer message generation to a higher level, 
             // preferably the ultimate consumer of the exception.
@@ -500,18 +468,9 @@
             inputStream.close(); // throws IOException
 
         } catch ( IOException e ) {
-<<<<<<< HEAD
             // autoFFDC will display the stack trace
             // "[ {0} ]: The close of file [{1}] under root [{2}] for class [{3}] failed. The message is {4}"
             Tr.warning(tc, "ANNO_CLASSSOURCE_FILE_CLOSE_EXCEPTION",
-=======
-            // String eMsg = "[ " + getHashText() + " ]" +
-            //               " Failed to close resource [ " + externalResourceName + " ]" +
-            //               " under root [ " + getDirPath() + " ]" +
-            //               " for class [ " + className + " ]";
-            Tr.warning(tc,
-                "ANNO_CLASSSOURCE_CLOSE4_EXCEPTION",
->>>>>>> e987c115
                 getHashText(), externalResourceName, getDirPath(), className);
         }
     }
