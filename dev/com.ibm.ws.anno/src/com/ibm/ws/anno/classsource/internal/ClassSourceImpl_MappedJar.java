/*******************************************************************************
<<<<<<< HEAD
 * Copyright (c) 2011, 2018 IBM Corporation and others.
=======
 * Copyright (c) 2011, 2017 IBM Corporation and others.
>>>>>>> e987c115
 * All rights reserved. This program and the accompanying materials
 * are made available under the terms of the Eclipse Public License v1.0
 * which accompanies this distribution, and is available at
 * http://www.eclipse.org/legal/epl-v10.html
 *
 * Contributors:
 *     IBM Corporation - initial API and implementation
 *******************************************************************************/

package com.ibm.ws.anno.classsource.internal;

import java.io.IOException;
import java.io.InputStream;
import java.text.MessageFormat;
import java.util.Enumeration;
import java.util.Set;
import java.util.jar.JarEntry;
import java.util.jar.JarFile;

import org.jboss.jandex.Index;

import com.ibm.websphere.ras.Tr;
import com.ibm.websphere.ras.TraceComponent;
import com.ibm.websphere.ras.annotation.Trivial;
import com.ibm.ws.anno.jandex.internal.Jandex_Utils;
import com.ibm.ws.anno.util.internal.UtilImpl_FileUtils;
<<<<<<< HEAD
import com.ibm.ws.ffdc.annotation.FFDCIgnore;
=======
>>>>>>> e987c115
import com.ibm.wsspi.anno.classsource.ClassSource_Exception;
import com.ibm.wsspi.anno.classsource.ClassSource_MappedJar;
import com.ibm.wsspi.anno.classsource.ClassSource_ScanCounts;
import com.ibm.wsspi.anno.classsource.ClassSource_Streamer;
import com.ibm.wsspi.anno.classsource.ClassSource_Aggregate.ScanPolicy;
import com.ibm.wsspi.anno.util.Util_InternMap;

public class ClassSourceImpl_MappedJar
    extends ClassSourceImpl
    implements ClassSource_MappedJar {

    @SuppressWarnings("hiding")
    public static final String CLASS_NAME = ClassSourceImpl_MappedJar.class.getName();
    private static final TraceComponent tc = Tr.register(ClassSourceImpl_MappedJar.class);

    // Top O' the world

    @SuppressWarnings("unused")
    @Trivial
    public ClassSourceImpl_MappedJar(
        ClassSourceImpl_Factory factory, Util_InternMap internMap,
        String name, String jarPath) throws ClassSource_Exception {

        super(factory, internMap, name, jarPath);

        this.jarPath = jarPath;
    }

    //

    /**
     * <p>Counter to keep track of the number of active users. Incremented for each 'open'
     * and decremented for each 'close'. The underlying ZipFile will be closed when the
     * count goes to 0.</p>
     */
    protected int opens;

    /**
     * <p>Open the ClassSource for processing. If this is the first open, the underlying jar
     * file will be opened.</p>
     * 
     * @throws ClassSource_Exception Thrown if the open failed.
     */
    @Override
    @Trivial
<<<<<<< HEAD
    @FFDCIgnore({ IOException.class })
=======
>>>>>>> e987c115
    public void open() throws ClassSource_Exception {
        String methodName = "open";
        if ( tc.isEntryEnabled() ) {
            String msg = MessageFormat.format(
                "[ {0} ] State [ {1} ]",
                new Object[] { getHashText(), Integer.valueOf(opens) });
            Tr.entry(tc, methodName, msg);
        }

        if ( (opens < 0) ||
             ((opens == 0) && (jarFile != null)) ||
             ((opens > 0) && (jarFile == null)) ) {

<<<<<<< HEAD
            // [ {0} ]: The Jar file [{1}] open counter [{2}] is in an incorrect state for close.
            Tr.warning(tc, "ANNO_CLASSSOURCE_JAR_STATE_BAD",
                getHashText(), getJarPath(), Integer.valueOf(opens));
=======
            Tr.warning(tc, "ANNO_CLASSSOURCE_JAR_STATE_BAD", getHashText(), getJarPath(), Integer.valueOf(opens));
>>>>>>> e987c115

            String eMsg = "[ " + getHashText() + " ]" +
                " Failed to open [ " + getJarPath() + " ]" +
                " Count of opens [ " + opens + " ]" +
                " Jar state [ " + jarFile + " ]";
            throw getFactory().newClassSourceException(eMsg);
        }

        opens++;

        if ( jarFile == null ) {
            try {
                jarFile = UtilImpl_FileUtils.createJarFile(jarPath); // throws IOException
            } catch ( IOException e ) {
<<<<<<< HEAD
                // do NOT process with FFDC
=======
                Tr.warning(tc, "ANNO_CLASSSOURCE_OPEN4_EXCEPTION", getHashText(), jarPath);
>>>>>>> e987c115
                String eMsg = "[ " + getHashText() + " ] Failed to open [ " + jarPath + " ]";
                throw getFactory().wrapIntoClassSourceException(CLASS_NAME, methodName, eMsg, e);
            }

            if ( tc.isEntryEnabled() ) {
                Tr.exit(tc, methodName, MessageFormat.format("[ {0} ] RETURN (new open)", getHashText()));
            }

        } else {
            if ( tc.isEntryEnabled() ) {
                Tr.exit(tc, methodName, MessageFormat.format("[ {0} ] RETURN (already open)", getHashText()));
            }
        }
    }

    /**
     * <p>Close the class source.</p>
     * 
     * <p>If the open counter goes to zero, then close and release the jar file.</p>
     * 
     * @throws ClassSource_Exception Thrown if the close fails.
     */
    @SuppressWarnings("resource")
    @Override
    @Trivial
    @FFDCIgnore({ IOException.class })
    public void close() throws ClassSource_Exception {
        String methodName = "close";
        if ( tc.isEntryEnabled() ) {
            Tr.entry(tc, methodName, getHashText());
        }

        JarFile useJarFile = getJarFile();
        if ( (opens < 0) ||
             ((opens == 0) && (useJarFile != null)) ||
             ((opens > 0) && (useJarFile == null)) ) {

<<<<<<< HEAD
            // [ {0} ]: The Jar file [{1}] open counter [{2}] is in an incorrect state for close.
            Tr.warning(tc, "ANNO_CLASSSOURCE_JAR_STATE_BAD",
               getHashText(), getJarPath(), Integer.valueOf(opens));
=======
            Tr.warning(tc, "ANNO_CLASSSOURCE_JAR_STATE_BAD", getHashText(), getJarPath(), Integer.valueOf(opens));
>>>>>>> e987c115

            opens = 0;
            useJarFile = clearJarFile();
            if ( useJarFile != null ) {
                try {
                    useJarFile.close(); // throws IOException
<<<<<<< HEAD

                } catch ( IOException e ) {
                    // do NOT process with FFDC

=======
                } catch ( IOException e ) {
>>>>>>> e987c115
                    // defect 84235:we are generating multiple Warning/Error messages for each error due to each level reporting them.
                    // Disable the following warning and defer message generation to a higher level, 
                    // preferably the ultimate consumer of the exception.
                    //Tr.warning(tc, "ANNO_CLASSSOURCE_CLOSE5_EXCEPTION", getHashText(), getJarPath());

                    String eMsg = "[ " + getHashText() + " ] Failed to close [ " + getJarPath() + " ]";
                    throw getFactory().wrapIntoClassSourceException(CLASS_NAME, methodName, eMsg, e);
                }
            }

            String eMsg = "[ " + getHashText() + " ] Close with open count [ " + opens + " ]";
            throw getFactory().newClassSourceException(eMsg);
        }

        if ( --opens == 0 ) {
            useJarFile = clearJarFile();

            try {
                useJarFile.close(); // throws IOException
<<<<<<< HEAD

            } catch ( IOException e ) {
                // do NOT process with FFDC

=======
            } catch ( IOException e ) {
>>>>>>> e987c115
                // defect 84235:we are generating multiple Warning/Error messages for each error due to each level reporting them.
                // Disable the following warning and defer message generation to a higher level, 
                // preferably the ultimate consumer of the exception.
                //Tr.warning(tc, "ANNO_CLASSSOURCE_CLOSE5_EXCEPTION", getHashText(), getJarPath());

                String eMsg = "[ " + getHashText() + " ] Failed to close [ " + getJarPath() + " ]";
                throw getFactory().wrapIntoClassSourceException(CLASS_NAME, methodName, eMsg, e);
            }
        }

        if ( tc.isEntryEnabled() ) {
            Tr.exit(tc, methodName, getHashText());
        }
    }

    //

    protected final String jarPath;

    @Override
    @Trivial
    public String getJarPath() {
        return jarPath;
    }

    protected JarFile jarFile;

    @Trivial    
    public JarFile getJarFile() {
        return jarFile;
    }

    protected JarFile clearJarFile() {
        JarFile useJarFile = jarFile;
        jarFile = null;
        return useJarFile;
    }

    //

    @Override
    @Trivial
    public int getResult(ClassSource_ScanCounts.ResultField resultField) {
        return scanCounts.getResult(resultField);
    }

    //

    @Override
    protected void processFromScratch(
        ClassSource_Streamer streamer,
        Set<String> i_seedClassNames,
        ScanPolicy scanPolicy) {

        JarFile useJarFile = getJarFile();

        Enumeration<JarEntry> jarEntries = useJarFile.entries();
        while ( jarEntries.hasMoreElements() ) {
            JarEntry nextEntry = jarEntries.nextElement();
            String nextEntryName = nextEntry.getName();

            if ( isDirectoryResource(nextEntryName) ) {
                incrementResourceExclusionCount();

                // Mark all directories as non-root containers;
                // Note that root containers are not currently possible for jar elements.

                markResult(ClassSource_ScanCounts.ResultField.CONTAINER);
                markResult(ClassSource_ScanCounts.ResultField.NON_ROOT_CONTAINER);

            } else {
                if ( !isClassResource(nextEntryName) ) {
                    incrementResourceExclusionCount();

                    markResult(ClassSource_ScanCounts.ResultField.NON_CLASS);

                } else {
                    // Processing notes:
                    //
                    // Make sure to record the class before attempting processing.
                    //
                    // Only one version of the class is to be processed, even if processing
                    // fails on that one version.
                    //
                    // That is, if two child class sources have versions of a class, and
                    // the version from the first class source is non-valid, the version
                    // of the class in the second class source is still masked by the
                    // version in the first class source.

                    String nextClassName = getClassNameFromResourceName(nextEntryName);

                    String i_nextClassName = internClassName(nextClassName);
                    boolean didAdd = i_maybeAdd(i_nextClassName, i_seedClassNames);

                    if ( !didAdd ) {
                        incrementClassExclusionCount();

                        markResult(ClassSource_ScanCounts.ResultField.DUPLICATE_CLASS);

                    } else {
                        incrementClassInclusionCount();

                        boolean didProcess;

                        try {
                            didProcess = process(streamer, nextClassName, nextEntryName, scanPolicy); // throws ClassSource_Exception

                        } catch ( ClassSource_Exception e ) {
                            didProcess = false;

                            // autoFFDC will display the stack trace
                            // [ {0} ] The processing of JAR entry [{1}] for class [{2}] caused an exception. The message is: {3}
                            Tr.warning(tc, "ANNO_CLASSSOURCE_JARENTRY_SCAN_EXCEPTION",
                                getHashText(), nextEntryName, nextClassName, e.getMessage());
                        }

                        if ( didProcess ) {
                            markResult(ClassSource_ScanCounts.ResultField.PROCESSED_CLASS);

                        } else {
                            markResult(ClassSource_ScanCounts.ResultField.UNPROCESSED_CLASS);
                        }
                    }

                    markResult(ClassSource_ScanCounts.ResultField.CLASS);
                }

                markResult(ClassSource_ScanCounts.ResultField.NON_CONTAINER);
            }

            // Mark in the totals count for every entry.
            markResult(ClassSource_ScanCounts.ResultField.ENTRY);
        }
    }

    //

    protected boolean process(
        ClassSource_Streamer streamer,
        String className, String resourceName,
        ScanPolicy scanPolicy) throws ClassSource_Exception {

        if ( streamer == null ) {
            return true;
        } else if ( !streamer.doProcess(className, scanPolicy) ) {
            return false;
        }

        InputStream inputStream = openResourceStream(className, resourceName); // throws ClassSource_Exception
        try {
            streamer.process(getCanonicalName(), className, inputStream, scanPolicy);
            // 'process' throws ClassSourceException
        } finally {
            closeResourceStream(className, resourceName, inputStream); // throws ClassSource_Exception
        }

        return true;
    }

    //

    @Override
    protected Index getJandexIndex() {
        String useJandexIndexPath = getJandexIndexPath();

        InputStream jandexStream;

        try {
            jandexStream = openResourceStream(null, useJandexIndexPath);
            // throws ClassSource_Exception
<<<<<<< HEAD

        } catch ( ClassSource_Exception e ) {
            // autoFFDC will display the stack trace
            // [ {0} ] Open of Jandex index resource [{1}] caused an exception.  The message is: {2}.
            Tr.warning(tc, "ANNO_CLASSSOURCE_ENTRY_JANDEX_OPEN_EXCEPTION",
                getHashText(), useJandexIndexPath, e.getMessage());

=======
        } catch ( ClassSource_Exception e ) {
            // TODO:
            String errorMessage =
                "Failed to read [ " + useJandexIndexPath + " ] from [ " + getCanonicalName() + " ]" +
                " as JANDEX index: " + e.getMessage();
            Tr.error(tc, errorMessage);
>>>>>>> e987c115
            return null;
        }

        if ( jandexStream == null ) {
            return null;
        }

        try {
            Index jandexIndex = Jandex_Utils.basicReadIndex(jandexStream); // throws IOException
<<<<<<< HEAD
            System.out.println(
                "Read JANDEX index [ " + useJandexIndexPath + " ] from [ " + getCanonicalName() + " ]:" +
                " Classes [ " + Integer.toString(jandexIndex.getKnownClasses().size()) + " ]");
            return jandexIndex;

        } catch ( IOException e ) {
            // autoFFDC will display the stack trace
            // [ {0} ] Read of Jandex index resource [{1}] failed with an exception.  The message is: {2}
            Tr.warning(tc, "ANNO_CLASSSOURCE_ENTRY_JANDEX_OPEN_EXCEPTION",
                getHashText(), useJandexIndexPath, e.getMessage());

=======

            if ( tc.isDebugEnabled() ) {
                Tr.debug(tc, MessageFormat.format("[ {0} ] Read JANDEX index [ {1} ] from [ {2} ] Classes  [ {3} ]", 
                         new Object[] { getHashText(), useJandexIndexPath, getCanonicalName(), Integer.toString(jandexIndex.getKnownClasses().size()) } ));
            }
            return jandexIndex;
        } catch ( IOException e ) {
            // TODO: 
            String eMsg =
                "Failed to read [ " + useJandexIndexPath + " ] from [ " + getCanonicalName() + " ]" +
                " as JANDEX index: " +
                e.getMessage();
            Tr.error(tc, eMsg);
>>>>>>> e987c115
            return null;
        }
    }

    //

    @Override
<<<<<<< HEAD
    @FFDCIgnore({ IOException.class })
=======
>>>>>>> e987c115
    public InputStream openResourceStream(String className, String resourceName)
        throws ClassSource_Exception {

        String methodName = "openResourceStream";

        JarFile useJarFile = getJarFile();

        JarEntry jarEntry = useJarFile.getJarEntry(resourceName);
        if ( jarEntry == null ) {
            return null;
        }

        InputStream inputStream;

        try {
            inputStream = useJarFile.getInputStream(jarEntry); // throws IOException
<<<<<<< HEAD

        } catch ( IOException e ) {
            // do NOT process with FFDC

=======
        } catch ( IOException e ) {
>>>>>>> e987c115
            // defect 84235:we are generating multiple Warning/Error messages for each error due to each level reporting them.
            // Disable the following warning and defer message generation to a higher level, 
            // preferably the ultimate consumer of the exception.
            //Tr.warning(tc, "ANNO_CLASSSOURCE_OPEN5_EXCEPTION", getHashText(), resourceName, className, getJarPath());
            String eMsg =
                "[ " + getHashText() + " ]" +
                " Failed to open [ " + resourceName + " ]" +
                " in [ " + getJarPath() + " ]";
            if ( className != null ) {
                eMsg += " for class [ " + className + " ]";
            }
            throw getFactory().wrapIntoClassSourceException(CLASS_NAME, methodName, eMsg, e);
        }

        return inputStream;
    }

    @Override
    public void closeResourceStream(String className, String resourceName, InputStream inputStream) {
        try {
            inputStream.close(); // throws IOException
<<<<<<< HEAD

        } catch ( IOException e ) {
            // autoFFDC will display the stack trace
            // [ {0} ]: The close of JAR entry [{1}] for class [{2}] in [{3}] failed with an exception. The message is {4}
            Tr.warning(tc, "ANNO_CLASSSOURCE_JARENTRY_CLOSE_EXCEPTION",
                getHashText(), resourceName, className, getJarPath(), e.getMessage());
=======
        } catch ( IOException e ) {
            // String eMsg = "[ " + getHashText() + " ]" +
            //               " Failed to close [ " + resourceName + " ]" + " for class [ " + className + " ]" +
            //               " in [ " + getJarPath() + " ]";
            Tr.warning(tc, "ANNO_CLASSSOURCE_CLOSE6_EXCEPTION",
                       getHashText(), resourceName, className, getJarPath());
>>>>>>> e987c115
        }
    }

    //

    @Override
    @Trivial
    public void log(TraceComponent logger) {
        Tr.debug(logger, MessageFormat.format("Class Source [ {0} ]", getHashText()));
        logCounts(logger);
    }
}<|MERGE_RESOLUTION|>--- conflicted
+++ resolved
@@ -1,9 +1,5 @@
 /*******************************************************************************
-<<<<<<< HEAD
  * Copyright (c) 2011, 2018 IBM Corporation and others.
-=======
- * Copyright (c) 2011, 2017 IBM Corporation and others.
->>>>>>> e987c115
  * All rights reserved. This program and the accompanying materials
  * are made available under the terms of the Eclipse Public License v1.0
  * which accompanies this distribution, and is available at
@@ -30,10 +26,7 @@
 import com.ibm.websphere.ras.annotation.Trivial;
 import com.ibm.ws.anno.jandex.internal.Jandex_Utils;
 import com.ibm.ws.anno.util.internal.UtilImpl_FileUtils;
-<<<<<<< HEAD
 import com.ibm.ws.ffdc.annotation.FFDCIgnore;
-=======
->>>>>>> e987c115
 import com.ibm.wsspi.anno.classsource.ClassSource_Exception;
 import com.ibm.wsspi.anno.classsource.ClassSource_MappedJar;
 import com.ibm.wsspi.anno.classsource.ClassSource_ScanCounts;
@@ -79,10 +72,7 @@
      */
     @Override
     @Trivial
-<<<<<<< HEAD
     @FFDCIgnore({ IOException.class })
-=======
->>>>>>> e987c115
     public void open() throws ClassSource_Exception {
         String methodName = "open";
         if ( tc.isEntryEnabled() ) {
@@ -96,13 +86,9 @@
              ((opens == 0) && (jarFile != null)) ||
              ((opens > 0) && (jarFile == null)) ) {
 
-<<<<<<< HEAD
             // [ {0} ]: The Jar file [{1}] open counter [{2}] is in an incorrect state for close.
             Tr.warning(tc, "ANNO_CLASSSOURCE_JAR_STATE_BAD",
                 getHashText(), getJarPath(), Integer.valueOf(opens));
-=======
-            Tr.warning(tc, "ANNO_CLASSSOURCE_JAR_STATE_BAD", getHashText(), getJarPath(), Integer.valueOf(opens));
->>>>>>> e987c115
 
             String eMsg = "[ " + getHashText() + " ]" +
                 " Failed to open [ " + getJarPath() + " ]" +
@@ -117,11 +103,7 @@
             try {
                 jarFile = UtilImpl_FileUtils.createJarFile(jarPath); // throws IOException
             } catch ( IOException e ) {
-<<<<<<< HEAD
                 // do NOT process with FFDC
-=======
-                Tr.warning(tc, "ANNO_CLASSSOURCE_OPEN4_EXCEPTION", getHashText(), jarPath);
->>>>>>> e987c115
                 String eMsg = "[ " + getHashText() + " ] Failed to open [ " + jarPath + " ]";
                 throw getFactory().wrapIntoClassSourceException(CLASS_NAME, methodName, eMsg, e);
             }
@@ -159,27 +141,19 @@
              ((opens == 0) && (useJarFile != null)) ||
              ((opens > 0) && (useJarFile == null)) ) {
 
-<<<<<<< HEAD
             // [ {0} ]: The Jar file [{1}] open counter [{2}] is in an incorrect state for close.
             Tr.warning(tc, "ANNO_CLASSSOURCE_JAR_STATE_BAD",
                getHashText(), getJarPath(), Integer.valueOf(opens));
-=======
-            Tr.warning(tc, "ANNO_CLASSSOURCE_JAR_STATE_BAD", getHashText(), getJarPath(), Integer.valueOf(opens));
->>>>>>> e987c115
 
             opens = 0;
             useJarFile = clearJarFile();
             if ( useJarFile != null ) {
                 try {
                     useJarFile.close(); // throws IOException
-<<<<<<< HEAD
 
                 } catch ( IOException e ) {
                     // do NOT process with FFDC
 
-=======
-                } catch ( IOException e ) {
->>>>>>> e987c115
                     // defect 84235:we are generating multiple Warning/Error messages for each error due to each level reporting them.
                     // Disable the following warning and defer message generation to a higher level, 
                     // preferably the ultimate consumer of the exception.
@@ -199,14 +173,10 @@
 
             try {
                 useJarFile.close(); // throws IOException
-<<<<<<< HEAD
 
             } catch ( IOException e ) {
                 // do NOT process with FFDC
 
-=======
-            } catch ( IOException e ) {
->>>>>>> e987c115
                 // defect 84235:we are generating multiple Warning/Error messages for each error due to each level reporting them.
                 // Disable the following warning and defer message generation to a higher level, 
                 // preferably the ultimate consumer of the exception.
@@ -377,7 +347,6 @@
         try {
             jandexStream = openResourceStream(null, useJandexIndexPath);
             // throws ClassSource_Exception
-<<<<<<< HEAD
 
         } catch ( ClassSource_Exception e ) {
             // autoFFDC will display the stack trace
@@ -385,14 +354,6 @@
             Tr.warning(tc, "ANNO_CLASSSOURCE_ENTRY_JANDEX_OPEN_EXCEPTION",
                 getHashText(), useJandexIndexPath, e.getMessage());
 
-=======
-        } catch ( ClassSource_Exception e ) {
-            // TODO:
-            String errorMessage =
-                "Failed to read [ " + useJandexIndexPath + " ] from [ " + getCanonicalName() + " ]" +
-                " as JANDEX index: " + e.getMessage();
-            Tr.error(tc, errorMessage);
->>>>>>> e987c115
             return null;
         }
 
@@ -402,10 +363,14 @@
 
         try {
             Index jandexIndex = Jandex_Utils.basicReadIndex(jandexStream); // throws IOException
-<<<<<<< HEAD
-            System.out.println(
-                "Read JANDEX index [ " + useJandexIndexPath + " ] from [ " + getCanonicalName() + " ]:" +
-                " Classes [ " + Integer.toString(jandexIndex.getKnownClasses().size()) + " ]");
+
+            if ( tc.isDebugEnabled() ) {
+                Tr.debug(tc, MessageFormat.format("[ {0} ] Read JANDEX index [ {1} ] from [ {2} ] Classes  [ {3} ]", 
+                         new Object[] { getHashText(),
+                                        useJandexIndexPath,
+                                        getCanonicalName(),
+                                        Integer.toString(jandexIndex.getKnownClasses().size()) } ));
+            }
             return jandexIndex;
 
         } catch ( IOException e ) {
@@ -414,21 +379,6 @@
             Tr.warning(tc, "ANNO_CLASSSOURCE_ENTRY_JANDEX_OPEN_EXCEPTION",
                 getHashText(), useJandexIndexPath, e.getMessage());
 
-=======
-
-            if ( tc.isDebugEnabled() ) {
-                Tr.debug(tc, MessageFormat.format("[ {0} ] Read JANDEX index [ {1} ] from [ {2} ] Classes  [ {3} ]", 
-                         new Object[] { getHashText(), useJandexIndexPath, getCanonicalName(), Integer.toString(jandexIndex.getKnownClasses().size()) } ));
-            }
-            return jandexIndex;
-        } catch ( IOException e ) {
-            // TODO: 
-            String eMsg =
-                "Failed to read [ " + useJandexIndexPath + " ] from [ " + getCanonicalName() + " ]" +
-                " as JANDEX index: " +
-                e.getMessage();
-            Tr.error(tc, eMsg);
->>>>>>> e987c115
             return null;
         }
     }
@@ -436,10 +386,7 @@
     //
 
     @Override
-<<<<<<< HEAD
     @FFDCIgnore({ IOException.class })
-=======
->>>>>>> e987c115
     public InputStream openResourceStream(String className, String resourceName)
         throws ClassSource_Exception {
 
@@ -456,14 +403,10 @@
 
         try {
             inputStream = useJarFile.getInputStream(jarEntry); // throws IOException
-<<<<<<< HEAD
 
         } catch ( IOException e ) {
             // do NOT process with FFDC
 
-=======
-        } catch ( IOException e ) {
->>>>>>> e987c115
             // defect 84235:we are generating multiple Warning/Error messages for each error due to each level reporting them.
             // Disable the following warning and defer message generation to a higher level, 
             // preferably the ultimate consumer of the exception.
@@ -485,21 +428,12 @@
     public void closeResourceStream(String className, String resourceName, InputStream inputStream) {
         try {
             inputStream.close(); // throws IOException
-<<<<<<< HEAD
 
         } catch ( IOException e ) {
             // autoFFDC will display the stack trace
             // [ {0} ]: The close of JAR entry [{1}] for class [{2}] in [{3}] failed with an exception. The message is {4}
             Tr.warning(tc, "ANNO_CLASSSOURCE_JARENTRY_CLOSE_EXCEPTION",
                 getHashText(), resourceName, className, getJarPath(), e.getMessage());
-=======
-        } catch ( IOException e ) {
-            // String eMsg = "[ " + getHashText() + " ]" +
-            //               " Failed to close [ " + resourceName + " ]" + " for class [ " + className + " ]" +
-            //               " in [ " + getJarPath() + " ]";
-            Tr.warning(tc, "ANNO_CLASSSOURCE_CLOSE6_EXCEPTION",
-                       getHashText(), resourceName, className, getJarPath());
->>>>>>> e987c115
         }
     }
 
