/*******************************************************************************
<<<<<<< HEAD
 * Copyright (c) 2011, 2018 IBM Corporation and others.
=======
 * Copyright (c) 2011, 2017 IBM Corporation and others.
>>>>>>> e987c115
 * All rights reserved. This program and the accompanying materials
 * are made available under the terms of the Eclipse Public License v1.0
 * which accompanies this distribution, and is available at
 * http://www.eclipse.org/legal/epl-v10.html
 *
 * Contributors:
 *     IBM Corporation - initial API and implementation
 *******************************************************************************/

package com.ibm.ws.anno.classsource.internal;

import java.io.IOException;
import java.io.InputStream;
import java.text.MessageFormat;
import java.util.Set;

import org.jboss.jandex.Index;

import com.ibm.websphere.ras.Tr;
import com.ibm.websphere.ras.TraceComponent;
import com.ibm.websphere.ras.annotation.Trivial;
import com.ibm.ws.anno.jandex.internal.Jandex_Utils;
import com.ibm.ws.ffdc.annotation.FFDCIgnore;
import com.ibm.wsspi.adaptable.module.Container;
import com.ibm.wsspi.adaptable.module.Entry;
import com.ibm.wsspi.adaptable.module.FastModeControl;
import com.ibm.wsspi.adaptable.module.UnableToAdaptException;
import com.ibm.wsspi.anno.classsource.ClassSource_Aggregate.ScanPolicy;
import com.ibm.wsspi.anno.classsource.ClassSource_Exception;
import com.ibm.wsspi.anno.classsource.ClassSource_MappedContainer;
import com.ibm.wsspi.anno.classsource.ClassSource_ScanCounts;
import com.ibm.wsspi.anno.classsource.ClassSource_Streamer;
import com.ibm.wsspi.anno.util.Util_InternMap;

public class ClassSourceImpl_MappedContainer
    extends ClassSourceImpl
    implements ClassSource_MappedContainer {

    @SuppressWarnings("hiding")
    public static final String CLASS_NAME = ClassSourceImpl_MappedContainer.class.getName();
    private static final TraceComponent tc = Tr.register(ClassSourceImpl_MappedContainer.class);

    // Top O' the world

    @SuppressWarnings("unused")
    @Trivial
    public ClassSourceImpl_MappedContainer(
        ClassSourceImpl_Factory factory, Util_InternMap internMap,
        String name, Container container) throws ClassSource_Exception {

        super(factory, internMap, name, String.valueOf(container));

        this.container = container;
    }

    //

    /**
     * <p>Open this class source.</p>
     * 
     * @throws ClassSource_Excewption Thrown if the open failed.
     */
    @Override
    @Trivial
    @FFDCIgnore({ UnableToAdaptException.class })
    public void open() throws ClassSource_Exception {
        String methodName = "open";

        // Force the container to stay open.  That means that iteration
        // across the container elements will open the container's JAR
        // just once.  The JAR will be kept open for iteration, and will
        // be closed after the iteration is complete.

        try {
            FastModeControl fastMode = getContainer().adapt(FastModeControl.class);
            // 'adapt' throws UnableToAdaptException
            fastMode.useFastMode();

        } catch ( UnableToAdaptException e ) {
<<<<<<< HEAD
            // do NOT process with FFDC
=======
>>>>>>> e987c115
            String eMsg =
                "[ " + getHashText() + " ]" +
                " Failed to adapt [ " + getCanonicalName() + " ]" +
                " to [ " + FastModeControl.class.getName() + " ]";
            throw getFactory().wrapIntoClassSourceException(CLASS_NAME, methodName, eMsg, e);
        }

        if ( tc.isDebugEnabled() ) {
            Tr.debug(tc, MessageFormat.format("[ {0} ] ENTER/RETURN", getHashText()));
        }
    }

    /**
     * <p>Close this class source.</p>
     * 
     * @throws ClassSource_Excewption Thrown if the close failed.
     */
    @Override
    @Trivial
    @FFDCIgnore({ UnableToAdaptException.class })
    public void close() throws ClassSource_Exception {
<<<<<<< HEAD
=======
        String methodName = "close";
>>>>>>> e987c115
        try {
            FastModeControl fastMode = getContainer().adapt(FastModeControl.class);
            // 'adapt' throws UnableToAdaptException
            fastMode.stopUsingFastMode();

        } catch ( UnableToAdaptException e ) {
<<<<<<< HEAD
            // autoFFDC will display the stack trace
            // [ {0} ]: The container of this class source failed to convert to [{1}]. The message is {2}
            Tr.warning(tc, "ANNO_CLASSSOURCE_MODE_ADAPT_EXCEPTION",
                getHashText(), FastModeControl.class.getName(), e.getMessage());
=======
            String eMsg =
                "[ " + getHashText() + " ]" +
                " Failed to close [ " + getCanonicalName() + " ]" +
                " to [ " + FastModeControl.class.getName() + " ]";
            throw getFactory().wrapIntoClassSourceException(CLASS_NAME, methodName, eMsg, e);            
>>>>>>> e987c115
        }

        if ( tc.isDebugEnabled() ) {
            Tr.debug(tc, MessageFormat.format("[ {0} ] ENTER/RETURN", getHashText()));
        }
    }

    //

    protected final Container container;

    @Override
    @Trivial
    public Container getContainer() {
        return container;
    }

    //

    @Override
    protected void processFromScratch(
        ClassSource_Streamer streamer,
        Set<String> i_seedClassNames,
        ScanPolicy scanPolicy) {

        if ( TraceComponent.isAnyTracingEnabled() && tc.isDebugEnabled() ) {
            startTimings();
        }

        processClasses(
            getContainer(), EMPTY_PREFIX,
            streamer,
            i_seedClassNames,
            getScanResults(),
            scanPolicy);

        if ( TraceComponent.isAnyTracingEnabled() && tc.isDebugEnabled() ) {
            endTimings();
        }
    }

    //

    protected long startTime;
    protected long endTime;

    protected long streamTime;
    protected long jandexTime;

    protected void startTimings() {
        startTime = getTime();
        streamTime = 0L;
        jandexTime = 0L;
    }

    protected void addStreamTime(long additionalTime) {
        streamTime += additionalTime;
    }

    protected void addJandexTime(long additionalTime) {
        jandexTime += additionalTime;
    }

    @Trivial
    protected void endTimings() {
        endTime = getTime();

        Tr.debug(tc, MessageFormat.format("Start time:  [ {0} ]", Long.valueOf(startTime)));
        Tr.debug(tc, MessageFormat.format("End time:    [ {0} ]", Long.valueOf(endTime)));
        Tr.debug(tc, MessageFormat.format("Delta time:  [ {0} ]", Long.valueOf(endTime - startTime)));

        Tr.debug(tc, MessageFormat.format("Stream time: [ {0} ]", Long.valueOf(streamTime)));
        Tr.debug(tc, MessageFormat.format("Jandex time: [ {0} ]", Long.valueOf(jandexTime)));
    }

    //

    public static final String EMPTY_PREFIX = "";

    @Trivial
    protected void processClasses(
        Container targetContainer, String prefix,
        ClassSource_Streamer streamer,
        Set<String> i_seedClassNames,
        ClassSourceImpl_ScanCounts localScanCounts,
        ScanPolicy scanPolicy) {

        String methodName = "processClasses";
        if ( tc.isEntryEnabled() ) {
            String msg = MessageFormat.format(
                "[ {0} ] ENTER [ {1} ] of [ {2} ]",
                new Object[] { getHashText(), prefix, targetContainer.getName() });
            Tr.entry(tc, methodName, msg);
        }

        int initialResources = i_seedClassNames.size();

        for ( Entry nextEntry : targetContainer ) {
            String nextChildName = nextEntry.getName();
            String nextPrefix = resourceAppend(prefix, nextChildName);

            Container nextChildContainer;
            try {
                nextChildContainer = nextEntry.adapt(Container.class);

            } catch ( Throwable th ) {
                nextChildContainer = null;

                // autoFFDC will display the stack trace
                // [ {0} ]: The conversion of [{1}] as [{2}] under root [{3}] for prefix [{4}] failed. The message is {5}
                Tr.warning(tc, "ANNO_CLASSSOURCE_ENTRY_ADAPT_EXCEPTION",
                    getHashText(), nextChildName, nextEntry, targetContainer, prefix, th.getMessage());
            }

            if ( nextChildContainer != null ) {
                // TODO: Is this exclusion correct??
                //
                // There is a difference of handling truly new structural units
                // (moving from an EAR to a child WAR, or from a WAR to a child JAR,
                // and of handling child elements which are simply packaged in a new
                // root (say, if a JAR was mapped to a directory, with child folders of the
                // JAR mapped to child jars).
                //
                // That is:
                //
                // aWAR.asADir
                //   WEB-INF/lib (as aDir)
                //     aJar.asAJar
                //
                // Compared with:
                //
                // aJar.asADir
                //   aSubFolder.asADir
                //     aSubJar.asAJar

                if ( nextChildContainer.isRoot() ) {
                    incrementResourceExclusionCount();

                    localScanCounts.increment(ClassSource_ScanCounts.ResultField.ROOT_CONTAINER);

                } else {
                    ClassSourceImpl_ScanCounts childScanCounts = new ClassSourceImpl_ScanCounts();

                    processClasses(nextChildContainer, nextPrefix,
                                streamer,
                                i_seedClassNames,
                                childScanCounts,
                                scanPolicy);
                    // throws ClassSource_Exception

                    localScanCounts.addResults(childScanCounts);

                    localScanCounts.increment(ClassSource_ScanCounts.ResultField.ROOT_CONTAINER);
                }

            } else {
                if ( !isClassResource(nextPrefix) ) {
                    incrementResourceExclusionCount();

                    localScanCounts.increment(ClassSource_ScanCounts.ResultField.NON_CLASS);

                } else {
                    // Processing notes:
                    //
                    // Make sure to record the class before attempting processing.
                    //
                    // Only one version of the class is to be processed, even if processing
                    // fails on that one version.
                    //
                    // That is, if two child class sources have versions of a class, and
                    // the version from the first class source is non-valid, the version
                    // of the class in the second class source is still masked by the
                    // version in the first class source.

                    String nextClassName = getClassNameFromResourceName(nextPrefix);
                    String i_nextClassName = internClassName(nextClassName);

                    boolean didAdd = i_maybeAdd(i_nextClassName, i_seedClassNames);

                    if ( !didAdd ) {
                        incrementClassExclusionCount();

                        localScanCounts.increment(ClassSource_ScanCounts.ResultField.DUPLICATE_CLASS);

                    } else {
                        incrementClassInclusionCount();

                        boolean didProcess;

                        try {
                            didProcess = process(streamer, nextClassName, nextPrefix, nextEntry, scanPolicy);

                        } catch ( ClassSource_Exception e ) {
                            didProcess = false;

<<<<<<< HEAD
                            // autoFFDC will display the stack trace
                            // "[ {0} ] The processing of entry [ {1} ] for class [{1}] caused an exception. The message is: {2}"
                            Tr.warning(tc, "ANNO_CLASSSOURCE_ENTRY_SCAN_EXCEPTION",
                                nextEntry.getName(), nextClassName, getHashText(), e);
=======
                             String eMsg = "[ " + getHashText() + " ]" +
                                           " Failed to process class [ " + nextClassName + " ]" +
                                           " under root [ " + getContainer() + " ]";
                            // CWWKC0068W: An exception occurred while processing class [ {0} ] in container [ {1} ] 
                            // identified by [ {2} ]. The exception was {3}.
                            Tr.warning(tc, "ANNO_TARGETS_SCAN_EXCEPTION", e);
>>>>>>> e987c115
                        }

                        if ( didProcess ) {
                            localScanCounts.increment(ClassSource_ScanCounts.ResultField.PROCESSED_CLASS);

                        } else {
                            localScanCounts.increment(ClassSource_ScanCounts.ResultField.UNPROCESSED_CLASS);
                        }
                    }

                    localScanCounts.increment(ClassSource_ScanCounts.ResultField.CLASS);
                }

                localScanCounts.increment(ClassSource_ScanCounts.ResultField.NON_CONTAINER);
            }

            localScanCounts.increment(ClassSource_ScanCounts.ResultField.ENTRY);
        }

        int finalResources = i_seedClassNames.size();

        if ( tc.isDebugEnabled() ) {
            Object[] logParms = new Object[] { getHashText(), null, null };

            logParms[1] = Integer.valueOf(finalResources - initialResources);
            Tr.debug(tc, MessageFormat.format("[ {0} ] RETURN [ {1} ] Added classes", logParms));

            for ( ClassSource_ScanCounts.ResultField resultField : ClassSource_ScanCounts.ResultField.values() ) {
                int nextResult = localScanCounts.getResult(resultField);
                String nextResultTag = resultField.getTag();

                logParms[1] = Integer.valueOf(nextResult);
                logParms[2] = nextResultTag;

                Tr.debug(tc, MessageFormat.format("[ {0} ]  [ {1} ] {0}", logParms));
            }
        }

        if ( tc.isEntryEnabled() ) {
            Tr.exit(tc, methodName, getHashText());
        }
    }

    protected boolean process(
        ClassSource_Streamer streamer,
        String className, String resourceName, Entry entry, ScanPolicy scanPolicy)
        throws ClassSource_Exception {

        if ( streamer == null ) {
            return true;
        } else if ( !streamer.doProcess(className, scanPolicy) ) {
            return false;
        }

        InputStream inputStream = openResourceStream(className, resourceName, entry);
        // throws ClassSource_Exception
        try {
            streamer.process( getCanonicalName(), className, inputStream, scanPolicy );
            // 'process' throws ClassSourceException
        } finally {
            closeResourceStream(className, resourceName, entry, inputStream);
        }

        return true;
    }

    //

    /**
     * <p>Answer the path to JANDEX index files.</p>
     *
     * <p>The default implementation answers <code>"META-INF/jandex.ndx"</code>.
     * This implementation accounts for the possibility that the target container
     * might be "/WEB-INF/classes", in which case the path is adjusted
     * to "../../META_INF/jandex.ndx".</p>
     *
     * @return The relative path to JANDEX index files.
     */
    @Trivial
<<<<<<< HEAD
=======
    @Override
    public String getJandexIndexPath() {
        String jandexIndexPath = super.getJandexIndexPath();

        Container useContainer = getContainer();
        if ( !useContainer.isRoot() && useContainer.getPath().equals("/WEB-INF/classes") ) {
            jandexIndexPath = "../../" + jandexIndexPath;
        }

        return jandexIndexPath;
    }

    @SuppressWarnings("deprecation")
    @Override
    protected Index getJandexIndex() {
        
        String useJandexIndexPath = getJandexIndexPath();

        if ( tc.isDebugEnabled() ) {
            Tr.debug(tc, MessageFormat.format("[ {0} ] Looking for JANDEX [ {1} ] in [ {2} ]", 
                    new Object[] {  getHashText(), useJandexIndexPath, getContainer().getPhysicalPath() } ));        
        }
        
        InputStream jandexStream;

        try {
            jandexStream = openResourceStream(null, useJandexIndexPath); // throws ClassSource_Exception
        } catch ( ClassSource_Exception e ) {
            // CWWKC0066E: An exception occurred while attempting to open Jandex index file [ {0} ] The identifier for the class source is [ {1} ].
            Tr.error(tc, "JANDEX_INDEX_OPEN_EXCEPTION", useJandexIndexPath, getCanonicalName());
            return null;
        }

        if ( jandexStream == null ) {
            if ( tc.isDebugEnabled() ) {
                Tr.debug(tc, MessageFormat.format("[ {0} ] No JANDEX index was found", getHashText()));        
            }
            return null;
        }

        if ( tc.isDebugEnabled() ) {
            Tr.debug(tc, MessageFormat.format("[ {0} ] Located JANDEX index", getHashText()));        
        }        

        long startJandexTime = getTime();

        try {
            Index jandexIndex = Jandex_Utils.basicReadIndex(jandexStream); // throws IOException
            if ( tc.isDebugEnabled() ) {
                Tr.debug(tc, MessageFormat.format("[ {0} ] Read JANDEX index [ {1} ] from [ {2} ]: Classes [ {3} ]", 
                        new Object[] {  getHashText(), useJandexIndexPath,  getCanonicalName(), Integer.toString(jandexIndex.getKnownClasses().size()) } ));        
            }
            return jandexIndex;

        } catch ( Exception e ) {

            // CWWKC0067E: An exception occurred while reading Jandex index file [ {0} ] from resource [ {1} ].
            Tr.error(tc, "JANDEX_INDEX_READ_EXCEPTION", useJandexIndexPath, getCanonicalName());
            return null;

        } finally {
            closeResourceStream(null,  useJandexIndexPath, jandexStream);

            long endJandexTime = getTime();
            addJandexTime(endJandexTime - startJandexTime);
        }
    }

    //

>>>>>>> e987c115
    @Override
    public String getJandexIndexPath() {
        String jandexIndexPath = super.getJandexIndexPath();

<<<<<<< HEAD
        Container useContainer = getContainer();
        if ( !useContainer.isRoot() && useContainer.getPath().equals("/WEB-INF/classes") ) {
            jandexIndexPath = "../../" + jandexIndexPath;
        }

        return jandexIndexPath;
    }

    @SuppressWarnings("deprecation")
    @Override
    protected Index getJandexIndex() {
        String useJandexIndexPath = getJandexIndexPath();

        System.out.println("Looking for JANDEX [ " + useJandexIndexPath + " ]" +
                           " in [ " + getContainer().getPhysicalPath() + " ]");

        InputStream jandexStream;

        try {
            jandexStream = openResourceStream(null, useJandexIndexPath); // throws ClassSource_Exception
        } catch ( ClassSource_Exception e ) {
            // autoFFDC will display the stack trace
            // [ {0} ] Open of Jandex index resource [{1}] caused an exception.  The message is: {2}.
            Tr.warning(tc, "ANNO_CLASSSOURCE_ENTRY_JANDEX_OPEN_EXCEPTION",
               getHashText(), useJandexIndexPath, e.getMessage());
            return null;
        }

        if ( jandexStream == null ) {
            System.out.println("No JANDEX index was found");
            return null;
        }

        System.out.println("Located JANDEX index");

        long startJandexTime = getTime();

        try {
            Index jandexIndex = Jandex_Utils.basicReadIndex(jandexStream); // throws IOException
            System.out.println(
                "Read JANDEX index [ " + useJandexIndexPath + " ] from [ " + getCanonicalName() + " ]:" +
                " Classes [ " + Integer.toString(jandexIndex.getKnownClasses().size()) + " ]");
            return jandexIndex;

        } catch ( Exception e ) {
            // autoFFDC will display the stack trace
            // [ {0} ] Read of Jandex index resource [{1}] failed with an exception.  The message is: {2}.
            Tr.warning(tc, "ANNO_CLASSSOURCE_ENTRY_JANDEX_READ_EXCEPTION",
               getHashText(), useJandexIndexPath, e.getMessage());

            return null;

        } finally {
            closeResourceStream(null,  useJandexIndexPath, jandexStream);

            long endJandexTime = getTime();
            addJandexTime(endJandexTime - startJandexTime);
        }
    }

    //

    @Override
    public InputStream openResourceStream(String className, String resourceName)
        throws ClassSource_Exception {

=======
>>>>>>> e987c115
        Entry entry = getContainer().getEntry(resourceName);
        if ( entry == null ) {
            return null;
        }

        return openResourceStream(className, resourceName, entry);
        // throws ClassSource_Exception
    }

<<<<<<< HEAD
    @FFDCIgnore({ Throwable.class })
=======
>>>>>>> e987c115
    public InputStream openResourceStream(
        String className, String resourceName, Entry entry)
        throws ClassSource_Exception {

        String methodName = "openResourceStream";

        InputStream result;

        try {
            long initialTime = 0;
            if ( TraceComponent.isAnyTracingEnabled() && tc.isDebugEnabled() ) {
                initialTime = getTime();
            }

            result = entry.adapt(InputStream.class);

            if ( TraceComponent.isAnyTracingEnabled() && tc.isDebugEnabled() ) {
                long finalTime = getTime();
                addStreamTime(finalTime - initialTime);
            }

        } catch ( Throwable th ) {
<<<<<<< HEAD
            // do NOT process with FFDC

=======
>>>>>>> e987c115
            // defect 84235:we are generating multiple Warning/Error messages for each error due to each level reporting them.
            // Disable the following warning and defer message generation to a higher level, 
            // preferably the ultimate consumer of the exception.
            // Tr.warning(tc, "ANNO_CLASSSOURCE_OPEN2_EXCEPTION",
            //           getHashText(), resourceName, entry, getContainer(), className);

            String eMsg = "[ " + getHashText() + " ]" +
                          " Failed to open [ " + resourceName + " ]" +
                          " as [ " + entry + " ]" +
                          " under root [ " + getContainer() + " ]";
            if ( className != null ) {
                eMsg += " for class [ " + className + " ]";
            }
            throw getFactory().wrapIntoClassSourceException(CLASS_NAME, methodName, eMsg, th);
        }

        if ( result == null ) {
            // defect 84235:we are generating multiple Warning/Error messages for each error due to each level reporting them.
            // Disable the following warning and defer message generation to a higher level, 
            // preferably the ultimate consumer of the exception.
            // Tr.warning(tc, "ANNO_CLASSSOURCE_OPEN2_EXCEPTION",
            //           getHashText(), resourceName, entry, getContainer(), className);

            String eMsg = "[ " + getHashText() + " ]" +
                          " Failed to open [ " + resourceName + " ]" +
                          " as [ " + entry + " ]" +
                          " under root [ " + getContainer() + " ]";
            if ( className != null ) {
                eMsg += " for class [ " + className + " ]";
            }
            throw getFactory().newClassSourceException(eMsg);
        }

        return result;
    }

    @Override
    public void closeResourceStream(String className, String resourceName, InputStream inputStream) {
        Entry entry = getContainer().getEntry(resourceName);
        if ( entry == null ) {
<<<<<<< HEAD
            // [ {0} ]: The entry [{1}] could not be located under root [{2}] for class [{3}].
            Tr.warning(tc, "ANNO_CLASSSOURCE_RESOURCE_NOTFOUND",
                getHashText(), resourceName, getContainer(), className);
=======
            // String eMsg = "[ " + getHashText() + " ]" +
            //               " Failed to locate entry [ " + resourceName + " ]" +
            //               " under root [ " + getContainer() + " ]" +
            //               " for class [ " + className + " ]";
            Tr.warning(tc, "ANNO_CLASSSOURCE_RESOURCE_NOTFOUND",
                       getHashText(), resourceName, getContainer(), className);
>>>>>>> e987c115
        } else {
            closeResourceStream(className, resourceName, entry, inputStream);
        }
    }

    protected void closeResourceStream(
        String className,
        String resourceName,
        Entry entry,
        InputStream inputStream) {

        try {
            inputStream.close(); // throws IOException
<<<<<<< HEAD
        } catch ( IOException e ) {
            // autoFFDC will display the stack trace
            // [ {0} ]: The close of resource [{1}] for class [{2}] failed with an exception. The message is {3}
            Tr.warning(tc, "ANNO_CLASSSOURCE_RESOURCE_CLOSE_EXCEPTION",
                getHashText(), resourceName, className, e.getMessage());
=======

        } catch ( IOException e ) {
            // TODO:   pull from properties file
            String eMsg =
                "[ " + getHashText() + " ]" +
                " Failed to close [ " + resourceName + " ]" +
                " in [ " + getCanonicalName() + " ]";
            if ( className != null ) {
                eMsg += " for class [ " + className + " ]";
            }
            Tr.warning(tc, eMsg);
>>>>>>> e987c115
        }
    }

    //

    @Override
    @Trivial
    public void log(TraceComponent logger) {
        Tr.debug(logger, MessageFormat.format("Class Source [ {0} ]", getHashText()));
    }
}<|MERGE_RESOLUTION|>--- conflicted
+++ resolved
@@ -1,9 +1,5 @@
 /*******************************************************************************
-<<<<<<< HEAD
  * Copyright (c) 2011, 2018 IBM Corporation and others.
-=======
- * Copyright (c) 2011, 2017 IBM Corporation and others.
->>>>>>> e987c115
  * All rights reserved. This program and the accompanying materials
  * are made available under the terms of the Eclipse Public License v1.0
  * which accompanies this distribution, and is available at
@@ -83,10 +79,8 @@
             fastMode.useFastMode();
 
         } catch ( UnableToAdaptException e ) {
-<<<<<<< HEAD
             // do NOT process with FFDC
-=======
->>>>>>> e987c115
+
             String eMsg =
                 "[ " + getHashText() + " ]" +
                 " Failed to adapt [ " + getCanonicalName() + " ]" +
@@ -108,28 +102,18 @@
     @Trivial
     @FFDCIgnore({ UnableToAdaptException.class })
     public void close() throws ClassSource_Exception {
-<<<<<<< HEAD
-=======
         String methodName = "close";
->>>>>>> e987c115
+
         try {
             FastModeControl fastMode = getContainer().adapt(FastModeControl.class);
             // 'adapt' throws UnableToAdaptException
             fastMode.stopUsingFastMode();
 
         } catch ( UnableToAdaptException e ) {
-<<<<<<< HEAD
             // autoFFDC will display the stack trace
             // [ {0} ]: The container of this class source failed to convert to [{1}]. The message is {2}
             Tr.warning(tc, "ANNO_CLASSSOURCE_MODE_ADAPT_EXCEPTION",
                 getHashText(), FastModeControl.class.getName(), e.getMessage());
-=======
-            String eMsg =
-                "[ " + getHashText() + " ]" +
-                " Failed to close [ " + getCanonicalName() + " ]" +
-                " to [ " + FastModeControl.class.getName() + " ]";
-            throw getFactory().wrapIntoClassSourceException(CLASS_NAME, methodName, eMsg, e);            
->>>>>>> e987c115
         }
 
         if ( tc.isDebugEnabled() ) {
@@ -325,19 +309,10 @@
                         } catch ( ClassSource_Exception e ) {
                             didProcess = false;
 
-<<<<<<< HEAD
                             // autoFFDC will display the stack trace
                             // "[ {0} ] The processing of entry [ {1} ] for class [{1}] caused an exception. The message is: {2}"
                             Tr.warning(tc, "ANNO_CLASSSOURCE_ENTRY_SCAN_EXCEPTION",
                                 nextEntry.getName(), nextClassName, getHashText(), e);
-=======
-                             String eMsg = "[ " + getHashText() + " ]" +
-                                           " Failed to process class [ " + nextClassName + " ]" +
-                                           " under root [ " + getContainer() + " ]";
-                            // CWWKC0068W: An exception occurred while processing class [ {0} ] in container [ {1} ] 
-                            // identified by [ {2} ]. The exception was {3}.
-                            Tr.warning(tc, "ANNO_TARGETS_SCAN_EXCEPTION", e);
->>>>>>> e987c115
                         }
 
                         if ( didProcess ) {
@@ -417,8 +392,6 @@
      * @return The relative path to JANDEX index files.
      */
     @Trivial
-<<<<<<< HEAD
-=======
     @Override
     public String getJandexIndexPath() {
         String jandexIndexPath = super.getJandexIndexPath();
@@ -434,82 +407,12 @@
     @SuppressWarnings("deprecation")
     @Override
     protected Index getJandexIndex() {
-        
         String useJandexIndexPath = getJandexIndexPath();
 
         if ( tc.isDebugEnabled() ) {
             Tr.debug(tc, MessageFormat.format("[ {0} ] Looking for JANDEX [ {1} ] in [ {2} ]", 
                     new Object[] {  getHashText(), useJandexIndexPath, getContainer().getPhysicalPath() } ));        
         }
-        
-        InputStream jandexStream;
-
-        try {
-            jandexStream = openResourceStream(null, useJandexIndexPath); // throws ClassSource_Exception
-        } catch ( ClassSource_Exception e ) {
-            // CWWKC0066E: An exception occurred while attempting to open Jandex index file [ {0} ] The identifier for the class source is [ {1} ].
-            Tr.error(tc, "JANDEX_INDEX_OPEN_EXCEPTION", useJandexIndexPath, getCanonicalName());
-            return null;
-        }
-
-        if ( jandexStream == null ) {
-            if ( tc.isDebugEnabled() ) {
-                Tr.debug(tc, MessageFormat.format("[ {0} ] No JANDEX index was found", getHashText()));        
-            }
-            return null;
-        }
-
-        if ( tc.isDebugEnabled() ) {
-            Tr.debug(tc, MessageFormat.format("[ {0} ] Located JANDEX index", getHashText()));        
-        }        
-
-        long startJandexTime = getTime();
-
-        try {
-            Index jandexIndex = Jandex_Utils.basicReadIndex(jandexStream); // throws IOException
-            if ( tc.isDebugEnabled() ) {
-                Tr.debug(tc, MessageFormat.format("[ {0} ] Read JANDEX index [ {1} ] from [ {2} ]: Classes [ {3} ]", 
-                        new Object[] {  getHashText(), useJandexIndexPath,  getCanonicalName(), Integer.toString(jandexIndex.getKnownClasses().size()) } ));        
-            }
-            return jandexIndex;
-
-        } catch ( Exception e ) {
-
-            // CWWKC0067E: An exception occurred while reading Jandex index file [ {0} ] from resource [ {1} ].
-            Tr.error(tc, "JANDEX_INDEX_READ_EXCEPTION", useJandexIndexPath, getCanonicalName());
-            return null;
-
-        } finally {
-            closeResourceStream(null,  useJandexIndexPath, jandexStream);
-
-            long endJandexTime = getTime();
-            addJandexTime(endJandexTime - startJandexTime);
-        }
-    }
-
-    //
-
->>>>>>> e987c115
-    @Override
-    public String getJandexIndexPath() {
-        String jandexIndexPath = super.getJandexIndexPath();
-
-<<<<<<< HEAD
-        Container useContainer = getContainer();
-        if ( !useContainer.isRoot() && useContainer.getPath().equals("/WEB-INF/classes") ) {
-            jandexIndexPath = "../../" + jandexIndexPath;
-        }
-
-        return jandexIndexPath;
-    }
-
-    @SuppressWarnings("deprecation")
-    @Override
-    protected Index getJandexIndex() {
-        String useJandexIndexPath = getJandexIndexPath();
-
-        System.out.println("Looking for JANDEX [ " + useJandexIndexPath + " ]" +
-                           " in [ " + getContainer().getPhysicalPath() + " ]");
 
         InputStream jandexStream;
 
@@ -520,11 +423,14 @@
             // [ {0} ] Open of Jandex index resource [{1}] caused an exception.  The message is: {2}.
             Tr.warning(tc, "ANNO_CLASSSOURCE_ENTRY_JANDEX_OPEN_EXCEPTION",
                getHashText(), useJandexIndexPath, e.getMessage());
+
             return null;
         }
 
         if ( jandexStream == null ) {
-            System.out.println("No JANDEX index was found");
+            if ( tc.isDebugEnabled() ) {
+                Tr.debug(tc, MessageFormat.format("[ {0} ] No JANDEX index was found", getHashText()));        
+            }
             return null;
         }
 
@@ -534,9 +440,13 @@
 
         try {
             Index jandexIndex = Jandex_Utils.basicReadIndex(jandexStream); // throws IOException
-            System.out.println(
-                "Read JANDEX index [ " + useJandexIndexPath + " ] from [ " + getCanonicalName() + " ]:" +
-                " Classes [ " + Integer.toString(jandexIndex.getKnownClasses().size()) + " ]");
+            if ( tc.isDebugEnabled() ) {
+                Tr.debug(tc, MessageFormat.format("[ {0} ] Read JANDEX index [ {1} ] from [ {2} ]: Classes [ {3} ]", 
+                        new Object[] {  getHashText(),
+                                        useJandexIndexPath,
+                                        getCanonicalName(),
+                                        Integer.toString(jandexIndex.getKnownClasses().size()) } ));        
+            }
             return jandexIndex;
 
         } catch ( Exception e ) {
@@ -561,8 +471,6 @@
     public InputStream openResourceStream(String className, String resourceName)
         throws ClassSource_Exception {
 
-=======
->>>>>>> e987c115
         Entry entry = getContainer().getEntry(resourceName);
         if ( entry == null ) {
             return null;
@@ -572,10 +480,7 @@
         // throws ClassSource_Exception
     }
 
-<<<<<<< HEAD
     @FFDCIgnore({ Throwable.class })
-=======
->>>>>>> e987c115
     public InputStream openResourceStream(
         String className, String resourceName, Entry entry)
         throws ClassSource_Exception {
@@ -598,11 +503,8 @@
             }
 
         } catch ( Throwable th ) {
-<<<<<<< HEAD
             // do NOT process with FFDC
 
-=======
->>>>>>> e987c115
             // defect 84235:we are generating multiple Warning/Error messages for each error due to each level reporting them.
             // Disable the following warning and defer message generation to a higher level, 
             // preferably the ultimate consumer of the exception.
@@ -643,18 +545,10 @@
     public void closeResourceStream(String className, String resourceName, InputStream inputStream) {
         Entry entry = getContainer().getEntry(resourceName);
         if ( entry == null ) {
-<<<<<<< HEAD
             // [ {0} ]: The entry [{1}] could not be located under root [{2}] for class [{3}].
             Tr.warning(tc, "ANNO_CLASSSOURCE_RESOURCE_NOTFOUND",
                 getHashText(), resourceName, getContainer(), className);
-=======
-            // String eMsg = "[ " + getHashText() + " ]" +
-            //               " Failed to locate entry [ " + resourceName + " ]" +
-            //               " under root [ " + getContainer() + " ]" +
-            //               " for class [ " + className + " ]";
-            Tr.warning(tc, "ANNO_CLASSSOURCE_RESOURCE_NOTFOUND",
-                       getHashText(), resourceName, getContainer(), className);
->>>>>>> e987c115
+
         } else {
             closeResourceStream(className, resourceName, entry, inputStream);
         }
@@ -668,25 +562,12 @@
 
         try {
             inputStream.close(); // throws IOException
-<<<<<<< HEAD
+
         } catch ( IOException e ) {
             // autoFFDC will display the stack trace
             // [ {0} ]: The close of resource [{1}] for class [{2}] failed with an exception. The message is {3}
             Tr.warning(tc, "ANNO_CLASSSOURCE_RESOURCE_CLOSE_EXCEPTION",
                 getHashText(), resourceName, className, e.getMessage());
-=======
-
-        } catch ( IOException e ) {
-            // TODO:   pull from properties file
-            String eMsg =
-                "[ " + getHashText() + " ]" +
-                " Failed to close [ " + resourceName + " ]" +
-                " in [ " + getCanonicalName() + " ]";
-            if ( className != null ) {
-                eMsg += " for class [ " + className + " ]";
-            }
-            Tr.warning(tc, eMsg);
->>>>>>> e987c115
         }
     }
 
