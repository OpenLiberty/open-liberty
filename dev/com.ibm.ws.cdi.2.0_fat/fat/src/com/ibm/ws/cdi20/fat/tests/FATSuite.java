/*******************************************************************************
 * Copyright (c) 2017 IBM Corporation and others.
 * All rights reserved. This program and the accompanying materials
 * are made available under the terms of the Eclipse Public License v1.0
 * which accompanies this distribution, and is available at
 * http://www.eclipse.org/legal/epl-v10.html
 *
 * Contributors:
 *     IBM Corporation - initial API and implementation
 *******************************************************************************/
package com.ibm.ws.cdi20.fat.tests;

import org.junit.runner.RunWith;
import org.junit.runners.Suite;
import org.junit.runners.Suite.SuiteClasses;

@RunWith(Suite.class)
@SuiteClasses({
                AsyncEventsTest.class,
                BeanManagerLookupTest.class,
                BuiltinAnnoLiteralsTest.class,
                CDIContainerConfigTest.class,
                ConfiguratorTest.class,
                InterceptionFactoryTest.class,
<<<<<<< HEAD
                TrimTest.class
=======
                SecureAsyncEventsTest.class,
>>>>>>> 696cdf73
})
public class FATSuite {

}<|MERGE_RESOLUTION|>--- conflicted
+++ resolved
@@ -22,11 +22,8 @@
                 CDIContainerConfigTest.class,
                 ConfiguratorTest.class,
                 InterceptionFactoryTest.class,
-<<<<<<< HEAD
-                TrimTest.class
-=======
+                TrimTest.class,
                 SecureAsyncEventsTest.class,
->>>>>>> 696cdf73
 })
 public class FATSuite {
 
