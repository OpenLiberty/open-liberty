/*******************************************************************************
 * Copyright (c) 2012,2020 IBM Corporation and others.
 * All rights reserved. This program and the accompanying materials
 * are made available under the terms of the Eclipse Public License v1.0
 * which accompanies this distribution, and is available at
 * http://www.eclipse.org/legal/epl-v10.html
 *
 * Contributors:
 *     IBM Corporation - initial API and implementation
 *******************************************************************************/
package com.ibm.ws.webcontainer.security.internal;

import java.util.HashMap;
import java.util.Hashtable;
import java.util.Iterator;
import java.util.LinkedHashMap;
import java.util.Map;
import java.util.Map.Entry;
import java.util.Set;

import javax.security.auth.Subject;
import javax.servlet.http.Cookie;
import javax.servlet.http.HttpServletRequest;
import javax.servlet.http.HttpServletResponse;

import com.ibm.websphere.ras.Tr;
import com.ibm.websphere.ras.TraceComponent;
import com.ibm.websphere.ras.annotation.Trivial;
import com.ibm.websphere.security.WebTrustAssociationFailedException;
import com.ibm.websphere.security.WebTrustAssociationUserException;
import com.ibm.websphere.security.cred.WSCredential;
import com.ibm.ws.ffdc.annotation.FFDCIgnore;
import com.ibm.ws.security.authentication.AuthenticationConstants;
import com.ibm.ws.security.authentication.AuthenticationData;
import com.ibm.ws.security.authentication.AuthenticationException;
import com.ibm.ws.security.authentication.AuthenticationService;
import com.ibm.ws.security.authentication.WSAuthenticationData;
import com.ibm.ws.security.authentication.tai.TAIService;
import com.ibm.ws.security.authentication.tai.TAIUtil;
import com.ibm.ws.security.authentication.utility.JaasLoginConfigConstants;
import com.ibm.ws.security.authentication.utility.SubjectHelper;
import com.ibm.ws.webcontainer.security.AuthResult;
import com.ibm.ws.webcontainer.security.AuthenticationResult;
import com.ibm.ws.webcontainer.security.SSOCookieHelper;
import com.ibm.ws.webcontainer.security.WebAuthenticator;
import com.ibm.ws.webcontainer.security.WebRequest;
import com.ibm.wsspi.kernel.service.utils.ConcurrentServiceReferenceMap;
import com.ibm.wsspi.security.tai.TAIResult;
import com.ibm.wsspi.security.tai.TrustAssociationInterceptor;
import com.ibm.wsspi.security.token.AttributeNameConstants;

public class TAIAuthenticator implements WebAuthenticator {
    private static final TraceComponent tc = Tr.register(TAIAuthenticator.class);
    private final AuthenticationResult AUTHN_CONTINUE_RESULT = new AuthenticationResult(AuthResult.CONTINUE, "Authentication continue");

    private TAIService taiService = null;
    private ConcurrentServiceReferenceMap<String, TrustAssociationInterceptor> interceptorServiceRef = null;
    private SSOCookieHelper ssoCookieHelper = null;
    private AuthenticationService authenticationService = null;
    private static final String APPLICATION_AUTH_TYPE = "com.ibm.ws.security.tai.appAuthType";

    private final String[] hashtableLoginProperties = { AttributeNameConstants.WSCREDENTIAL_UNIQUEID,
                                                        AttributeNameConstants.WSCREDENTIAL_SECURITYNAME };

    //SAML SSO property for disable LTPA cookie.
    private final static String DISABLE_LTPA_AND_SESSION_NOT_ON_OR_AFTER = "com.ibm.ws.saml.spcookie.session.not.on.or.after";
    private static final String[] samlSsoDisableLtpaCookie = new String[] { DISABLE_LTPA_AND_SESSION_NOT_ON_OR_AFTER };

    //Map of TrustAssociationInterceptor - by TAI id
    //Order matters here: use a LinkedHashMap to preserve order across platforms
    Map<String, TrustAssociationInterceptor> invokeBeforeSSOTais = new LinkedHashMap<String, TrustAssociationInterceptor>();
    Map<String, TrustAssociationInterceptor> invokeAfterSSOTais = new LinkedHashMap<String, TrustAssociationInterceptor>();
    Map<String, Boolean> disableLtpaCookieTais = new HashMap<String, Boolean>();

    /**
     * Given an HTTP request, get the appropriate Trust Association Interceptor.
     * If there is any. If there are more than one, then only the first hit
     * gets called. If none, then this method returns AUTHN_CONTINUE_RESULT.
     *
     * @param taiService
     * @param interceptorServiceRef
     * @param authenticationService
     * @param ssoCookieHelper
     */
    public TAIAuthenticator(TAIService taiService, ConcurrentServiceReferenceMap<String, TrustAssociationInterceptor> interceptorServiceRef,
                            AuthenticationService authenticationService,
                            SSOCookieHelper ssoCookieHelper) {
        this.taiService = taiService;
        this.interceptorServiceRef = interceptorServiceRef;
        this.authenticationService = authenticationService;
        this.ssoCookieHelper = ssoCookieHelper;
    }

    @Override
    public AuthenticationResult authenticate(WebRequest webRequest) {
        return authenticate(webRequest, false);
    }

    public AuthenticationResult authenticate(WebRequest webRequest, boolean invokeBeforeSSO) {
        AuthenticationResult authResult = AUTHN_CONTINUE_RESULT;
        TAIResult taiResult = null;
        String taiType = null;
        boolean isTargetIntercept = false;

        Map<String, TrustAssociationInterceptor> tais = getInterceptorServices(invokeBeforeSSO);
        if (skipTai(webRequest, tais, invokeBeforeSSO)) {
            return AUTHN_CONTINUE_RESULT;
        }

        HttpServletRequest req = webRequest.getHttpServletRequest();
        HttpServletResponse res = webRequest.getHttpServletResponse();
        if (webRequest.getLoginConfig() != null) {
            req.setAttribute(APPLICATION_AUTH_TYPE, webRequest.getLoginConfig().getAuthenticationMethod());
        }

        String taiId = null;
        try {
            Iterator<Entry<String, TrustAssociationInterceptor>> i = tais.entrySet().iterator();
            while (i.hasNext()) {
                Entry<String, TrustAssociationInterceptor> taiEntry = i.next();
                taiId = taiEntry.getKey();
                TrustAssociationInterceptor tai = taiEntry.getValue();
                if (tai.isTargetInterceptor(req)) {
                    isTargetIntercept = true;
                    taiType = tai.getType();
                    taiResult = tai.negotiateValidateandEstablishTrust(req, res);
                    if (webRequest.getLoginConfig() != null) {
                        req.removeAttribute(APPLICATION_AUTH_TYPE);
                    }
                    break;
                }
            }
            if (!isTargetIntercept) {
                if (TraceComponent.isAnyTracingEnabled() && tc.isDebugEnabled()) {
                    Tr.debug(tc, "TAI authenticator" + (invokeBeforeSSO == true ? " before SSO " : " after SSO ") + "do not intercept this request");
                }
                return AUTHN_CONTINUE_RESULT;
            }
        } catch (WebTrustAssociationFailedException e) {
            Tr.error(tc, "SEC_TAI_VALIDATE_FAILED", new Object[] { e });
            authResult = new AuthenticationResult(AuthResult.FAILURE, e.getMessage());
        } catch (WebTrustAssociationUserException e) {
            Tr.error(tc, "SEC_TAI_USER_EXCEPTION", new Object[] { e });
            authResult = new AuthenticationResult(AuthResult.FAILURE, e.getMessage());
        } catch (Exception e) {
            Tr.error(tc, "SEC_TAI_GENERAL_EXCEPTION", new Object[] { e });
            authResult = new AuthenticationResult(AuthResult.FAILURE, e.getMessage());
        }

        if (authResult.getStatus() == AuthResult.FAILURE) {
            if (TraceComponent.isAnyTracingEnabled() && tc.isDebugEnabled()) {
                Tr.debug(tc, "TAI throws an un-expected exception: " + authResult.getReason());
            }
            return authResult;
        }

        return handleTaiResult(taiResult, taiType, taiId, req, res);
    }

    private void getUserFeatureTAI() {
        //TAIUtil taiUtil = new TAIUtil();
        Set<String> interceptorIds = interceptorServiceRef.keySet();
        for (String interceptorId : interceptorIds) {
            TrustAssociationInterceptor tai = interceptorServiceRef.getService(interceptorId);
            getProperties(interceptorId, tai);
//            taiUtil.processUserFetaureTaiProps(interceptorServiceRef, interceptorId);
//
//            if (taiUtil.isInvokeBeforeSSO()) {
//                invokeBeforeSSOTais.put(interceptorId, tai);
//            }
//
//            if (taiUtil.isInvokeAfterSSO()) {
//                invokeAfterSSOTais.put(interceptorId, tai);
//            }
//
//            if (taiUtil.isDisableLtpaCookie()) {
//                disableLtpaCookieTais.put(interceptorId, true);
//            }
        }

        if (TraceComponent.isAnyTracingEnabled() && tc.isDebugEnabled()) {
            Tr.debug(tc, "invokeBeforeSSOTais " + invokeBeforeSSOTais.toString());
            Tr.debug(tc, "invokeAfterSSOTais " + invokeAfterSSOTais.toString());
            Tr.debug(tc, "disableLtpaCookieTais " + disableLtpaCookieTais.toString());
        }
    }

    private void getProperties(String interceptorId, TrustAssociationInterceptor interceptor) {
        TAIUtil taiUtil = new TAIUtil(interceptorServiceRef, interceptorId);
        //TrustAssociationInterceptor tai = (TrustAssociationInterceptor) interceptor;
        //taiUtil.processProps(interceptorServiceRef, interceptorId);

        if (taiUtil.isInvokeBeforeSSO()) {
            invokeBeforeSSOTais.put(interceptorId, interceptor);
        }
        if (taiUtil.isInvokeAfterSSO()) {
            invokeAfterSSOTais.put(interceptorId, interceptor);
        }
        if (taiUtil.isDisableLtpaCookie()) {
            disableLtpaCookieTais.put(interceptorId, taiUtil.isDisableLtpaCookie());
        }
    }

    /**
     * @param invokeBeforeSSO
     * @return
     */
    private Map<String, TrustAssociationInterceptor> getInterceptorServices(boolean invokeBeforeSSO) {
        if (taiService != null) { //TAIService have both the shared liberty and user feature TAI
            return taiService.getTais(invokeBeforeSSO);
        } else { // TODO: Do we really need to go this path ???
            getUserFeatureTAI(); // We only have the user feature TAIs
            if (invokeBeforeSSO)
                return invokeBeforeSSOTais;
            else
                return invokeAfterSSOTais;
        }
    }

    /**
     * @param webRequest
     * @param tais
     * @param invokeBeforeSSO
     * @return
     */
    private boolean skipTai(WebRequest webRequest, Map<String, TrustAssociationInterceptor> tais, boolean invokeBeforeSSO) {
        boolean skipIt = false;
        if (tais == null || tais.isEmpty()) {
            if (TraceComponent.isAnyTracingEnabled() && tc.isDebugEnabled()) {
                Tr.debug(tc, "There is no interceptor config to invoke" + (invokeBeforeSSO == true ? " before SSO " : " after SSO ") + ", skipping TAI...");
            }
            return true;
        }
        if (webRequest.isUnprotectedURI() &&
            (!webRequest.isProviderSpecialUnprotectedURI()) &&
            (taiService != null && !taiService.isInvokeForUnprotectedURI())) {
            if (TraceComponent.isAnyTracingEnabled() && tc.isDebugEnabled()) {
                Tr.debug(tc, "Skipping interceptor for unprotected URI...");
            }
            return true;
        }
        return skipIt;
    }

    /**
     * @param taiResult
     * @param taiType
     * @param taiId
     * @param req
     * @param res
     * @return
     */
    private AuthenticationResult handleTaiResult(TAIResult taiResult, String taiType, String taiId, HttpServletRequest req, HttpServletResponse res) {
        AuthenticationResult authResult;
        try {
            if (taiResult != null && taiResult.getStatus() == HttpServletResponse.SC_OK) {
                authResult = authenticateWithTAIResult(req, res, taiResult, taiId);
            } else {
                authResult = handleFallBackToAppAuthType(taiType, taiResult);
            }
        } catch (AuthenticationException e) {
            authResult = new AuthenticationResult(AuthResult.SEND_401, e.getMessage());
        }
        return authResult;
    }

    /**
     * @param taiType
     * @param taiResult
     * @return
     * @throws AuthenticationException
     */
    private AuthenticationResult handleFallBackToAppAuthType(String taiType, TAIResult taiResult) throws AuthenticationException {
        AuthenticationResult authResult = null;
        if (taiService != null && taiService.isFailOverToAppAuthType() ||
            taiResult != null && taiResult.getStatus() == HttpServletResponse.SC_CONTINUE) {
            if (taiResult == null) {
                return new AuthenticationResult(AuthResult.CONTINUE, "TAI allows fall back to application authentication type");
            } else {
                return new AuthenticationResult(AuthResult.CONTINUE, taiResult.getSubject());
            }
        }

        if (taiResult == null) {
            authResult = new AuthenticationResult(AuthResult.FAILURE, "taiResult is null");
        } else {
            // return TAI error code to the browser client or authenticating proxy
            authResult = new AuthenticationResult(AuthResult.TAI_CHALLENGE, "TrustAssociation Interception returns error", taiResult.getStatus());
        }

        return authResult;
    }

    /**
     * @param req
     * @param res
     * @param taiResult
     * @param taiId
     * @return
     * @throws AuthenticationException
     */
    private AuthenticationResult authenticateWithTAIResult(HttpServletRequest req, HttpServletResponse res, TAIResult taiResult, String taiId) throws AuthenticationException {
        AuthenticationResult authResult = null;
        String taiUserName = taiResult.getAuthenticatedPrincipal();
        if (taiUserName != null) {
            Subject taiSubject = taiResult.getSubject();
            if (taiSubject != null) {
                SubjectHelper subjectHelper = new SubjectHelper();
                WSCredential wsCred = subjectHelper.getWSCredential(taiSubject);
                if (wsCred == null && !isHashTableLogin(subjectHelper, taiSubject)) {
                    new AuthenticationResult(AuthResult.FAILURE, "Subject from TAI has no WSCrendential and required hashtable login for user: " + taiUserName);
                } else if (wsCred != null && wsCred.isUnauthenticated()) {
                    new AuthenticationResult(AuthResult.FAILURE, "Subject from TAI is invalid for user: " + taiUserName);
                }
                authResult = authenticateWithSubject(req, res, taiSubject, taiId);
            }
            if (authResult == null || authResult.getStatus() != AuthResult.SUCCESS) {
                authResult = loginWithTAIUserName(req, res, taiSubject, taiUserName, taiId);
                if (authResult == null || authResult.getStatus() != AuthResult.SUCCESS) {
                    authResult = new AuthenticationResult(AuthResult.CONTINUE, "authenticate failed.... allow to continue");
                }
            }
        } else {
            authResult = new AuthenticationResult(AuthResult.FAILURE, "TAI user name is null");
        }

        return authResult;
    }

    /**
     * @param subjectHelper
     * @param taiSubject
     * @return
     */
    private boolean isHashTableLogin(SubjectHelper subjectHelper, Subject taiSubject) {
        Hashtable<String, ?> customProperties = subjectHelper.getHashtableFromSubject(taiSubject, hashtableLoginProperties);
        if (customProperties != null &&
            customProperties.get(AttributeNameConstants.WSCREDENTIAL_SECURITYNAME) != null &&
            customProperties.get(AttributeNameConstants.WSCREDENTIAL_UNIQUEID) != null) {
            return true;
        }
        return false;
    }

    /**
     * @param req
     * @param res
     * @param taiSubject
     * @param taiUserName
     * @param taiId
     * @return
     */
    private AuthenticationResult loginWithTAIUserName(HttpServletRequest req, HttpServletResponse res, Subject taiSubject, String taiUserName, String taiId) {
        AuthenticationResult authResult = null;
        Subject subject = createUserIdHashtableSubject(taiSubject, taiUserName);
        authResult = authenticateWithSubject(req, res, subject, taiId);
        return authResult;
    }

    /**
     * @param req
     * @param res
     * @param subject
     * @param taiId
     * @return
     * @throws AuthenticationException
     */
    @FFDCIgnore(AuthenticationException.class)
    private AuthenticationResult authenticateWithSubject(HttpServletRequest req, HttpServletResponse res, Subject subject, String taiId) {
        AuthenticationResult authResult;
        SubjectHelper subjectHelper = new SubjectHelper();
        try {
            AuthenticationData authenticationData = createAuthenticationData(req, res, subject);
            boolean addLtpaCookieToResp = isAddLtpaCookieToResp(subject, subjectHelper, taiId);
            Subject new_subject = authenticationService.authenticate(JaasLoginConfigConstants.SYSTEM_WEB_INBOUND, authenticationData, subject);
            authResult = new AuthenticationResult(AuthResult.SUCCESS, new_subject);
            if (addLtpaCookieToResp) {
                ssoCookieHelper.addSSOCookiesToResponse(new_subject, req, res);
                removeInternalProps(new_subject, subjectHelper, AuthenticationConstants.INTERNAL_DISABLE_SSO_LTPA_COOKIE);
            }
        } catch (AuthenticationException e) {
            authResult = new AuthenticationResult(AuthResult.FAILURE, e.getMessage());
        }
        return authResult;
    }

    protected void removeInternalProps(Subject subject, SubjectHelper subjectHelper, String propName) {
        Hashtable<String, Object> hashtable = (Hashtable<String, Object>) subjectHelper.getSensitiveHashtableFromSubject(subject);
        if (hashtable == null)
            return;

        Set<Object> publicCredentials = subject.getPublicCredentials();
        publicCredentials.remove(hashtable);
        hashtable.remove(propName);
        if (!hashtable.isEmpty()) {
            publicCredentials.add(hashtable);
        }

        Set<Object> privateCredentials = subject.getPrivateCredentials();
        privateCredentials.remove(hashtable);
        hashtable.remove(propName);
        if (!hashtable.isEmpty()) {
            privateCredentials.add(hashtable);
        }
    }

<<<<<<< HEAD
    private boolean isAddLtpaCookieToResp(Subject subject, SubjectHelper subjectHelper, String taiId) {
=======
    /**
     * @param subject
     */
    private void addDisableLtpaSSOCacheProp(Subject subject, SubjectHelper subjectHelper) {
        Hashtable<String, Object> hashtable = (Hashtable<String, Object>) subjectHelper.getSensitiveHashtableFromSubject(subject);
        hashtable.put(AuthenticationConstants.INTERNAL_DISABLE_SSO_LTPA_COOKIE, Boolean.TRUE);
    }
>>>>>>> 2545a5b4

        //Check for SSO SAML disable LTPA property in the subject
        Hashtable<String, Object> hashtable = (Hashtable<String, Object>) subjectHelper.getHashtableFromSubject(subject, samlSsoDisableLtpaCookie);
        if (hashtable != null) { // found the SSO SAML disable LTPA property so do not add cookie to the response
            //hashtable.put(AuthenticationConstants.INTERNAL_DISABLE_SSO_LTPA_COOKIE, Boolean.TRUE);
            //subject.getPublicCredentials().add(hashtable);
            return false;
        }
        //Check for TAI disableLtpaCookie property
        if (isDisableLtpaCookie(taiId)) {
            hashtable = new Hashtable<String, Object>();
            hashtable.put(AuthenticationConstants.INTERNAL_DISABLE_SSO_LTPA_COOKIE, Boolean.TRUE);
            subject.getPublicCredentials().add(hashtable);
            return false;
        }

        return true;
    }

    private boolean isDisableLtpaCookie(String taiId) {
        if (taiService != null) {
            return taiService.isDisableLtpaCookie(taiId);
        } else if (taiId != null && disableLtpaCookieTais.get(taiId) != null) {
            return disableLtpaCookieTais.get(taiId);
        }

        return false;
    }

    /**
     * @param taiSubject
     * @param taiUserName
     * @return
     */
    private Subject createUserIdHashtableSubject(Subject taiSubject, String taiUserName) {
        Subject newSubject = taiSubject;
        if (newSubject == null) {
            newSubject = new Subject();
        }

        Hashtable<String, Object> hashtable = new Hashtable<String, Object>();
        if (authenticationService == null || !authenticationService.isAllowHashTableLoginWithIdOnly())
            hashtable.put(AuthenticationConstants.INTERNAL_ASSERTION_KEY, Boolean.TRUE);
        hashtable.put(AttributeNameConstants.WSCREDENTIAL_USERID, taiUserName);
        newSubject.getPublicCredentials().add(hashtable);
        return newSubject;
    }

    @Trivial
    protected AuthenticationData createAuthenticationData(HttpServletRequest req, HttpServletResponse res, Subject subject) {
        AuthenticationData authenticationData = new WSAuthenticationData();
        authenticationData.set(AuthenticationData.HTTP_SERVLET_REQUEST, req);
        authenticationData.set(AuthenticationData.HTTP_SERVLET_RESPONSE, res);
        try {
            if (subject != null) {
                // Allow TAI to login and create LTPA Cookie
                // Also prevent it from login again
                Cookie ltpaCookie = WebSecurityHelperImpl.getLTPACookie(subject);
                if (ltpaCookie != null) {
                    authenticationData.set(AuthenticationData.TOKEN64, ltpaCookie.getValue());
                }
            }
        } catch (Exception e) {
            // this is OK if TAI does not have a SSO Cookie
        }
        return authenticationData;
    }

    @Override
    public AuthenticationResult authenticate(HttpServletRequest req, HttpServletResponse res, HashMap props) throws Exception {
        return null;
    }
}<|MERGE_RESOLUTION|>--- conflicted
+++ resolved
@@ -404,18 +404,7 @@
         }
     }
 
-<<<<<<< HEAD
     private boolean isAddLtpaCookieToResp(Subject subject, SubjectHelper subjectHelper, String taiId) {
-=======
-    /**
-     * @param subject
-     */
-    private void addDisableLtpaSSOCacheProp(Subject subject, SubjectHelper subjectHelper) {
-        Hashtable<String, Object> hashtable = (Hashtable<String, Object>) subjectHelper.getSensitiveHashtableFromSubject(subject);
-        hashtable.put(AuthenticationConstants.INTERNAL_DISABLE_SSO_LTPA_COOKIE, Boolean.TRUE);
-    }
->>>>>>> 2545a5b4
-
         //Check for SSO SAML disable LTPA property in the subject
         Hashtable<String, Object> hashtable = (Hashtable<String, Object>) subjectHelper.getHashtableFromSubject(subject, samlSsoDisableLtpaCookie);
         if (hashtable != null) { // found the SSO SAML disable LTPA property so do not add cookie to the response
