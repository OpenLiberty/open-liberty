--- conflicted
+++ resolved
@@ -196,11 +196,6 @@
         String msg = frame.getUtf8String();
         if (msg.endsWith("\n")) {
             msg = msg.substring(0, msg.length() - 1);
-<<<<<<< HEAD
-        logstashOutput.add(msg);
-
-        Log.info(c, "logstashContainer", msg);
-=======
         }
 
         boolean isComplete = false;
@@ -220,7 +215,6 @@
             Log.info(c, "logstashContainer", buffer);
             buffer = null;
         }
->>>>>>> 6d3b9143
     }
 
     protected static void clearContainerOutput() {
