--- conflicted
+++ resolved
@@ -44,12 +44,8 @@
 
     @BeforeClass
     public static void setUp() throws Exception {
-<<<<<<< HEAD
         appOneListener = new SessionCacheApp(server, false, "session.cache.web", "session.cache.web.listener1");
-=======
-        appOneListener = new SessionCacheApp(server, "session.cache.web", "session.cache.web.listener1");
         server.setJvmOptions(Arrays.asList("-Dhazelcast.group.name=" + UUID.randomUUID()));
->>>>>>> 0233c4d0
         server.startServer();
     }
 
