/*******************************************************************************
 * Copyright (c) 2017 IBM Corporation and others.
 * All rights reserved. This program and the accompanying materials
 * are made available under the terms of the Eclipse Public License v1.0
 * which accompanies this distribution, and is available at
 * http://www.eclipse.org/legal/epl-v10.html
 *
 * Contributors:
 *     IBM Corporation - initial API and implementation
 *******************************************************************************/
package com.ibm.ws.opentracing;

import java.io.IOException;
import java.lang.annotation.Annotation;
import java.net.URI;
import java.util.AbstractMap;
import java.util.HashMap;
import java.util.Iterator;
import java.util.List;
import java.util.Map;
import java.util.Set;

import javax.ws.rs.container.ContainerRequestContext;
import javax.ws.rs.container.ContainerRequestFilter;
import javax.ws.rs.container.ContainerResponseContext;
import javax.ws.rs.container.ContainerResponseFilter;
import javax.ws.rs.container.ResourceInfo;
import javax.ws.rs.core.Context;
import javax.ws.rs.core.MultivaluedMap;
import javax.ws.rs.core.Response;
import javax.ws.rs.ext.ExceptionMapper;

import com.ibm.websphere.ras.Tr;
import com.ibm.websphere.ras.TraceComponent;
import com.ibm.websphere.ras.annotation.Trivial;

import io.opentracing.Span;
import io.opentracing.SpanContext;
import io.opentracing.Tracer;
import io.opentracing.propagation.TextMap;
import io.opentracing.propagation.Format;
import io.opentracing.tag.Tags;

/**
 * <p>Container filter implementation.</p>
 *
 * <p>This implementation is stateless. A single container filter is used by all applications.</p> *
 */
public class OpentracingContainerFilter implements ContainerRequestFilter, ContainerResponseFilter, ExceptionMapper<Throwable> {
    private static final TraceComponent tc = Tr.register(OpentracingContainerFilter.class);

    public static final String SERVER_SPAN_PROP_ID = OpentracingContainerFilter.class.getName() + ".Span";

    public static final String SERVER_SPAN_SKIPPED_ID = OpentracingContainerFilter.class.getName() + ".Skipped";

<<<<<<< HEAD
    public static final String EXCEPTION_KEY = OpentracingContainerFilter.class.getName() + ".Exception";

=======
>>>>>>> adc97838
    @Context
    private ResourceInfo resourceInfo;

    /** {@inheritDoc} */
    @Override
    public void filter(ContainerRequestContext incomingRequestContext) throws IOException {
        String methodName = "filter(incoming)";

        Tracer tracer = OpentracingTracerManager.getTracer();
        if (tracer == null) {
            Tr.error(tc, "OPENTRACING_NO_TRACER_FOR_INBOUND_REQUEST");
            return;
        } else {
            if (TraceComponent.isAnyTracingEnabled() && tc.isDebugEnabled()) {
                Tr.debug(tc, methodName, OpentracingUtils.getTracerText(tracer));
            }
        }

        URI incomingUri = incomingRequestContext.getUriInfo().getRequestUri();
        String incomingURL = incomingUri.toURL().toString();
        if (TraceComponent.isAnyTracingEnabled() && tc.isDebugEnabled()) {
            Tr.debug(tc, methodName + " incomingURL", incomingURL);
        }

        SpanContext priorOutgoingContext = tracer.extract(Format.Builtin.HTTP_HEADERS,
                                                          new MultivaluedMapToTextMap(incomingRequestContext.getHeaders()));
        if (TraceComponent.isAnyTracingEnabled() && tc.isDebugEnabled()) {
            Tr.debug(tc, methodName + " priorContext", priorOutgoingContext);
        }

        /*
         * Removing filter processing until microprofile spec for it is approved. Expect to add this code
         * back in in 1Q18 - smf
         */
        // boolean process = OpentracingService.process(incomingUri, SpanFilterType.INCOMING);
        boolean process = true;

        Annotation[] annotations = resourceInfo.getResourceMethod().getAnnotations();
        for (Annotation anno : annotations) {
            String processing = anno.toString();
            if (processing.contains("Traced(value=")) {
                if (processing.contains("value=true")) {
                    System.out.println("BB - Annotated method Traced found and passed to interceptor - incoming");
                    return;
                }
            }

        }

        if (process) {
            // "The default operation name of the new Span for the incoming request is
            // <HTTP method>:<package name>.<class name>.<method name>"
            // https://github.com/eclipse/microprofile-opentracing/blob/master/spec/src/main/asciidoc/microprofile-opentracing.asciidoc#server-span-name
            String operationName = incomingRequestContext.getMethod() + ":"
                                   + resourceInfo.getResourceClass().getName() + "."
                                   + resourceInfo.getResourceMethod().getName();
            Tracer.SpanBuilder spanBuilder = tracer.buildSpan(operationName);

            spanBuilder.withTag(Tags.SPAN_KIND.getKey(), Tags.SPAN_KIND_SERVER);
            spanBuilder.withTag(Tags.HTTP_URL.getKey(), incomingURL);
            spanBuilder.withTag(Tags.HTTP_METHOD.getKey(), incomingRequestContext.getMethod());

            if (priorOutgoingContext != null) {
                spanBuilder.asChildOf(priorOutgoingContext);
            } else {
                spanBuilder.ignoreActiveSpan();
                // TODO: This is a work-around for a mock tracer bug.
                // See io.opentracing.mock.MockTracer.MockSpanBuilder.startManual(),
                // which will set the parent based on the active context.
            }

            Span newIncomingSpan = spanBuilder.startManual();

            tracer.makeActive(newIncomingSpan);

            incomingRequestContext.setProperty(SERVER_SPAN_PROP_ID, newIncomingSpan);

            if (TraceComponent.isAnyTracingEnabled() && tc.isDebugEnabled()) {
                Tr.debug(tc, methodName + " contextSpan", newIncomingSpan);
            }
        }

        incomingRequestContext.setProperty(SERVER_SPAN_SKIPPED_ID, !process);
    }

    /** {@inheritDoc} */
    @Override
    public void filter(ContainerRequestContext incomingRequestContext,
                       ContainerResponseContext outgoingResponseContext) throws IOException {
        String methodName = "filter(outgoing)";

        Annotation[] annotations = resourceInfo.getResourceMethod().getAnnotations();
        for (Annotation anno : annotations) {
            String processing = anno.toString();
            if (processing.contains("Traced(value=")) {
                if (processing.contains("value=true")) {
                    System.out.println("BB - Annotated method Traced found and passed to interceptor - incoming");
                    return;
                }
            }

        }

        if ((Boolean) incomingRequestContext.getProperty(OpentracingContainerFilter.SERVER_SPAN_SKIPPED_ID)) {
            if (TraceComponent.isAnyTracingEnabled() && tc.isDebugEnabled()) {
                Tr.debug(tc, methodName + " skipped");
            }
            incomingRequestContext.removeProperty(OpentracingContainerFilter.SERVER_SPAN_SKIPPED_ID);
            return;
        }

        Span incomingSpan = (Span) incomingRequestContext.getProperty(OpentracingContainerFilter.SERVER_SPAN_PROP_ID);
        if (incomingSpan == null) {
            Tr.error(tc, "OPENTRACING_NO_SPAN_FOR_RESPONSE_TO_INBOUND_REQUEST");
            return;
        } else {
            if (TraceComponent.isAnyTracingEnabled() && tc.isDebugEnabled()) {
                Tr.debug(tc, methodName + " incomingSpan", incomingSpan);
            }
        }

        try {
            Integer httpStatus = Integer.valueOf(outgoingResponseContext.getStatus());
            if (TraceComponent.isAnyTracingEnabled() && tc.isDebugEnabled()) {
                Tr.debug(tc, methodName + " httpStatus", httpStatus);
            }
            incomingSpan.setTag(Tags.HTTP_STATUS.getKey(), httpStatus);

            if (outgoingResponseContext.getStatus() >= 400) {

                // "An Tags.ERROR tag SHOULD be added to a Span on failed operations.
                // It means for any server error (5xx) codes. If there is an exception
                // object available the implementation SHOULD also add logs event=error
                // and error.object=<error object instance> to the active span."
                // https://github.com/eclipse/microprofile-opentracing/blob/master/spec/src/main/asciidoc/microprofile-opentracing.asciidoc#server-span-tags

                incomingSpan.setTag(Tags.ERROR.getKey(), true);
                if (TraceComponent.isAnyTracingEnabled() && tc.isDebugEnabled()) {
                    Tr.debug(tc, methodName + " error", Boolean.TRUE);
                }

                MultivaluedMap<String, Object> headers = outgoingResponseContext.getHeaders();

                Throwable exception = (Throwable) headers.getFirst(EXCEPTION_KEY);
                if (exception != null) {
                    headers.remove(EXCEPTION_KEY);

                    Map<String, Object> log = new HashMap<>();
                    // https://github.com/opentracing/specification/blob/master/semantic_conventions.md#log-fields-table
                    log.put("event", "error");

                    // Throwable implements Serializable so all exceptions are serializable
                    log.put("error.object", exception);

                    if (TraceComponent.isAnyTracingEnabled() && tc.isDebugEnabled()) {
                        Tr.debug(tc, methodName + " adding log entry", log);
                    }

                    incomingSpan.log(log);
                }
            }

        } finally {
            incomingSpan.finish();
            incomingRequestContext.removeProperty(OpentracingContainerFilter.SERVER_SPAN_PROP_ID);
        }
    }

    //

    private static class MultivaluedMapToTextMap implements TextMap {
        private final MultivaluedMap<String, String> mvMap;

        @Trivial
        public MultivaluedMapToTextMap(MultivaluedMap<String, String> mvMap) {
            this.mvMap = mvMap;
        }

        @Trivial
        @Override
        public Iterator<Map.Entry<String, String>> iterator() {
            return new MultivaluedMapFlatIterator<>(mvMap.entrySet());
        }

        @Trivial
        @Override
        public void put(String key, String value) {
            throw new UnsupportedOperationException();
        }
    }

    private static class MultivaluedMapFlatIterator<K, V> implements Iterator<Map.Entry<K, V>> {
        private final Iterator<Map.Entry<K, List<V>>> mapIterator;

        private Map.Entry<K, List<V>> mapEntry;
        private Iterator<V> mapEntryIterator;

        @Trivial
        public MultivaluedMapFlatIterator(Set<Map.Entry<K, List<V>>> multiValuesEntrySet) {
            this.mapIterator = multiValuesEntrySet.iterator();

            this.mapEntry = null;
            this.mapEntryIterator = null;
        }

        @Override
        @Trivial
        public boolean hasNext() {
            return (((mapEntryIterator != null) && mapEntryIterator.hasNext()) ||
                    mapIterator.hasNext());
        }

        @Override
        @Trivial
        public Map.Entry<K, V> next() {
            if ((mapEntry == null) ||
                (!mapEntryIterator.hasNext() && mapIterator.hasNext())) {
                mapEntry = mapIterator.next();
                mapEntryIterator = mapEntry.getValue().iterator();
            }

            if (mapEntryIterator.hasNext()) {
                // Iterate across the entry's values ...
                return new AbstractMap.SimpleImmutableEntry<>(mapEntry.getKey(), mapEntryIterator.next());
            } else {
                // Generate (key, null) for an entry with empty values
                return new AbstractMap.SimpleImmutableEntry<>(mapEntry.getKey(), null);
            }
        }

        @Override
        @Trivial
        public void remove() {
            throw new UnsupportedOperationException();
        }
    }

    /** {@inheritDoc} */
    @Override
    public Response toResponse(Throwable exception) {
        return Response.serverError().header(EXCEPTION_KEY, exception).build();
    }
}<|MERGE_RESOLUTION|>--- conflicted
+++ resolved
@@ -53,11 +53,8 @@
 
     public static final String SERVER_SPAN_SKIPPED_ID = OpentracingContainerFilter.class.getName() + ".Skipped";
 
-<<<<<<< HEAD
     public static final String EXCEPTION_KEY = OpentracingContainerFilter.class.getName() + ".Exception";
 
-=======
->>>>>>> adc97838
     @Context
     private ResourceInfo resourceInfo;
 
