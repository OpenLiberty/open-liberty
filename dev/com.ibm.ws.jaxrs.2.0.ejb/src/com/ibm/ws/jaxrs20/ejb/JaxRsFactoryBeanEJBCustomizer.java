--- conflicted
+++ resolved
@@ -55,12 +55,8 @@
 
 @Component(name = "com.ibm.ws.jaxrs20.ejb.JaxRsFactoryEJBBeanCustomizer", immediate = true, property = { "service.vendor=IBM" })
 public class JaxRsFactoryBeanEJBCustomizer implements JaxRsFactoryBeanCustomizer {
-<<<<<<< HEAD
+
     private static final TraceComponent tc = Tr.register(JaxRsFactoryBeanEJBCustomizer.class);
-    private CXFJaxRsProviderResourceHolder cxfPRHolder;
-=======
-    private final TraceComponent tc = Tr.register(JaxRsFactoryBeanEJBCustomizer.class);
->>>>>>> 442d778f
 
     //private final Set<Class<ExceptionMapper<?>>> exceptionMappers = new HashSet<Class<ExceptionMapper<?>>>();
 
