/*******************************************************************************
 * Copyright (c) 2011, 2018 IBM Corporation and others.
 * All rights reserved. This program and the accompanying materials
 * are made available under the terms of the Eclipse Public License v1.0
 * which accompanies this distribution, and is available at
 * http://www.eclipse.org/legal/epl-v10.html
 *
 * Contributors:
 *     IBM Corporation - initial API and implementation
 *******************************************************************************/
package componenttest.topology.impl;

import static org.junit.Assert.assertEquals;
import static org.junit.Assert.assertNotNull;

import java.io.BufferedReader;
import java.io.BufferedWriter;
import java.io.ByteArrayInputStream;
import java.io.File;
import java.io.FileInputStream;
import java.io.FileOutputStream;
import java.io.IOException;
import java.io.InputStream;
import java.io.InputStreamReader;
import java.io.OutputStream;
import java.io.OutputStreamWriter;
import java.io.PrintWriter;
import java.io.StringReader;
import java.io.StringWriter;
import java.io.Writer;
import java.net.InetAddress;
import java.net.InetSocketAddress;
import java.net.ServerSocket;
import java.nio.charset.Charset;
import java.security.KeyStore;
import java.text.DateFormat;
import java.text.SimpleDateFormat;
import java.util.ArrayList;
import java.util.Arrays;
import java.util.Collection;
import java.util.Collections;
import java.util.Date;
import java.util.HashMap;
import java.util.HashSet;
import java.util.Iterator;
import java.util.LinkedHashMap;
import java.util.LinkedList;
import java.util.List;
import java.util.Map;
import java.util.Properties;
import java.util.Scanner;
import java.util.Set;
import java.util.TreeSet;
import java.util.concurrent.BlockingQueue;
import java.util.concurrent.LinkedBlockingQueue;
import java.util.concurrent.TimeUnit;
import java.util.concurrent.atomic.AtomicBoolean;
import java.util.concurrent.atomic.AtomicInteger;
import java.util.logging.Level;
import java.util.logging.Logger;
import java.util.regex.Matcher;
import java.util.regex.Pattern;

import javax.json.Json;
import javax.json.JsonObject;
import javax.json.JsonReader;
import javax.management.remote.JMXConnector;
import javax.management.remote.JMXConnectorFactory;
import javax.management.remote.JMXServiceURL;
import javax.net.ssl.SSLContext;
import javax.net.ssl.TrustManagerFactory;

import org.junit.Assert;

import com.ibm.websphere.simplicity.LocalFile;
import com.ibm.websphere.simplicity.Machine;
import com.ibm.websphere.simplicity.OperatingSystem;
import com.ibm.websphere.simplicity.PortType;
import com.ibm.websphere.simplicity.ProgramOutput;
import com.ibm.websphere.simplicity.RemoteFile;
import com.ibm.websphere.simplicity.application.ApplicationManager;
import com.ibm.websphere.simplicity.application.ApplicationType;
import com.ibm.websphere.simplicity.config.ServerConfiguration;
import com.ibm.websphere.simplicity.config.ServerConfigurationFactory;
import com.ibm.websphere.simplicity.exception.ApplicationNotInstalledException;
import com.ibm.websphere.simplicity.log.Log;
import com.ibm.websphere.soe_reporting.SOEHttpPostUtil;
import com.ibm.ws.fat.util.ACEScanner;
import com.ibm.ws.logging.utils.FileLogHolder;

import componenttest.common.apiservices.Bootstrap;
import componenttest.common.apiservices.LocalMachine;
import componenttest.custom.junit.runner.FATRunner;
import componenttest.custom.junit.runner.LogPolice;
import componenttest.depchain.FeatureDependencyProcessor;
import componenttest.exception.TopologyException;
import componenttest.topology.impl.JavaInfo.Vendor;
import componenttest.topology.impl.LibertyFileManager.LogSearchResult;
import componenttest.topology.utils.FileUtils;
import componenttest.topology.utils.LibertyServerUtils;
import componenttest.topology.utils.PrivHelper;
import componenttest.topology.utils.ServerFileUtils;

public class LibertyServer implements LogMonitorClient {

    protected static final Class<?> c = LibertyServer.class;
    protected static final String CLASS_NAME = c.getName();
    protected static Logger LOG = Logger.getLogger(CLASS_NAME); // why don't we always use the Logger directly?

    /** How frequently we poll the logs when waiting for something to happen */
    protected static final int WAIT_INCREMENT = 300;

    boolean runAsAWindowService = false;

    protected static final String MAC_RUN = PrivHelper.getProperty("fat.on.mac");
    protected static final String DEBUGGING_PORT = PrivHelper.getProperty("debugging.port");
    protected static final boolean DEFAULT_PRE_CLEAN = true;
    protected static final boolean DEFAULT_CLEANSTART = Boolean.parseBoolean(PrivHelper.getProperty("default.clean.start", "true"));
    protected static final boolean DEFAULT_VALIDATE_APPS = true;
    protected static final String RELEASE_MICRO_VERSION = PrivHelper.getProperty("micro.version");
    protected static final String TMP_DIR = PrivHelper.getProperty("java.io.tmpdir");
    public static boolean validateApps = DEFAULT_VALIDATE_APPS;

    protected static final JavaInfo javaInfo = JavaInfo.forCurrentVM();

    protected static final boolean GLOBAL_JAVA2SECURITY = Boolean.parseBoolean(PrivHelper.getProperty("global.java2.sec", "false"));
    protected static final boolean GLOBAL_DEBUG_JAVA2SECURITY = FATRunner.FAT_TEST_LOCALRUN //
                    ? Boolean.parseBoolean(PrivHelper.getProperty("global.debug.java2.sec", "true")) //
                    : Boolean.parseBoolean(PrivHelper.getProperty("global.debug.java2.sec", "false"));

    protected static final String GLOBAL_TRACE = PrivHelper.getProperty("global.trace.spec", "").trim();
    protected static final String GLOBAL_JVM_ARGS = PrivHelper.getProperty("global.jvm.args", "").trim();

    protected static final boolean DO_COVERAGE = PrivHelper.getBoolean("test.coverage");
    protected static final String JAVA_AGENT_FOR_JACOCO = PrivHelper.getProperty("javaagent.for.jacoco");

    protected static final int SERVER_START_TIMEOUT = FATRunner.FAT_TEST_LOCALRUN ? 15 * 1000 : 30 * 1000;
    protected static final int SERVER_STOP_TIMEOUT = SERVER_START_TIMEOUT;

    // Increasing this from 50 seconds to 120 seconds to account for poorly performing code;
    // this timeout should only pop in the event of an unexpected failure of apps to start.
    protected static final int LOG_SEARCH_TIMEOUT = FATRunner.FAT_TEST_LOCALRUN ? 12 * 1000 : 120 * 1000;

    // Allow configuration updates to wait for messages in the log longer than other log
    // searches. Configuration updates may take some time on slow test systems.
    protected static final int LOG_SEARCH_TIMEOUT_CONFIG_UPDATE = FATRunner.FAT_TEST_LOCALRUN ? 18 * 1000 : 180 * 1000;

    protected ApplicationManager appmgr;

    protected Set<String> installedApplications;

    protected static final String DEFAULT_SERVER = "defaultServer";

    protected static final String DEFAULT_MSG_FILE = "messages.log";
    protected static final String DEFAULT_CONSOLE_FILE = "console.log";

    protected static final String DEFAULT_TRACE_FILE_PREFIX = "trace";

    protected static final String SERVER_CONFIG_FILE_NAME = "server.xml";
    protected static final String JVM_OPTIONS_FILE_NAME = "jvm.options";

    protected static final String EBCDIC_CHARSET_NAME = "IBM1047";

    protected volatile boolean isStarted = false;
    protected boolean isStartedConsoleLogLevelOff = false;

    protected int osgiConsolePort = 5678; // The port number of the OSGi Console

    // Use port 0 if the property can't be found, these should be picked up from a properties file
    // if not then the test may create a liberty server and get the ports from a bootstrap port.
    // If neither way obtains a port then port 0 will be used which will cause the tests to fail in
    // an obvious way (rather than using a port which looks like it might be right, but isn't, e.g. 8000)
    protected int httpDefaultPort = Integer.parseInt(System.getProperty("HTTP_default", "0"));

    protected int httpDefaultSecurePort = Integer.parseInt(System.getProperty("HTTP_default.secure", "0"));

    protected int httpSecondaryPort = Integer.parseInt(System.getProperty("HTTP_secondary", "0"));
    protected int httpSecondarySecurePort = Integer.parseInt(System.getProperty("HTTP_secondary.secure", "0"));

    protected String bvtPortPropertyName = null;
    protected String bvtSecurePortPropertyName = null;

    protected int iiopDefaultPort = Integer.parseInt(System.getProperty("IIOP", "0"));

    protected String hostName;
    protected String installRoot; // The root of the Liberty Install
    protected String userDir; // The WLP_USER_DIR for this server
    protected boolean customUserDir = false;

    protected String installRootParent; // The parent directory of the Liberty Install

    protected final AtomicBoolean checkForRestConnector = new AtomicBoolean(false);

    // used by the saveServerConfiguration / restoreServerConfiguration methods to save the current server
    // configuration at a specific point in time and then be able to restore it back in the future
    protected RemoteFile savedServerXml = null;

    //list of servers exempt from log error and failure checking
    protected HashMap<String, String> serversExemptFromChecking = null;

    protected Set<String> serversExemptFromJava2SecurityTesting = null;

    public static final String DISABLE_FAILURE_CHECKING = "DISABLE_CHECKING";

    private boolean isTidy = false;

    private boolean needsPostTestRecover = true;

    /**
     * @return the installRoot
     */
    public String getInstallRoot() {
        return installRoot;
    }

    /**
     * @return the release micro version
     */
    public String getMicroVersion() {
        return RELEASE_MICRO_VERSION;
    }

    public String getMicroSuffix() {
        return "." + RELEASE_MICRO_VERSION;
    }

    /**
     * Returns the value of WLP_USER_DIR for the server.
     *
     * @return
     */
    public String getUserDir() {
        return userDir;
    }

    public boolean isCustomUserDir() {
        return customUserDir;
    }

    protected String serverRoot; // The root of the server for Liberty
    protected String serverOutputRoot; // The output root of the server
    protected String logsRoot; // The root of the Logs Files

    protected long lastConfigUpdate = 0; // Time stamp (in millis) of the last configuration update

    protected Map<String, String> additionalSystemProperties = null;

    protected String relativeLogsRoot = "/logs/"; // this will be appended to logsRoot in setUp
    protected String consoleFileName = DEFAULT_CONSOLE_FILE; // Console log file name
    protected String messageFileName = DEFAULT_MSG_FILE; // Messages log file name (optionally changed by the FAT)
    protected String traceFileName = DEFAULT_TRACE_FILE_PREFIX + ".log"; // Trace log file name
    protected String messageAbsPath = null;
    protected String consoleAbsPath = null;
    protected String traceAbsPath = null;

    protected final List<String> extraArgs = new ArrayList<String>();

    protected String machineJava; // Path to Java 6 JDK on the Machine

    protected String machineJarPath; //Path to the jar command

    protected Machine machine; // Machine the server is on

    protected String serverToUse; // the server to use

    //An ID given to the server topology that will be used as a reference e.g. JPAFATTestServer
    protected String serverTopologyID;

    protected OperatingSystem machineOS;

    //These aren't final as we have to massage them if they are used for tWAS FAT suites
    public String pathToAutoFVTTestFiles = "lib/LibertyFATTestFiles/";
    protected String pathToAutoFVTOutputServersFolder = "output/servers";
    protected String pathToAutoFVTOutputFolder = "output/";

    protected final String PATH_TO_AUTOFVT_SERVERS = "publish/servers/";
    protected static final String PATH_TO_AUTOFVT_SHARED = "publish/shared/";
    //Only need this at the moment as we only support single Liberty Servers
    protected String pathToAutoFVTNamedServer = PATH_TO_AUTOFVT_SERVERS;

    protected long serverStartTimeout = SERVER_START_TIMEOUT;

    protected final AtomicInteger stopApplicationMessages = new AtomicInteger(0);
    protected final AtomicInteger startApplicationMessages = new AtomicInteger(0);

    public String getPathToAutoFVTNamedServer() {
        return pathToAutoFVTNamedServer;
    }

    protected List<String> originalFeatureSet = null;

    //Used for keeping track of offset positions of log files
    protected HashMap<String, Long> logOffsets = new HashMap<String, Long>();

    protected HashMap<String, Long> originOffsets = new HashMap<String, Long>();

    protected boolean serverCleanupProblem = false;

    protected boolean ffdcChecking = true;

    /** When we stopped searching for a string in the logs. */
    public long searchStopTime;

    private List<String> ignoredErrors = null;

    /**
     * Holds a fixed set error and warning messages to be ignored for those
     * buckets that choose to care about error or warning messages when the server
     * is stopped. See populateFixedListOfMessagesToIgnore() for more details.
     */
    private final List<String> fixedIgnoreErrorsList = new ArrayList<String>();

    /**
     * Shared LogMonitor class is used to encapsulate some basic log search/wait logic
     */
    private final LogMonitor logMonitor;

    private boolean newLogsOnStart = FileLogHolder.NEW_LOGS_ON_START_DEFAULT;

    /**
     * @param serverCleanupProblem the serverCleanupProblem to set
     */
    void setServerCleanupProblem(boolean serverCleanupProblem) {
        this.serverCleanupProblem = serverCleanupProblem;
    }

    public Machine getMachine() {
        return machine;
    }

    /**
     * Protected - This constructor is default as users should use the
     * LibertyServerFactory's static methods to get LibertyServer instances.
     *
     * @param serverName The name of the server that is going to used
     * @param b The bootstrap properties for this server
     * @throws Exception
     */
    LibertyServer(String serverName, Bootstrap b) throws Exception {
        this(serverName, b, false, false);
    }

    LibertyServer(String serverName, Bootstrap b, boolean deleteServerDirIfExist, boolean usePreviouslyConfigured) throws Exception {
        this(serverName, b, deleteServerDirIfExist, usePreviouslyConfigured, LibertyServerFactory.WinServiceOption.OFF);
    }

    /**
     * Protected - This constructor is default as users should use the
     * LibertyServerFactory's static methods to get LibertyServer instances.
     *
     * @param serverName The name of the server that is going to used
     * @param b The bootstrap properties for this server
     * @param deleteServerDirIfExist If true and if the specified server name already exists on the file system, it will be deleted
     * @param usePreviouslyConfigured If true do not tidy existing server
     * @throws Exception
     */
    LibertyServer(String serverName, Bootstrap b, boolean deleteServerDirIfExist, boolean usePreviouslyConfigured,
                  LibertyServerFactory.WinServiceOption winServiceOption) throws Exception {
        final String method = "setup";
        Log.entering(c, method);
        serverTopologyID = b.getValue("ServerTopologyID");
        hostName = b.getValue("hostName");
        machineJava = b.getValue(hostName + ".JavaHome");

        if (serverName != null) {
            serverToUse = serverName;
            pathToAutoFVTNamedServer += serverToUse + "/";
        } else {
            serverToUse = b.getValue("serverName");
            if (serverToUse == null || serverToUse.trim().equals("")) {
                serverToUse = DEFAULT_SERVER;
            }
        }

        if (winServiceOption == LibertyServerFactory.WinServiceOption.ON) {
            runAsAWindowService = true;
            Log.info(c, method, "runAsAWindowService: " + runAsAWindowService);
        } else {
            runAsAWindowService = false;
        }

        String newLogsOnStartProperty = b.getValue(FileLogHolder.NEW_LOGS_ON_START_PROPERTY);
        if (newLogsOnStartProperty != null) {
            newLogsOnStart = Boolean.parseBoolean(newLogsOnStartProperty);
        }

        // This is the only case where we will allow the messages.log name to  be changed
        // by the fat framework -- because we want to look at messasges.log for start/stop/blah
        // messags, we shouldn't be pointing it all over everywhere else. For those FAT tests
        // that need a messages file in an alternate location, they should set the corresponding
        // com.ibm.ws.logging.message.file.name property in bootstrap.properties
        String nonDefaultLogFile = b.getValue("NonDefaultConsoleLogFileName");
        if (nonDefaultLogFile != null && nonDefaultLogFile.startsWith("SERVER_NAME/")) {
            relativeLogsRoot = "/logs/" + serverToUse + "/";
            messageFileName = nonDefaultLogFile.substring(12);
        } else {
            relativeLogsRoot = "/logs/";
            messageFileName = DEFAULT_MSG_FILE;
        }

        try {
            osgiConsolePort = Integer.parseInt(b.getValue("osgi.console"));
        } catch (Exception e) {
            Log.debug(c, "No osgi.console set in bootstrap.properties.  Will use default value: "
                         + osgiConsolePort);
        }

        try {
            httpDefaultPort = Integer.parseInt(b.getValue("http.Default.Port"));
        } catch (Exception e) {
            Log.debug(c, "No http.Default.Port set in bootstrap.properties.  Will use default value: "
                         + httpDefaultPort);
        }

        try {
            httpDefaultSecurePort = Integer.parseInt(b.getValue("http.Default.Secure.Port"));
        } catch (Exception e) {
            Log.debug(c, "No http.Default.Secure.Port set in bootstrap.properties.  Will use default value: "
                         + httpDefaultSecurePort);
        }

        try {
            iiopDefaultPort = Integer.parseInt(b.getValue("IIOP"));
        } catch (Exception e) {
            Log.debug(c, "No iiop.Default.Port set in bootstrap.properties.  Will use default value: "
                         + iiopDefaultPort);
        }

        if (machineJava == null) {
            throw new IllegalArgumentException("No " + hostName
                                               + ".JavaHome was set in " + b);
        }
        installRoot = b.getValue("libertyInstallPath");
        if (installRoot == null) {
            throw new IllegalArgumentException("No installRoot was set in " + b);
        }

        // Allow user directory name to be provided in bootstrap properties.
        // It is optional and if it is not set, setup() will set it.
        userDir = b.getValue("libertyUserDir");

        // Populate the fixed set error and warning messages to be ignored for those
        // buckets that choose to care about error or warning messages when the server
        // is stopped.
        populateFixedListOfMessagesToIgnore();

        // In the multinode test environment, one of the hosts may be the local machine
        // and therefore should be mapped to LocalMachine.  Simplicity only does this
        // mapping if the host name is "localhost".  For now a check is added here
        // to compare the host name to the local host name.  This is guarded by a
        // property "checkIfLocalHost" just in case someone doesn't want this behavior.
        String checkIfLocalHost = b.getValue("checkIfLocalHost");
        if (checkIfLocalHost != null && hostName.equals(InetAddress.getLocalHost().getHostName())) {
            Log.info(c, method, "returning local machine for " + hostName);
            machine = Machine.getLocalMachine();
            // Do not update hostName because Machine will say localhost!
        } else {
            machine = LibertyServerUtils.createMachine(b);
            // Update hostName to maintain old behavior of LibertyServer.getHostname()
            // which asked the machine.
            hostName = machine.getHostname();
        }

        //Initialize LogMonitor
        logMonitor = new LogMonitor(this);

        setup(deleteServerDirIfExist, usePreviouslyConfigured);
        Log.exiting(c, method);
    }

    //This isn't that elegant but it works
    //If this is a tWAS FAT suite the relative path to the autoFVT folder
    //is different so we need to check and set variables to the autoFVT/output folder
    //and autoFVT/lib/testFiles accordingly
    protected void massageAutoFVTAbsolutePath() throws Exception {
        final String METHOD = "massageAutoFVTAbsolutePath";
        Log.entering(c, METHOD);

        LocalFile testBuildFile = new LocalFile("TestBuild.xml");
        String localPropsLoc = System.getProperty("local.properties");
        if (!!!testBuildFile.exists() && localPropsLoc != null) {
            Properties localProps = new Properties();
            FileInputStream in = new FileInputStream(localPropsLoc);
            localProps.load(in);
            in.close();

            String bucketsDir = localProps.getProperty("buckets.dir");
            pathToAutoFVTTestFiles = bucketsDir + "/" + pathToAutoFVTTestFiles;
            pathToAutoFVTNamedServer = bucketsDir + "/" + pathToAutoFVTNamedServer;
            pathToAutoFVTOutputServersFolder = bucketsDir + "/" + "output/servers";
            pathToAutoFVTOutputFolder = bucketsDir + "/output";

            Log.info(c, METHOD, "This seems to be a tWAS FAT suite so updating the path to the" +
                                "AutoFVTTestFiles to " + pathToAutoFVTTestFiles + " and the testOutputFolder to " +
                                pathToAutoFVTOutputServersFolder + " and the path to the AutoFVTNamedServer to "
                                + pathToAutoFVTNamedServer);
        }
        Log.exiting(c, METHOD);
    }

    protected void setup(boolean deleteServerDirIfExist, boolean usePreviouslyConfigured) throws Exception {
        installedApplications = new HashSet<String>();
        machine.connect();
        machine.setWorkDir(installRoot);
        if (this.serverToUse == null) {
            this.serverToUse = DEFAULT_SERVER;
        }

        machineOS = machine.getOperatingSystem();
        this.installRoot = LibertyServerUtils.makeJavaCompatible(installRoot, machine);
        // Set default usr directory if not already set.
        if (this.userDir == null)
            this.userDir = installRoot + "/usr";
        else
            customUserDir = true;
        this.serverRoot = this.userDir + "/servers/" + serverToUse;
        this.serverOutputRoot = this.serverRoot;
        this.logsRoot = serverOutputRoot + relativeLogsRoot;
        this.messageAbsPath = logsRoot + messageFileName;
        this.traceAbsPath = logsRoot + traceFileName;

        // delete existing server directory if requested:
        if (deleteServerDirIfExist) {
            RemoteFile serverDir = new RemoteFile(machine, this.serverRoot);
            if (serverDir.exists() && !serverDir.delete()) {
                Exception ex = new TopologyException("Unable to delete pre-existing server directory: " + this.serverRoot);
                Log.error(c, "setup - User requested that we delete pre-existing server directory, but this operation failed - " + this.serverRoot, ex);
                throw ex;
            }
        }

        File installRootfile = new File(this.installRoot);
        this.installRootParent = installRootfile.getParent();

        // Now it sets all OS specific stuff
        this.machineJava = LibertyServerUtils.makeJavaCompatible(machineJava, machine);

        Log.info(c, "setup", "Machine operating System is: " + machineOS.name());
        // Continues with setup, we now validate the Java used is a JDK by looking for java and jar files
        String jar = "jar";
        String java = "java";
        if (machineOS == OperatingSystem.WINDOWS) {
            jar += ".exe";
            java += ".exe";
        }
        RemoteFile testJar = new RemoteFile(machine, machineJava + "/bin/" + jar);
        RemoteFile testJava = new RemoteFile(machine, machineJava + "/bin/" + java);
        machineJarPath = testJar.getAbsolutePath();
        if (!!!testJar.exists()) {
            //if we come in here we might be pointing at a JRE instead of a JDK so we'll go up a level in hope it's there
            testJar = new RemoteFile(machine, machineJava + "/../bin/" + jar);
            machineJarPath = testJar.getAbsolutePath();
            if (!!!testJar.exists()) {
                throw new TopologyException("cannot find a " + jar + " file in " + machineJava + "/bin. Please ensure you have set the machine javaHome to point to a JDK");
            }
        }
        if (!!!testJava.exists())
            throw new TopologyException("cannot find a " + java + " file in " + machineJava + "/bin. Please ensure you have set the machine javaHome to point to a JDK");

        Log.finer(c, "setup", "machineJava: " + machineJava + " machineJarPath: " + machineJarPath);

        massageAutoFVTAbsolutePath();

        if (!usePreviouslyConfigured)
            preTestTidyup();

        if (!newLogsOnStart) {
            initializeAnyExistingMarks();
        }
    }

    protected void preTestTidyup() {
        //Deletes the logs and work area folder and the apps folder
        try {
            machine.getFile(logsRoot).delete();
        } catch (Exception e) {
            // Ignore if doesn't exist
        }
        try {
            machine.getFile(serverRoot + "/workarea").delete();
        } catch (Exception e) {
            // Ignore if doesn't exist
        }
        try {
            RemoteFile applicationsFolder = new RemoteFile(machine, userDir + "/shared/apps");
            applicationsFolder.delete();
            applicationsFolder.mkdir();
        } catch (Exception e) {
            // Ignore if doesn't exist
        }
    }

    /**
     * Set the feature list of the server.xml to the new features specified
     * in the {@code List<String>}. Each String should be the only feature
     * name, e.g. servlet-3.0
     *
     * @param newFeatures
     * @throws Exception
     */
    public void changeFeatures(List<String> newFeatures) throws Exception {
        RemoteFile serverXML = new RemoteFile(machine, serverRoot + "/" + SERVER_CONFIG_FILE_NAME);
        LocalFile tempServerXML = new LocalFile(SERVER_CONFIG_FILE_NAME);
        boolean createOriginalList;
        if (originalFeatureSet == null) {
            createOriginalList = true;
            originalFeatureSet = new ArrayList<String>();
        } else {
            createOriginalList = false;
        }
        Writer w = new OutputStreamWriter(tempServerXML.openForWriting(false));
        InputStream originalOutput = serverXML.openForReading();
        InputStreamReader in2 = new InputStreamReader(originalOutput);
        Scanner s2 = new Scanner(in2);
        while (s2.hasNextLine()) {
            String line = s2.nextLine();
            if (line.contains("<featureManager>")) {//So has reached featureSets
                while (s2.hasNextLine()) {
                    line = s2.nextLine();
                    if (line.contains("</featureManager>"))
                        break;
                    //Otherwise is a featureset and only if the original featureset list is null do we need to get
                    if (createOriginalList) {
                        line = line.replaceAll("<feature>", "");
                        line = line.replaceAll("</feature>", "");
                        line = line.trim();
                        originalFeatureSet.add(line);
                    }
                }
                w.write("   <featureManager>");
                w.write("\n");
                for (String feature : newFeatures) {
                    w.write("               <feature>" + feature.trim() + "</feature>");
                    w.write("\n");
                }
                w.write("   </featureManager>");
                w.write("\n");
            } else {
                w.write(line);
                w.write("\n");
            }
        }
        s2.close();
        originalOutput.close();
        w.flush();
        w.close();
        //Now we need to copy file overwriting existing server.xml and delete the temp
        tempServerXML.copyToDest(serverXML, false, true);
        tempServerXML.delete();
    }

    /**
     * Copies the server.xml to the server.
     *
     * @param newFeatures
     * @throws Exception
     */
    public void refreshServerXMLFromPublish() throws Exception {
        RemoteFile serverXML = new RemoteFile(machine, serverRoot + "/" + SERVER_CONFIG_FILE_NAME);
        LocalFile publishServerXML = new LocalFile(PATH_TO_AUTOFVT_SERVERS + "/" + getServerName() + "/" + SERVER_CONFIG_FILE_NAME);

        publishServerXML.copyToDest(serverXML, false, true);
    }

    public static void setValidateApps(boolean validateApp) {
        validateApps = validateApp;
    }

    public boolean getValidateApps() {
        return validateApps;
    }

    /**
     * Sets the server configuration to be the specified file and starts the server.
     */
    public ProgramOutput startServerUsingConfiguration(String configFile) throws Exception {
        return startServerUsingConfiguration(configFile, new ArrayList<String>());
    }

    /**
     * Sets the server configuration to be the specified file and starts the server.
     */
    public ProgramOutput startServerUsingExpandedConfiguration(String configFile) throws Exception {
        return startServerUsingExpandedConfiguration(configFile, new ArrayList<String>());
    }

    public ProgramOutput startServerUsingExpandedConfiguration(String configFile, List<String> waitForMessages) throws Exception {

        ServerFileUtils serverFileUtils = new ServerFileUtils();
        String mergedFile = serverFileUtils.expandAndBackupCfgFile(this, configFile);
        ProgramOutput startupOutput = startServerUsingConfiguration(mergedFile, waitForMessages);
        saveServerConfiguration();
        return startupOutput;
    }

    /**
     * Sets the server configuration to be the specified file, starts the server, and waits for each of the specified messages.
     */
    public ProgramOutput startServerUsingConfiguration(String configFile, List<String> waitForMessages) throws Exception {
        setServerConfigurationFromFilePath(configFile);
        ProgramOutput startupOutput = startServer();
        waitForStringsInLogUsingMark(waitForMessages);
        return startupOutput;
    }

    /**
     * Reconfigures the running server. Expands any imports in the specified server config and copies that expanded
     * configuration to server.xml of the server root.
     *
     * @param testName - The name of the test case requesting the reconfig - a copy of the expanded configuration
     *            file will be saved for debug purposes
     * @param newConfig - The configuration to swich to
     * @param waitForMessages - Any messages to wait (used to determine if the update is complete)
     * @throws Exception
     */
    public void reconfigureServerUsingExpandedConfiguration(String testName, String newConfig, String... waitForMessages) throws Exception {

        reconfigureServerUsingExpandedConfiguration(testName, "configs", newConfig, true, waitForMessages);
    }

    /**
     * Reconfigures the running server. Expands any imports in the specified server config and copies that expanded
     * configuration to server.xml of the server root.
     *
     * @param testName - The name of the test case requesting the reconfig - a copy of the expanded configuration
     *            file will be saved for debug purposes
     * @param configDir - The directory under the server root where the configuration will be found ("configs" is the default)
     * @param newConfig - The configuration to swich to
     * @param waitForMessages - Any messages to wait (used to determine if the update is complete)
     * @throws Exception
     */
    public void reconfigureServerUsingExpandedConfiguration(String testName, String configDir, String newConfig, boolean resetMark, String... waitForMessages) throws Exception {

        ServerFileUtils serverFileUtils = new ServerFileUtils();
        String newServerCfg = serverFileUtils.expandAndBackupCfgFile(this, configDir + "/" + newConfig, testName);
        Log.info(c, "reconfigureServerUsingExpandedConfiguration", "Reconfiguring server to use new config: " + newConfig);
        if (resetMark) {
            setMarkToEndOfLog();
        }
        replaceServerConfiguration(newServerCfg);

        Thread.sleep(200); // Sleep for 200ms to ensure we do not process the file "too quickly" by a subsequent call
        waitForConfigUpdateInLogUsingMark(listAllInstalledAppsForValidation(), waitForMessages);
    }

    /**
     * Start the server and validate that the server was started:
     * prepares/cleans the server directory, then performs a clean start
     *
     * @throws Exception
     * @return the output of the start command
     */
    public ProgramOutput startServer() throws Exception {
        return startServerAndValidate(DEFAULT_PRE_CLEAN, DEFAULT_CLEANSTART, validateApps);
    }

    /**
     * Start the server and validate that the server was started:
     * prepares/cleans the server directory, then performs a clean start
     *
     * @param consoleLogFileName name that should be used for console log. It can be helpful
     *            to have a console log file name that is related to (or describes) the test
     *            case the server is used for.
     * @throws Exception
     * @return the output of the start command
     */
    public ProgramOutput startServer(String consoleLogFileName) throws Exception {
        this.consoleFileName = consoleLogFileName;
        return startServerAndValidate(DEFAULT_PRE_CLEAN, DEFAULT_CLEANSTART, validateApps);
    }

    /**
     * Start the server and validate that the server was started:
     * prepares/cleans the server directory, then starts the server
     *
     * @param cleanStart if true, the server will be started with a clean start
     * @throws Exception
     * @return the output of the start command
     */
    public ProgramOutput startServer(boolean cleanStart) throws Exception {
        return startServerAndValidate(DEFAULT_PRE_CLEAN, cleanStart, validateApps);
    }

    /**
     * Start the server and validate that the server was started:
     * prepares/cleans the server directory, then starts the server
     *
     * @param consoleFileName name that should be used for console log. It can be helpful
     *            to have a console log file name that is related to (or describes) the test
     *            case the server is used for.
     * @param cleanStart if true, the server will be started with a clean start
     * @throws Exception
     * @return the output of the start command
     */
    public ProgramOutput startServer(String consoleFileNameLog, boolean cleanStart) throws Exception {
        this.consoleFileName = consoleFileNameLog;
        return startServerAndValidate(DEFAULT_PRE_CLEAN, cleanStart, validateApps);
    }

    /**
     * Start the server and validate that the server was started
     *
     * @param consoleFileName name that should be used for console log. It can be helpful
     *            to have a console log file name that is related to (or describes) the test
     *            case the server is used for.
     * @param cleanStart if true, the server will be started with a clean start
     * @param preCleanServer if true, the server directory will be reset before the server is started (reverted to vanilla backup).
     * @throws Exception
     * @return the output of the start command
     */
    public ProgramOutput startServer(String consoleFileNameLog, boolean cleanStart, boolean preCleanServer) throws Exception {
        this.consoleFileName = consoleFileNameLog;
        return startServerAndValidate(preCleanServer, cleanStart, validateApps);
    }

    /**
     * Start the server and validate that the server was started
     *
     * @param consoleFileNameLog name that should be used for console log. It can be helpful
     *            to have a console log file name that is related to (or describes) the test
     *            case the server is used for.
     * @param cleanStart if true, the server will be started with a clean start
     * @param preCleanServer if true, the server directory will be reset before
     *            the server is started (reverted to vanilla backup).
     * @param validateTimedExit if true, the server will make sure that timedexit-1.0 is enabled
     * @throws Exception
     */
    public void startServer(String consoleFileNameLog,
                            boolean cleanStart,
                            boolean preCleanServer,
                            boolean validateTimedExit) throws Exception {
        this.consoleFileName = consoleFileNameLog;
        startServerAndValidate(preCleanServer, cleanStart, validateApps, false, validateTimedExit);
    }

    /**
     * Start the server, but expect server start to fail
     *
     * @param consoleFileName name that should be used for console log. It can be helpful
     *            to have a console log file name that is related to (or describes) the test
     *            case the server is used for.
     * @param cleanStart if true, the server will be started with a clean start
     * @param preCleanServer if true, the server directory will be reset before the server is started (reverted to vanilla backup).
     * @throws Exception
     * @return the output of the start command
     */
    public ProgramOutput startServerExpectFailure(String consoleFileNameLog, boolean preClean, boolean cleanStart) throws Exception {
        this.consoleFileName = consoleFileNameLog;
        return startServerAndValidate(preClean, cleanStart, false, true, true);
    }

    protected void printProcessHoldingPort(int port) {
        final String m = "printProcessHoldingPort";
        try {
            PortDetectionUtil detector = PortDetectionUtil.getPortDetector(machine);
            Log.info(c, m, detector.determineOwnerOfPort(port));
        } catch (Exception ex) {
            Log.error(c, m, ex, "Caught exception while trying to detect the process holding port " + port);
        }
    }

    protected void checkPortsOpen(boolean retry) {
        ServerSocket socket = null;
        try {
            // Create unbounded socket
            socket = new ServerSocket();
            // This allows the socket to close and others to bind to it even if its in TIME_WAIT state
            socket.setReuseAddress(true);
            socket.bind(new InetSocketAddress(getHttpDefaultPort()));
        } catch (Exception ex) {
            Log.error(c, "checkPortsOpen", ex, "http default port is currently bound");
            printProcessHoldingPort(getHttpDefaultPort());
            if (retry) {
                Log.info(c, "checkPortsOpen", "Waiting 5 seconds and trying again");
                try {
                    Thread.sleep(5000);
                } catch (InterruptedException ie) {
                    // Not a lot to do
                }
                // Do this out of the try block, even if we are interrupted we want to try once more
                checkPortsOpen(false);
            }
        } finally {
            if (null != socket) {
                try {
                    // With setReuseAddress set to true we should free up our socket and allow
                    // someone else to bind to it even if we are in TIME_WAIT state.
                    socket.close();
                } catch (IOException ioe) {
                    // not a lot to do
                }
            }
        }
    }

    /**
     * Start the server and validate that the server was started
     *
     * @param cleanStart if true, the server will be started with a clean start
     * @param validateApps if true, block until all of the registered apps have started
     * @param preCleanServer if true, the server directory will be reset before the server is started (reverted to vanilla backup).
     * @throws Exception
     * @return the output of the start command
     */
    public ProgramOutput startServerAndValidate(boolean preClean, boolean cleanStart, boolean validateApps) throws Exception {
        return startServerAndValidate(preClean, cleanStart, validateApps, false);
    }

    /**
     * Start the server and validate that the server was started
     *
     * @param cleanStart if true, the server will be started with a clean start
     * @param validateApps if true, block until all of the registered apps have started
     * @param preCleanServer if true, the server directory will be reset before the server is started (reverted to vanilla backup).
     * @throws Exception
     * @return the output of the start command
     */
    public ProgramOutput startServerAndValidate(boolean preClean, boolean cleanStart, boolean validateApps, boolean expectStartFailure) throws Exception {
        return startServerAndValidate(preClean, cleanStart, validateApps, expectStartFailure, true);
    }

    /**
     * Start the server and validate that the server was started
     *
     * @param preClean if true, the server directory will be reset before
     *            the server is started (reverted to vanilla backup).
     * @param cleanStart if true, the server will be started with a clean start
     * @param validateApps if true, block until all of the registered apps have started
     * @param expectStartFailure if true, a the server is not expected to start
     *            due to a failure
     * @param validateTimedExit if true, the server will make sure that timedexit-1.0 is enabled
     * @throws Exception
     */
    public ProgramOutput startServerAndValidate(boolean preClean, boolean cleanStart,
                                                boolean validateApps, boolean expectStartFailure,
                                                boolean validateTimedExit) throws Exception {
        return startServerWithArgs(preClean, cleanStart, validateApps, expectStartFailure, "start", null, validateTimedExit);
    }

    public enum IncludeArg {
        MINIFY, ALL, USR, RUNNABLE, MINIFYRUNNABLE;
        public String getIncludeString() {
            if (this.equals(MINIFYRUNNABLE)) {
                return "--include=" + "minify,runnable";
            } else {
                return "--include=" + this.toString().toLowerCase();
            }
        }
    }

    public void packageServer(final IncludeArg include, final String otherPackageArgs, final String osFilter) throws Exception {
        final ArrayList<String> args = setArgsExtended(include, otherPackageArgs, osFilter);
        startServerWithArgs(true, false, false, false, "package", args, true);
    }

    public void packageServer(final IncludeArg include, final String osFilter) throws Exception {
        final ArrayList<String> args = setArgs(include, osFilter);
        startServerWithArgs(true, false, false, false, "package", args, true);
    }

    public void packageServerWithCleanStart(final IncludeArg include, final String osFilter) throws Exception {
        final ArrayList<String> args = setArgs(include, osFilter);
        startServerWithArgs(true, true, false, false, "package", args, true);
    }

    protected ArrayList<String> setArgs(final IncludeArg include, final String osFilter) {
        ArrayList<String> args = new ArrayList<String>();

        args.add(include.getIncludeString());

        if (osFilter != null) {
            args.add("--os=" + osFilter);
        }
        return args;
    }

    protected ArrayList<String> setArgsExtended(final IncludeArg include, final String otherPackageArgs, final String osFilter) {
        ArrayList<String> args = setArgs(include, osFilter);
        args.add(otherPackageArgs);

        return args;
    }

    public ProgramOutput startServerWithArgs(boolean preClean, boolean cleanStart,
                                             boolean validateApps, boolean expectStartFailure,
                                             String serverCmd, List<String> args,
                                             boolean validateTimedExit) throws Exception {
        final String method = "startServerWithArgs";
        Log.info(c, method, ">>> STARTING SERVER: " + this.getServerName());
        Log.info(c, method, "Starting " + this.getServerName() + "; clean=" + cleanStart + ", validateApps=" + validateApps + ", expectStartFailure=" + expectStartFailure
                            + ", cmd=" + serverCmd + ", args=" + args);

        if (serverCleanupProblem) {
            throw new Exception("The server was not cleaned up on the previous test.");
        }

        //if we're (re-)starting then we must be untidy!
        this.isTidy = false;

        if (preClean) {
            // Tidy up any pre-existing logs
            Log.info(c, method, "Tidying logs");
            preStartServerLogsTidy();
            if (!newLogsOnStart) {
                clearLogMarks();
            }
        } else {
            if (!newLogsOnStart) {
                // We were asked not to pre-clean the logs, so given the
                // new behavior of not rolling messages.log & traces.log
                // in issue 4364, check if those exist, and if so, set
                // our marks to the end of those files.
                initializeAnyExistingMarks();
            }
        }

        final Properties envVars = new Properties();

        if (this.additionalSystemProperties != null && this.additionalSystemProperties.size() > 0) {
            envVars.putAll(this.additionalSystemProperties);
        }
        checkPortsOpen(true);

        final String cmd = installRoot + "/bin/server";
        ArrayList<String> parametersList = new ArrayList<String>();
        boolean executeAsync = false;
        if ("start".equals(serverCmd) && DEBUGGING_PORT != null && !!!DEBUGGING_PORT.equalsIgnoreCase(Boolean.toString(false))) {
            Log.info(c, method, "Setting up commands for debug");
            parametersList.add("debug");
            parametersList.add(serverToUse);
            envVars.setProperty("DEBUG_PORT", DEBUGGING_PORT);
            // set server time out to 15 minutes to give time to connect. Timed exit likely kicks in after that, so
            // a larger value is worthless (and, since we multiply it by two later, will wrap if you use MAX_VALUE)
            serverStartTimeout = 15 * 60 * 60 * 1000;
            executeAsync = true;
        } else {
            parametersList.add(serverCmd);
            parametersList.add(serverToUse);
        }

        if (cleanStart) {
            parametersList.add("--clean");
        }

        if (args != null) {
            parametersList.addAll(args);
        }

        parametersList.addAll(extraArgs);

        //Setup the server logs assuming the default setting.
        messageAbsPath = logsRoot + messageFileName;
        consoleAbsPath = logsRoot + consoleFileName;
        traceAbsPath = logsRoot + traceFileName;

        Log.finer(c, method, "Starting server, messages will go to file " + messageAbsPath);

        final String[] parameters = parametersList.toArray(new String[] {});

        //Need to ensure JAVA_HOME is set correctly - can't rely on user's environment to be set to the same Java as the build/runtime environment
        envVars.setProperty("JAVA_HOME", machineJava);
        if (customUserDir)
            envVars.setProperty("WLP_USER_DIR", userDir);

        // Pick up global JVM args (forced by build properties)
        String JVM_ARGS = GLOBAL_JVM_ARGS;

        // Always set tmp dir.
        JVM_ARGS += " -Djava.io.tmpdir=" + TMP_DIR;

        // 207555: A number of FAT buckets establish a lot of secure connections and drain the entropy pool of /dev/random on Linux when
        // running Oracle/Sun JVMs - this results in buckets timing out as they wait for the entropy pool to be repopulated. Additionally,
        // from Java 9 onwards, IBM JDKs will also exhibit the same behaviour as it will start to use /dev/random by default.
        // The fix is thus to ensure we use the pseudorandom entropy pool (/dev/urandom) (which is also valid for Windows/zOS).
        JVM_ARGS += " -Djava.security.egd=file:///dev/urandom";

        JavaInfo info = JavaInfo.forServer(this);
        // Debug for a highly intermittent problem on IBM JVMs.
        // Unfortunately, this problem does not seem to happen when we enable this dump trace. We also can't proceed without getting
        // a system dump, so our only option is to enable this and hope the timing eventually works out.
        if (info.VENDOR == Vendor.IBM) {
            JVM_ARGS += " -Xdump:system+java+snap:events=throw+systhrow,filter=\"java/lang/ClassCastException#ServiceFactoryUse.<init>*\"";
            JVM_ARGS += " -Xdump:system+java+snap:events=throw+systhrow,filter=\"java/lang/ClassCastException#org/eclipse/osgi/internal/serviceregistry/ServiceFactoryUse.<init>*\"";
        }

        // Add JaCoCo java agent to generate code coverage for FAT test run
        if (DO_COVERAGE) {
            JVM_ARGS += " " + JAVA_AGENT_FOR_JACOCO;
        }

        //if we are on Mac then use the value of the perm gen arg that has been
        //passed in via the system property
        if (MAC_RUN != null && !!!MAC_RUN.equalsIgnoreCase(Boolean.toString(false))) {
            JVM_ARGS += " " + MAC_RUN;
        }

        if (info.vendor() == JavaInfo.Vendor.SUN_ORACLE && info.majorVersion() >= 8) {
            //This works around a change in Oracle JKD 8 update 11 documented in 163555: Test Failure (20150216-1921 (tests for cl50520150215-1500, child-e0)): com.ibm.ws.fat.cdi.tests.JavaEightTests.testLambda
            JVM_ARGS += " -noverify";
        }

        // if we have java 2 security enabled, add java.security.manager and java.security.policy
        if (isJava2SecurityEnabled()) {
            RemoteFile f = getServerBootstrapPropertiesFile();
            addJava2SecurityPropertiesToBootstrapFile(f, GLOBAL_DEBUG_JAVA2SECURITY);
            String reason = GLOBAL_JAVA2SECURITY ? "GLOBAL_JAVA2SECURITY" : "GLOBAL_DEBUG_JAVA2SECURITY";
            Log.info(c, "startServerWithArgs", "Java 2 Security enabled for server " + getServerName() + " because " + reason + "=true");
        }

        Properties bootstrapProperties = getBootstrapProperties();
        String newLogsOnStartProperty = bootstrapProperties.getProperty(FileLogHolder.NEW_LOGS_ON_START_PROPERTY);
        if (newLogsOnStartProperty != null) {
            newLogsOnStart = Boolean.parseBoolean(newLogsOnStartProperty);
        }

        // Look for forced server trace..
        if (!GLOBAL_TRACE.isEmpty()) {
            RemoteFile f = getServerBootstrapPropertiesFile();
            Properties props = new Properties();

            if (f.exists()) {
                InputStream is = null;
                try {
                    is = f.openForReading();
                    props.load(is);
                } catch (Exception e) {
                    LOG.warning("Error reading " + f + ": " + e.getMessage());
                } finally {
                    if (is != null) {
                        is.close();
                    }
                }
            }

            // get configured trace string from bootstrap properties..
            // (have to take include into account,  ugh..
            String configuredTrace = props.getProperty("com.ibm.ws.logging.trace.specification");
            if (configuredTrace == null) {
                String includeFiles = props.getProperty("bootstrap.include");
                if (includeFiles != null) {
                    String[] files = includeFiles.split("\\s*,\\s*");
                    for (String fileName : files) {
                        RemoteFile x = new RemoteFile(machine, serverRoot + "/" + fileName);
                        if (x.exists()) {
                            props.clear();
                            InputStream is = null;
                            try {
                                is = x.openForReading();
                                props.load(is);
                                configuredTrace = props.getProperty("com.ibm.ws.logging.trace.specification");
                                if (configuredTrace != null)
                                    break;
                            } catch (Exception e) {
                                LOG.warning("Error reading " + x + ": " + e.getMessage());
                            } finally {
                                if (is != null) {
                                    is.close();
                                }
                            }
                        }
                    }
                }
            }

            if (configuredTrace != null && !configuredTrace.isEmpty()) {
                configuredTrace = GLOBAL_TRACE + ":" + configuredTrace.trim();
            } else {
                configuredTrace = GLOBAL_TRACE;
            }

            JVM_ARGS += " -Dcom.ibm.ws.logging.trace.specification=" + configuredTrace;
        }

        envVars.setProperty("JVM_ARGS", JVM_ARGS);

        // This takes the custom console file name used for tests into consideration
        envVars.setProperty("LOG_DIR", logsRoot);
        envVars.setProperty("LOG_FILE", consoleFileName);

        Log.info(c, method, "Using additional env props: " + envVars.toString());

        Log.finer(c, method, "Starting Server with command: " + cmd);

        // Create a marker file to indicate that we're trying to start a server
        createServerMarkerFile();

        ProgramOutput output;
        if (executeAsync) {
            if (!(machine instanceof LocalMachine)) {
                throw new Exception("");
            }

            LocalMachine localMachine = (LocalMachine) machine;
            File f = new File(logsRoot + File.separator + consoleFileName);
            if (!f.exists())
                f.getParentFile().mkdirs();
            OutputStream redirect = new FileOutputStream(f);
            String workDir = new File(this.serverOutputRoot).getAbsolutePath();
            localMachine.executeAsync(cmd, parameters, workDir, envVars, redirect);
            Log.info(c, method, "Started server process in debug mode");
            output = null;
        } else {
            if (machine instanceof LocalMachine) {
                // Running the server start asynchronously because it appears that the start
                // process is hanging from time to time. We can probably remove this when we fix
                // the issue causing the process to hang.
                final BlockingQueue<ProgramOutput> outputQueue = new LinkedBlockingQueue<ProgramOutput>();

                Runnable execServerCmd = null;

                if (this.runAsAWindowService == false) {

                    execServerCmd = new Runnable() {

                        @Override
                        public void run() {
                            try {
                                outputQueue.put(machine.execute(cmd, parameters, envVars));
                            } catch (Exception e) {
                                Log.info(c, method, "Exception while attempting to start a server: " + e.getMessage());
                            }
                        }

                    };
                } else {
                    final ArrayList<String> registerServiceParmList = makeParmList(parametersList, 0);
                    final ArrayList<String> startServiceParmList = makeParmList(parametersList, 1);

                    execServerCmd = new Runnable() {

                        @Override
                        public void run() {
                            try {
                                Log.info(c, method, "runAsAWindowService RegisterService parms: " + registerServiceParmList.toString());
                                final String[] registerServiceparameters = registerServiceParmList.toArray(new String[] {});
                                outputQueue.put(machine.execute(cmd, registerServiceparameters, envVars));

                                Log.info(c, method, "runAsAWindowService StartService    parms: " + startServiceParmList.toString());
                                final String[] startServiceparameters = startServiceParmList.toArray(new String[] {});
                                outputQueue.put(machine.execute(cmd, startServiceparameters, envVars));
                            } catch (Exception e) {
                                Log.info(c, method, "Exception while attempting to start a server: " + e.getMessage());
                            }
                        }
                    };
                }

                Thread t = new Thread(execServerCmd);

                t.start();
                // Way more than we really need to wait -- in normal circumstances this will return immediately as
                // we're just kicking off the server script.
                final int SCRIPT_TIMEOUT_IN_MINUTES = 5;
                output = outputQueue.poll(SCRIPT_TIMEOUT_IN_MINUTES, TimeUnit.MINUTES);
                if (runAsAWindowService == true) {
                    // wait for "register" to complete first, and now wait for "start" to complete
                    output = outputQueue.poll(SCRIPT_TIMEOUT_IN_MINUTES, TimeUnit.MINUTES);
                }

                if (output == null) {
                    // We didn't get a return value from the start script. This is pretty rare, but it's possible for the JVM to miss the output
                    // from the script and wait forever for a response. When this happens, we test to see if the server was actually started (it
                    // almost always should be.) If not, we try to start the server again. The chances of both calls failing at the JVM level are
                    // extraordinarily small.
                    Log.warning(c, "The process that runs the server script did not return. The server may or may not have actually started.");

                    //Call resetStarted() to try to determine whether the server is actually running or not.
                    int rc = resetStarted();
                    if (rc == 0) {
                        // The server is running, so proceed as if nothing went wrong.
                        return new ProgramOutput(cmd, rc, "No output buffer available", "No error buffer available");
                    } else {
                        Log.info(c, method, "The server does not appear to be running. (rc=" + rc + "). Retrying server start now");
                        // If at first you don't succeed...
                        Thread tryAgain = new Thread(cmd);
                        tryAgain.start();
                        output = outputQueue.poll(SCRIPT_TIMEOUT_IN_MINUTES, TimeUnit.MINUTES);
                        if (runAsAWindowService == true) {
                            // wait for "register" to complete first, and now wait for "start" to complete
                            output = outputQueue.poll(SCRIPT_TIMEOUT_IN_MINUTES, TimeUnit.MINUTES);
                        }
                        if (output == null) {
                            Log.warning(c, "The second attempt to start the server also timed out. The server may or may not have actually started");
                            return new ProgramOutput(cmd, -1, "No response from script", "No response from script");
                        }

                    }

                }
            } else {
                // If the machine is remote we can execute the command directly.
                // RXA has its own timeouts in case the command "hangs".
                output = machine.execute(cmd, parameters, envVars);
            }
            int rc = output.getReturnCode();
            if (rc != 0) {
                if (expectStartFailure) {
                    Log.info(c, method, "EXPECTED: Server didn't start");
                    deleteServerMarkerFile();
                    Log.exiting(c, method);
                    return output;
                } else {
                    Log.info(c, method, "Response from script is: " + output.getStdout());
                    Log.info(c, method, "Return code from script is: " + rc);
                }
            }
        }

        // Validate the server and apps started - if they didn't, that
        // method will throw an appropriate exception

        if ("start".equals(serverCmd)) {
            validateServerStarted(output, validateApps, expectStartFailure, validateTimedExit);
            isStarted = true;
        }

        Log.exiting(c, method);
        return output;
    }

    /**
     * Clear any log marks and then set log marks to messages.log
     * or trace.log if those exist. See issue 4364
     *
     * @throws Exception
     */
    private void initializeAnyExistingMarks() throws Exception {
        final String method = "initializeAnyExistingMarks";

        // First we clear any marks - it's possible this
        // server was re-used, but stopped, so logs were taken
        // away. So if we simply clear our cache of log marks,
        // and then for any of the files that do exist, set the
        // log marks, then we should be at a good initial state
        clearLogMarks();

        if (defaultLogFileExists()) {
            Log.info(c, method, "Saving messages.log mark");
            setMarkToEndOfLog();
        }
        if (defaultTraceFileExists()) {
            Log.info(c, method, "Saving trace.log mark");
            setTraceMarkToEndOfDefaultTrace();
        }
        Log.info(c, method, "Saving marks");
        logMonitor.setOriginLogMarks();
    }

    private ArrayList<String> makeParmList(ArrayList<String> oldParms, int type) {
        // type 0 - Register, 1 - Start,  2 - Stop,  3 - Remove

        // parms list passed in is expected to describe the command parameters for the server.bat invocation.

        ArrayList<String> newParms = new ArrayList<String>(oldParms);

        // the first parameter should be either "start" or "stop"
        String p1 = newParms.get(0);

        if ((type == 0) || (type == 1)) {
            // The desire is for this method to build a registerWinService or a startWinService command
            if (p1.compareToIgnoreCase("start") != 0) {
                // first parameter was not "start", so we can not update this command for Windows service register or start
                // so return the parameters as is.
                return newParms;
            }

            if (type == 0) {
                // replace "start" parameter with "registerWinService", and get rid of other command line parameters.
                newParms.set(0, "registerWinService");
                int size = newParms.size();
                for (int i = size; i > 2; i--) {
                    newParms.remove(i - 1);
                }
            }

            if (type == 1) {
                // replace "start" parameter with "startWinService", and keep the other command line parameters.
                newParms.set(0, "startWinService");
            }

            return newParms;
        }

        if ((type == 2) || (type == 3)) {
            // The desire is for this method to build a stopWinService or a unregisterWinService command
            if (p1.compareToIgnoreCase("stop") != 0) {
                // first parameter was not "stop", so we can not update this command for Windows service stop or unregister
                // so return the parameters as is.
                return newParms;
            }

            if (type == 2) {
                // replace "stop" parameter with "stopWinService", and keep the other command line parameters.
                newParms.set(0, "stopWinService");
            }

            if (type == 3) {
                // replace "stop" parameter with "unregisterWinService", and get rid of other command line parameters.
                newParms.set(0, "unregisterWinService");
                int size = newParms.size();
                for (int i = size; i > 2; i--) {
                    newParms.remove(i - 1);
                }
            }

            return newParms;
        }
        return newParms;
    }

    private void addJava2SecurityPropertiesToBootstrapFile(RemoteFile f, boolean debug) throws Exception {
        java.io.OutputStream w = f.openForWriting(true);
        try {
            w.write("\n".getBytes());
            w.write("websphere.java.security".getBytes());
            w.write("\n".getBytes());
            w.write(("websphere.java.security.norethrow=" + debug).getBytes());
            w.write("\n".getBytes());
            if (debug) {
                w.write("websphere.java.security.unique=true".getBytes());
                w.write("\n".getBytes());
            }
            Log.info(c, "addJava2SecurityPropertiesToBootstrapFile", "Successfully updated bootstrap.properties file with Java 2 Security properties");
        } catch (Exception e) {
            Log.info(c, "addJava2SecurityPropertiesToBootstrapFile", "Caught exception updating bootstap.properties file with Java 2 Security properties, e: ", e.getMessage());
        }
        w.flush();
        w.close();
    }

    /**
     * Create a marker file for the server to indicate it is started.
     *
     * @throws IOException
     */
    protected void createServerMarkerFile() throws Exception {

        File outputFolder = new File(pathToAutoFVTOutputFolder);
        if (!outputFolder.exists())
            outputFolder.mkdirs();

        String path = pathToAutoFVTOutputFolder + getServerName() + ".mrk";
        LocalFile serverRunningFile = new LocalFile(path);
        Log.finer(c, "createServerMarkerFile", "Server marker file: " + serverRunningFile.getAbsolutePath());
        File createFile = new File(serverRunningFile.getAbsolutePath());
        createFile.createNewFile();
        OutputStream os = serverRunningFile.openForWriting(true);
        os.write(0);
        os.flush();
        os.close();
    }

    /**
     * Delete a marker file for the server (after stopped).
     *
     * @throws IOException
     */
    protected void deleteServerMarkerFile() throws Exception {

        String path = pathToAutoFVTOutputFolder + getServerName() + ".mrk";
        LocalFile serverRunningFile = new LocalFile(path);
        Log.finer(c, "deleteServerMarkerFile", "Server marker file: " + serverRunningFile.getAbsolutePath());
        File deleteFile = new File(serverRunningFile.getAbsolutePath());
        if (deleteFile.exists()) {
            deleteFile.delete();
        }
    }

    public void validateAppLoaded(String appName) throws Exception {
        String exceptionText = validateAppsLoaded(Collections.singleton(appName), LOG_SEARCH_TIMEOUT, getDefaultLogFile());
        if (exceptionText != null) {
            throw new TopologyException(exceptionText);
        }
    }

    protected void validateAppsLoaded(RemoteFile outputFile) throws Exception {
        final String method = "validateAppsLoaded";

        if (installedApplications.isEmpty()) {
            Log.info(c, method, "No applications are installed so no need to validate they are loaded");
            return;
        }

        String exceptionText = validateAppsLoaded(installedApplications, LOG_SEARCH_TIMEOUT, outputFile);
        if (exceptionText != null) {
            throw new TopologyException(exceptionText);
        }
    }

    protected String validateAppsLoaded(Set<String> appList, int timeout, RemoteFile outputFile) throws Exception {
        // At time of writing, timeout argument was being ignored. Preserve that for now...
        timeout = LOG_SEARCH_TIMEOUT;
        return validateAppsLoaded(appList, timeout, 2 * timeout, outputFile);
    }

    /**
     * We are adding a "soft failure" mode, in an attempt to compensate for the fact that the Virtual Machines
     * we're now running regression tests on have "bursty" performance and may introduce substantial delays with
     * no warning, making the originally coded times fragile.
     *
     * With this change, if intendedTimeout is exceeded, we report this to the SOE server
     * but do not consider it a test failure. Only if extendedTimeout is exceeded will we return a not-found indication.
     *
     * @param regexp a regular expression to search for
     * @param intendedTimeout a timeout, in milliseconds, within which string was expected to occur
     * @param extendedTimeout a timeout, in milliseconds, within which string may acceptably occur
     * @param outputFile file to check
     * @return line that matched the regexp, or null to indicate not found within acceptable (extended) timeout
     */
    protected String validateAppsLoaded(Set<String> appList, int intendedTimeout, int extendedTimeout, RemoteFile outputFile) throws Exception {
        final String method = "validateAppsLoaded";

        final long startTime = System.currentTimeMillis();
        final long finalTime = startTime + extendedTimeout;
        long slowTime = startTime + intendedTimeout;
        try {
            long offset = 0;
            final List<String> regexpList = Collections.singletonList("CWWKZ");
            Map<String, Pattern> unstartedApps = new HashMap<String, Pattern>();
            for (String appName : appList) {
                // When reading the log file with some encodings the log entry has a new line character in,
                // for example when reading the log files on Chinese CD open stream this won't match unless
                // we force .* to include the new line character which we do by switching the option on by
                // adding the (?s) part to the start of the pattern.
                unstartedApps.put(appName, Pattern.compile("(?s).*\\b" + appName + "\\b.*"));
            }
            Map<String, List<String>> failedApps = new HashMap<String, List<String>>();
            boolean timedOut = false;

            Log.finer(c, method, "Searching for app manager messages in " + outputFile.getAbsolutePath());
            for (;;) {
                LogSearchResult allMatches = LibertyFileManager.findStringsInFileCommon(regexpList, Integer.MAX_VALUE, outputFile, offset);
                if (allMatches != null && !!!allMatches.getMatches().isEmpty()) {
                    processAppManagerMessages(allMatches, unstartedApps, failedApps);
                }
                if (unstartedApps.isEmpty()) {
                    break;
                }
                if (System.currentTimeMillis() > finalTime) {
                    timedOut = true;
                    break;
                }
                if (System.currentTimeMillis() > slowTime) {
                    SOEHttpPostUtil.reportSoftLogTimeoutToSOE(CLASS_NAME, method, 1071, intendedTimeout, "Unstarted: " + unstartedApps);
                    SOEHttpPostUtil.reportSoftLogTimeoutToSOE(CLASS_NAME, method, 1072, intendedTimeout, "Failed: " + failedApps);
                    slowTime = finalTime + WAIT_INCREMENT; // don't report again
                }
                offset = allMatches == null ? 0 : allMatches.getOffset();
                try {
                    Thread.sleep(WAIT_INCREMENT);
                } catch (InterruptedException e) {
                    // Ignore and carry on
                }
            }
            if (timedOut) {
                Log.warning(c, "Timed out searching for app manager messages in log file: " + outputFile.getAbsolutePath());
            }
            String plural = unstartedApps.size() > 1 ? "s" : "";
            if (failedApps.isEmpty()) {
                if (unstartedApps.isEmpty()) {
                    return null;
                }
                // Trigger a serverDump: this will contain the output of server introspectors, which can
                // help pinpoint service resolution issues or missing dependencies.
                serverDump();

                // If apps failed to start, try to make sure the port opened so we correctly
                // flag a port issue as the culprit.
                validatePortStarted();

                return "Timed out waiting for application" + plural + " " + unstartedApps.keySet() + " to start.";

            }
            String exceptionText = "Failures occured while waiting for app" + plural + " to start:";
            for (Map.Entry<String, List<String>> entry : failedApps.entrySet()) {
                for (String failure : entry.getValue()) {
                    String text;
                    if (entry.getKey().equals("*")) {
                        text = "App Manager Failure: " + failure;
                    } else {
                        text = "Application " + entry.getKey() + " failure: " + failure;
                    }
                    Log.info(c, method, text);
                    exceptionText += "\n  " + text;
                }
            }
            return exceptionText;
        } catch (Exception e) {
            Log.error(c, method, e, "Exception thrown confirming apps are loaded when validating that "
                                    + outputFile.getAbsolutePath() + " contains application install messages.");
            throw e;
        }
    }

/*
 * App Manager messages that tests wait for in the log:
 *
 * CWWKZ0001I - many
 * CWWKZ0002E - none
 * CWWKZ0003I - com.ibm.ws.app.manager_fat, com.ibm.ws.classloading_fat, com.ibm.ws.ejbcontainer.security_fat,
 * com.ibm.ws.jpa_fat, com.ibm.ws.jsf_fat_lWAS, com.ibm.ws.management.repository.client_fat,
 * com.ibm.ws.ssl_fat, com.ibm.ws.webcontainer-8.0_fat_lWAS
 * CWWKZ0004E - none
 * CWWKZ0005E - none
 * CWWKZ0006E - none
 * CWWKZ0007W - none
 * CWWKZ0008E - none
 * CWWKZ0009I - com.ibm.ws.app.manager_fat, com.ibm.ws.app.manager.eba_fat, com.ibm.ws.eba.bundle.repository_fat,
 * com.ibm.ws.jaxws_fat, com.ibm.ws.jca_fat, com.ibm.ws.jsf_fat_lWAS, com.ibm.ws.management.repository.client_fat,
 * com.ibm.ws.session-3.0_fat, com.ibm.ws.webcontainer-8.0_fat_lWAS, com.ibm.ws.webcontainer.security_fat
 * CWWKZ0010E - none
 * CWWKZ0011E - none
 * CWWKZ0012I - com.ibm.ws.app.manager.eba_fat, com.ibm.ws.webcontainer-8.0_fat_lWAS
 * CWWKZ0013E - com.ibm.ws.app.manager_fat, com.ibm.ws.security_fat
 * CWWKZ0014W - com.ibm.ws.app.manager_fat
 * CWWKZ0015E - none
 * CWWKZ0016E - none
 * CWWKZ0017E - none
 * CWWKZ0018I - none
 * CWWKZ0019I - none
 * CWWKZ0020I - none
 * CWWKZ0021E - none
 * CWWKZ0022W - none
 * CWWKZ0053E - none
 * CWWKZ0054E - none
 * CWWKZ0055E - none
 * CWWKZ0056E - none
 * CWWKZ0057E - none
 * CWWKZ0058I - com.ibm.ws.app.manager_fat, javax.jaxb-2.2_fat
 * CWWKZ0059E - com.ibm.ws.app.manager_fat
 * CWWKZ0060E - none
 * CWWKZ0060W - none
 * CWWKZ0106E - none
 * CWWKZ0107E - none
 * CWWKZ0111E - none
 * CWWKZ0112E - none
 * CWWKZ0113E - none
 * CWWKZ0114E - none
 * CWWKZ0115E - none
 * CWWKZ0116E - none
 * CWWKZ0117E - none
 * CWWKZ0118E - none
 * CWWKZ0120E - none
 * CWWKZ0121E - none
 * CWWKZ0201E - none
 * CWWKZ0202E - none
 * CWWKZ0203E - none
 * CWWKZ0204E - none
 * CWWKZ0205E - none
 * CWWKZ0206E - none
 * CWWKZ0207E - none
 * CWWKZ0301E - com.ibm.ws.app.manager.eba_fat?, com.ibm.ws.eba.fidelity_fat
 * CWWKZ0302E - com.ibm.ws.app.manager.eba_fat
 * CWWKZ0303E - none
 * CWWKZ0304E - com.ibm.ws.app.manager.eba_fat, com.ibm.ws.eba.bundle.repository_fat
 * CWWKZ0401E - none
 * CWWKZ0402E - none
 * CWWKZ0403E - none
 * CWWKZ0404E - none
 */
    protected enum Action {
        REMOVE_APP_NAME_FROM_UNSTARTED_APPS,
        ADD_FAILURE_FOR_APP_NAME_TO_FAILED_APPS,
        ADD_FAILURE_FOR_ALL_FAILED_APPS,
        IGNORE
    }

    protected enum AppManagerMessage {
        // app.manager
        // APPLICATION_START_SUCCESSFUL=CWWKZ0001I: Application {0} started in {1} seconds.
        CWWKZ0001I(Action.REMOVE_APP_NAME_FROM_UNSTARTED_APPS),
        // APPLICATION_START_FAILED=CWWKZ0002E: An exception occurred while starting the application {0}. The exception message was: {1}
        CWWKZ0002E(Action.ADD_FAILURE_FOR_APP_NAME_TO_FAILED_APPS),
        // APPLICATION_UPDATE_SUCCESSFUL=CWWKZ0003I: The application {0} updated in {1} seconds.
        CWWKZ0003I,
        // APPLICATION_UPDATE_FAILED=CWWKZ0004E: An exception occurred while starting the application {0}. The exception message was: {1}
        CWWKZ0004E,
        // NO_APPLICATION_HANDLER=CWWKZ0005E: The application {0} cannot start because the server is not configured to handle applications of type {1}.
        CWWKZ0005E(Action.ADD_FAILURE_FOR_APP_NAME_TO_FAILED_APPS),
        // CANNOT_CREATE_DIRECTORY=CWWKZ0006E: The server could not create a download location at {0} for the {1} application.
        CWWKZ0006E(Action.ADD_FAILURE_FOR_APP_NAME_TO_FAILED_APPS),
        // DOWNLOAD_EXCEPTION_ENCOUNTERED=CWWKZ0007W: An exception occurred while downloading the file from {0}. The exception message was: {1}
        CWWKZ0007W(Action.ADD_FAILURE_FOR_ALL_FAILED_APPS),
        // LOCATION_SERVICE_NOT_FOUND=CWWKZ0008E: An internal error has occurred. The system could not get the location service that is required to resolve file locations.
        CWWKZ0008E(Action.ADD_FAILURE_FOR_ALL_FAILED_APPS),
        // APPLICATION_STOPPED=CWWKZ0009I: The application {0} has stopped successfully.
        CWWKZ0009I,
        // APPLICATION_STOP_FAILED=CWWKZ0010E: An exception occurred while stopping the application {0}. The exception message was: {1}
        CWWKZ0010E,
        // FIND_FILE_EXCEPTION_ENCOUNTERED=CWWKZ0011E: An exception occurred while searching for the file {0}. The exception message was: {1}
        CWWKZ0011E,
        // APPLICATION_NOT_STARTED=CWWKZ0012I: The application {0} was not started.
        CWWKZ0012I(Action.ADD_FAILURE_FOR_APP_NAME_TO_FAILED_APPS),
        // DUPLICATE_APPLICATION_NAME=CWWKZ0013E: It is not possible to start two applications called {0}.
        CWWKZ0013E,
        // APPLICATION_NOT_FOUND=CWWKZ0014W: The application {0} could not be started as it could not be found at location {1}.
        CWWKZ0014W(Action.ADD_FAILURE_FOR_APP_NAME_TO_FAILED_APPS),
        // APPLICATION_NO_LOCATION_NO_NAME=CWWKZ0015E: An application has been configured with no location or name.
        CWWKZ0015E,
        // APPLICATION_NO_LOCATION=CWWKZ0016E: The application {0} has not been configured with a location.
        CWWKZ0016E(Action.ADD_FAILURE_FOR_APP_NAME_TO_FAILED_APPS),
        // APPLICATION_NO_TYPE=CWWKZ0017E: It was not possible to infer the application type for application {0} from the location {1}.
        CWWKZ0017E(Action.ADD_FAILURE_FOR_APP_NAME_TO_FAILED_APPS),
        // STARTING_APPLICATION=CWWKZ0018I: Starting application {0}.
        CWWKZ0018I,
        // PARTIAL_START=CWWKZ0019I: Application {0} partly started in {1} seconds.
        CWWKZ0019I,
        // APPLICATION_NOT_UPDATED=CWWKZ0020I: Application {0} not updated.
        CWWKZ0020I,
        // APPLICATION_AT_LOCATION_NOT_VALID=CWWKZ0021E: Application {0} at location {1} is invalid.
        CWWKZ0021E(Action.ADD_FAILURE_FOR_APP_NAME_TO_FAILED_APPS),
        // APPLICATION_SLOW_STARTUP=CWWKZ0022W: Application {0} has not started in {1} seconds.
        CWWKZ0022W,
        //
        // MONITOR_APP_STOP_FAIL=CWWKZ0053E: An exception occurred while trying to stop the {0} application automatically.
        CWWKZ0053E,
        // INVALID_FILE_NAME=CWWKZ0054E: The application monitoring service could not find a suitable name for the {0} application.
        CWWKZ0054E(Action.ADD_FAILURE_FOR_APP_NAME_TO_FAILED_APPS),
        // UNABLE_TO_DETERMINE_APPLICATION_TYPE=CWWKZ0055E: The application monitoring service could not determine the type of the {0} application.
        CWWKZ0055E(Action.ADD_FAILURE_FOR_APP_NAME_TO_FAILED_APPS),
        // MONITOR_APP_START_FAIL=CWWKZ0056E: An exception occurred while trying to automatically start the {0} application.
        CWWKZ0056E(Action.ADD_FAILURE_FOR_APP_NAME_TO_FAILED_APPS),
        // MONITOR_INVALID_CACHE_FILE_ENTRY=CWWKZ0057E: When reading the cached list of started applications from the application monitor ({0}), line number {1} was not valid. The line was: {2}.
        CWWKZ0057E,
        // APPLICATION_MONITOR_STARTED=CWWKZ0058I: Monitoring {0} for applications.
        CWWKZ0058I,
        // INVALID_DELETE_OF_APPLICATION=CWWKZ0059E: The {0} application installed from {1} has been deleted while it is still configured.
        CWWKZ0059E,
        // MONITOR_DIR_CLEANUP_FAIL=CWWKZ0060E: The server could not clean up the old monitored directory at {0}.
        CWWKZ0060E,
        // APPLICATION_MONITORING_FAIL=CWWKZ0060W: Unable to monitor the {0} application.
        CWWKZ0060W,
        // app.manager.eba
        // eba.installer.resolver.fail=CWWKZ0301E: An exception occurred trying to resolve the application {0} into an OSGi framework.  The error text is: {1}
        CWWKZ0301E(Action.ADD_FAILURE_FOR_APP_NAME_TO_FAILED_APPS),
        // eba.installer.bundle.fail=CWWKZ0302E: A bundle exception was generated when trying to install the application {0} into an OSGi framework.  The error text from the OSGi framework is: {1}
        CWWKZ0302E(Action.ADD_FAILURE_FOR_APP_NAME_TO_FAILED_APPS),
        // eba.installer.aries.management.fail=CWWKZ0303E: A management exception was generated when trying to install the application {0} into an OSGi framework.  The error text from the OSGi framework is: {1}
        CWWKZ0303E(Action.ADD_FAILURE_FOR_APP_NAME_TO_FAILED_APPS),
        // eba.installer.aries.resolver.fail=CWWKZ0304E: An exception was generated when trying to resolve the contents of the application {0}.  The exception text from the OSGi framework is: {1}
        CWWKZ0304E(Action.ADD_FAILURE_FOR_APP_NAME_TO_FAILED_APPS),
        // app.manager.esa
        // esa.installer.resolver.fail=CWWKZ0401E: An exception occurred trying to resolve the application {0} into an OSGi framework.  The error text is: {1}
        CWWKZ0401E(Action.ADD_FAILURE_FOR_APP_NAME_TO_FAILED_APPS),
        // esa.installer.bundle.fail=CWWKZ0402E: A bundle exception was generated when trying to install the application {0} into an OSGi framework.  The error text from the OSGi framework is: {1}
        CWWKZ0402E(Action.ADD_FAILURE_FOR_APP_NAME_TO_FAILED_APPS),
        // esa.installer.aries.management.fail=CWWKZ0403E: A management exception was generated when trying to install the application {0} into an OSGi framework.  The error text from the OSGi framework is: {1}
        CWWKZ0403E(Action.ADD_FAILURE_FOR_APP_NAME_TO_FAILED_APPS),
        // esa.installer.aries.resolver.fail=CWWKZ0404E: An exception was generated when trying to resolve the contents of the application {0}.  The exception text from the OSGi framework is: {1}
        CWWKZ0404E(Action.ADD_FAILURE_FOR_APP_NAME_TO_FAILED_APPS),
        // app.manager.module
        // error.cache.adapt=CWWKZ0107E: An internal error occurred. Unable to adapt cache for web module {0}.
        CWWKZ0107E,
        // app.manager.wab
        // bundle.tracker.init.fail=CWWKZ0201E: An error occurred initializing the WAB installer.
        CWWKZ0201E,
        // wab.install.fail=CWWKZ0202E: Unable to install bundle {0} with context root {1} into the web container.
        CWWKZ0202E,
        // wab.install.fail.adapt=CWWKZ0203E: Unable to install bundle {0} with context root {1} into the web container.
        CWWKZ0203E,
        // wab.install.fail.overlay=CWWKZ0204E: Unable to install bundle {0} with context root {1} into the web container.
        CWWKZ0204E,
        // wab.install.fail.cache=CWWKZ0205E: Unable to install bundle {0} with context root {1} into the web container.
        CWWKZ0205E,
        // wab.install.fail.container=CWWKZ0206E: Unable to install bundle {0} with context root {1} into the web container.
        CWWKZ0206E,
        // wab.install.fail.wiring=CWWKZ0207E: Unable to install bundle {0} with context root {1} into the web container.
        CWWKZ0207E,
        // wab.install.fail.clash=CWWKZ0208E: Unable to install bundle {0} with context root {1} into the web container because that context root is already in use by {2}
        CWWKZ0208E,
        // app.manager.war
        // error.not.installed=CWWKZ0106E: Could not start web application {0}.
        CWWKZ0106E(Action.ADD_FAILURE_FOR_APP_NAME_TO_FAILED_APPS),
        // error.application.library.container=CWWKZ0111E: Application {0} encountered a error when accessing application library {1}: {2}
        CWWKZ0111E(Action.ADD_FAILURE_FOR_APP_NAME_TO_FAILED_APPS),
        // error.application.libraries=CWWKZ0112E: Application {0} encountered an error when listing application libraries: {1}
        CWWKZ0112E(Action.ADD_FAILURE_FOR_APP_NAME_TO_FAILED_APPS),
        // error.application.parse.descriptor=CWWKZ0113E: Application {0} encountered a parse error when processing application descriptor {1}: {2}
        CWWKZ0113E(Action.ADD_FAILURE_FOR_APP_NAME_TO_FAILED_APPS),
        // error.module.container=CWWKZ0114E: Application {0} encountered an error when accessing the contents of module {1} of type {2}: {3}
        CWWKZ0114E(Action.ADD_FAILURE_FOR_APP_NAME_TO_FAILED_APPS),
        // error.module.container.null=CWWKZ0115E: Application {0} obtained a null value when accessing the contents candidate module {1} of type {2}
        CWWKZ0115E(Action.ADD_FAILURE_FOR_APP_NAME_TO_FAILED_APPS),
        // error.module.create=CWWKZ0116E: Application {0} failed to finish creation of module {1} of type {2}: {3}
        CWWKZ0116E(Action.ADD_FAILURE_FOR_APP_NAME_TO_FAILED_APPS),
        // error.module.locate.failed=CWWKZ0117E: Application {0} failed to locate module {1} of type {2}
        CWWKZ0117E(Action.ADD_FAILURE_FOR_APP_NAME_TO_FAILED_APPS),
        // error.module.parse.descriptor=CWWKZ0118E: Application {0} encountered a parse error when processing descriptor {1} of module {2} of type {3}: {4}
        CWWKZ0118E(Action.ADD_FAILURE_FOR_APP_NAME_TO_FAILED_APPS),
        // error.module.class.source=CWWKZ0120E: Application {0} failed to access classes for module {1} of type {2}: {3}
        CWWKZ0120E(Action.ADD_FAILURE_FOR_APP_NAME_TO_FAILED_APPS),
        // error.module.annotation.targets=CWWKZ0121E: Application {0} failed to access annotations for module {1} of type {2}: {3}
        CWWKZ0121E(Action.ADD_FAILURE_FOR_APP_NAME_TO_FAILED_APPS);

        final Action action;

        AppManagerMessage() {
            this(Action.IGNORE);
        }

        AppManagerMessage(Action action) {
            this.action = action;
        }

        public void processMessage(String[] tokens, Map<String, Pattern> unstartedApps, Map<String, List<String>> failedApps) {
            String appName;
            switch (action) {
                case REMOVE_APP_NAME_FROM_UNSTARTED_APPS:
                    appName = findAppNameInTokens(unstartedApps, tokens);
                    if (appName != null) {
                        unstartedApps.remove(appName);
                    }
                    break;
                case ADD_FAILURE_FOR_APP_NAME_TO_FAILED_APPS:
                    appName = findAppNameInTokens(unstartedApps, tokens);
                    if (appName != null) {
                        List<String> failures = failedApps.get(appName);
                        if (failures == null) {
                            failures = new ArrayList<String>();
                            failedApps.put(appName, failures);
                        }
                        failures.add(tokensToString(tokens));
                        unstartedApps.remove(appName);
                    }
                    break;
                case ADD_FAILURE_FOR_ALL_FAILED_APPS:
                    addFailureToAllFailedApps(tokens, failedApps);
                    break;
                case IGNORE:
                    break;
            }
        }
    }

    protected static String tokensToString(String[] tokens) {
        return tokens[0] + ":" + tokens[1];
    }

    protected static void addFailureToAllFailedApps(String[] tokens, Map<String, List<String>> failedApps) {
        List<String> failures = failedApps.get("*");
        if (failures == null) {
            failures = new ArrayList<String>();
            failedApps.put("*", failures);
        }
        failures.add(tokensToString(tokens));
    }

    protected void processAppManagerMessages(LogSearchResult allMatches, Map<String, Pattern> unstartedApps, Map<String, List<String>> failedApps) {
        final String method = "processAppManagerMessages";

        for (String line : allMatches.getMatches()) {
            if (line.startsWith("{")) {
                // JSON format
                JsonReader reader = Json.createReader(new StringReader(line));
                JsonObject jsonObj = reader.readObject();
                reader.close();
                try {
                    line = jsonObj.getString("message");
                } catch (NullPointerException npe) {
                    Log.error(c, method, npe, "JSON does not contain \"message\" key. line=" + line);
                    continue;
                }
            } else {
                // Regular format
                line = line.substring(line.indexOf("CWWKZ"));
            }
            Log.finer(c, method, "line is " + line);
            String[] tokens = line.split(":", 2);
            Log.finer(c, method, "tokens are (" + tokens[0] + ") (" + tokens[1] + ")");
            try {
                AppManagerMessage matchedMessage = AppManagerMessage.valueOf(tokens[0]);
                if (matchedMessage != null) {
                    matchedMessage.processMessage(tokens, unstartedApps, failedApps);
                }
            } catch (IllegalArgumentException ex) {
                ex.getCause();
                if (tokens[0].endsWith("E")) {
                    addFailureToAllFailedApps(tokens, failedApps);
                }
            }
        }

    }

    protected static String findAppNameInTokens(Map<String, Pattern> unstartedApps, String[] tokens) {
        final String method = "findAppNameInTokens";

        for (Map.Entry<String, Pattern> entry : unstartedApps.entrySet()) {
            Log.finer(c, method, "looking for app " + entry.getKey() + " in " + tokens[1]);
            if (entry.getValue().matcher(tokens[1]).matches()) {
                Log.finer(c, method, "matched app " + entry.getKey());
                return entry.getKey();
            }
        }
        Log.info(c, method, "no matches for apps found in " + tokens[1]);
        return null;
    }

    protected void validateServerStarted(ProgramOutput output, boolean validateApps,
                                         boolean expectStartFailure, boolean validateTimedExit) throws Exception {
        final String method = "validateServerStarted";

        final String START_MESSAGE_CODE = "CWWKF0011I";

        boolean serverStarted = false;

        if (checkForRestConnector.get()) {
            //since this is going to connect to the secure port, that needs to be ready
            //before an attempt to make the JMX connection
            Log.info(c, method, "Checking that the JMX RestConnector is available and secured");
            assertNotNull("CWWKO0219I.*ssl not recieved", waitForStringInLogUsingMark("CWWKO0219I.*ssl"));

            assertNotNull("IBMJMXConnectorREST app did not report as ready", waitForStringInLogUsingMark("CWWKT0016I.*IBMJMXConnectorREST"));

            assertNotNull("Security service did not report it was ready", waitForStringInLogUsingMark("CWWKS0008I"));

            //backup the key file
            copyFileToTempDir("resources/security/key.jks", "key.jks");
        }

        Log.info(c, method, "Waiting up to " + (serverStartTimeout / 1000)
                            + " seconds for server confirmation:  "
                            + START_MESSAGE_CODE.toString() + " to be found in " + consoleAbsPath);

        RemoteFile messagesLog = new RemoteFile(machine, messageAbsPath);
        RemoteFile consoleLog = getConsoleLogFile();

        try {
            RemoteFile f = getServerBootstrapPropertiesFile();
            Properties props = new Properties();

            if (f.exists()) {
                InputStream is = null;
                try {
                    is = f.openForReading();
                    props.load(is);
                } catch (Exception e) {
                    LOG.warning("Error reading " + f + ": " + e.getMessage());
                } finally {
                    if (is != null) {
                        is.close();
                    }
                }
            }

            // If log.level is set to off, look in messages.log for server.start verification
            isStartedConsoleLogLevelOff = "off".equalsIgnoreCase(props.getProperty("com.ibm.ws.logging.console.log.level"));
            String startMessage = waitForStringInLog(START_MESSAGE_CODE, serverStartTimeout,
                                                     isStartedConsoleLogLevelOff ? messagesLog : consoleLog);
            serverStarted = (startMessage != null);
            // If the server started successfully, we're started
            // (but the opposite isn't true since the server could already have been running)
            if (serverStarted) {
                isStarted = true;
            }
        } catch (Exception e) {
            Log.error(c, method, e, "Exception thrown confirming server started in " + consoleAbsPath);
            postStopServerArchive();
            throw e;
        }

        if (!!!serverStarted) {
            if (expectStartFailure) {
                Log.info(c, method, "EXPECTED: Server didn't start");
                return;
            } else {
                Log.info(c, method, "Server hasn't started successfully");
                // Didn't find kernel start up message so exception
                String exMessage = "Start Server error: The server did not show kernel had started.";
                String errMessage = "Server failed to start.";
                if (output != null) {
                    exMessage += " The server did not show kernel had started. The standard error was: "
                                 + output.getStderr() + ".\n Standard out was: "
                                 + output.getStdout() + ".\n Return code was: " + output.getReturnCode()
                                 + ".\n Message was not found in " + consoleLog.getAbsolutePath();
                    errMessage += "   Command used to start server was: " + output.getCommand();
                }
                TopologyException serverStartException = new TopologyException(exMessage);
                Log.error(c, method, serverStartException, errMessage);
                postStopServerArchive();
                throw serverStartException;
            }
        } else if (expectStartFailure) {
            Log.info(c, method, "ERROR: The server started successfully, but a start failure was expected.");
            // Didn't find kernel start up message so exception
            TopologyException serverStartException = new TopologyException("The server started successully, but a failure was expected");
            Log.error(c, method, serverStartException, "ERROR: The server started successfully, but a start failure was expected.");
            throw serverStartException;
        }

        if (!messagesLog.exists()) {
            // NOTE: The HPEL FAT bucket has a strange mechanism to create messages.log for test purposes, which may get messed up
            Log.info(c, method, "WARNING: messages.log does not exist-- trying app verification step with console.log");
            messagesLog = consoleLog;
        }

        // App validation needs the info messages in messages.log
        if (validateTimedExit) {
            validateTimedExitEnabled(messagesLog);
        }
        if (validateApps) {
            validateAppsLoaded(messagesLog);
        }
        FeatureDependencyProcessor.validateTestedFeatures(this, messagesLog);
    }

    protected void validateTimedExitEnabled(RemoteFile messagesLog) throws Exception {
        final String method = "validateTimedExitEnabled";
        // 20 second timeout
        final long TIMEOUT = 20 * 1000;
        final String TIMED_EXIT_ENABLED = "TE9900A";

        List<String> message = findStringsInLogs(TIMED_EXIT_ENABLED, messagesLog);

        if (message == null || message.isEmpty()) {
            // It's fairly unusual, but it's technically possible that timed exit is enabled and the message hasn't been issued yet.
            // We use this backup rather than replacing the above findStringsInLogs because it's possible for the mark to be set to a location
            // after the timed exit message
            String takeTwo = waitForStringInLog("Timed Exit Enabled", TIMEOUT, messagesLog);
            if (takeTwo != null) {
                // Everything is OK now, log a message indicating that we got here
                Log.info(c, method, "Found the timed exit string (late arrival)");
                return;
            }
            String errorMessage = "The necessary feature timedexit-1.0 was not enabled. " +
                                  "Please include fatTestPorts.xml or fatTestCommon.xml in the server.xml for server " + serverToUse + ".";
            Log.info(c, method, "ERROR: " + errorMessage);

            TopologyException serverStartException = new TopologyException(errorMessage);
            Log.error(c, method, serverStartException, "ERROR: " + errorMessage);

            throw serverStartException;
        }
    }

    protected void validatePortStarted() throws Exception {
        final String method = "validatePortStarted";

        // App validation needs the info messages in messages.log
        RemoteFile messagesLog = new RemoteFile(machine, messageAbsPath);
        if (!messagesLog.exists()) {
            String message = waitForStringInLog("CWWKO0219I", serverStartTimeout, messagesLog);
            if (message == null || message.isEmpty()) {
                String errorMessage = "A listening http or https port did not start. Please look at messages.log to figure out why...";
                Log.info(c, method, "ERROR: " + errorMessage);

                TopologyException serverStartException = new TopologyException(errorMessage);
                Log.error(c, method, serverStartException, "ERROR: " + errorMessage);
                throw serverStartException;
            }
        }
    }

    public ProgramOutput stopServer(String... expectedFailuresRegExps) throws Exception {
        return this.stopServer(true, expectedFailuresRegExps);
    }

    public static void stopMultipleServers(Collection<LibertyServer> servers) throws Exception {
        Exception firstException = null;
        boolean exceptionThrown = false;
        if (servers != null) {
            for (LibertyServer server : servers) {
                try {
                    server.stopServer();
                } catch (Exception e) {
                    // catch the first exception and re-throw after attempting to stop all servers
                    if (!exceptionThrown) {
                        firstException = e;
                        exceptionThrown = true;
                    }
                }
            }
        }
        if (exceptionThrown) {
            throw new RuntimeException("Exceptions occured while stopping " + servers.size() + " servers, re-throwing the first exception", firstException);
        }
    }

    public ProgramOutput stopServer(boolean postStopServerArchive, String... expectedFailuresRegExps) throws Exception {
        return this.stopServer(postStopServerArchive, false, expectedFailuresRegExps);
    }

    public LocalFile dumpServer(final String destination) throws Exception {
        LocalFile lf = null;
        final String method = "dumpServer";
        try {
            Log.info(c, method, "<<< DUMPING SERVER: " + this.getServerName());

            if (!isStarted) {
                Log.info(c, method, "Server " + serverToUse + " is not running (stop called previously).");
                return null;
            }

            String cmd = installRoot + "/bin/server";
            String[] parameters = new String[] { "dump", serverToUse };

            //Need to ensure JAVA_HOME is set correctly - can't rely on user's environment to be set to the same Java as the build/runtime environment
            Properties envVars = new Properties();
            envVars.setProperty("JAVA_HOME", machineJava);
            if (customUserDir)
                envVars.setProperty("WLP_USER_DIR", userDir);
            Log.finer(c, method, "Using additional env props: " + envVars.toString());

            final ProgramOutput output = machine.execute(cmd, parameters, envVars);

            String stdout = output.getStdout();
            Log.info(c, method, "Dump Server Response: " + stdout);
            if (output.getReturnCode() != 0)
                Log.info(c, method, "Return code from script is: " + output.getReturnCode());

            final String regex = "Server .+ dump complete in (.+)\\.";
            final Matcher m = Pattern.compile(regex).matcher(stdout);
            if (m.find()) {
                final String dumpPath = m.group(1);
                Log.info(c, method, "Dump file on server: " + dumpPath);
                if (dumpPath != null) {
                    final RemoteFile dumpFile = new RemoteFile(machine, dumpPath);
                    Log.info(c, method, "Copying RemoteFile " + dumpFile + " to " + pathToAutoFVTTestFiles + "/tmp/" + destination);
                    lf = copyFileToTempDir(dumpFile, destination);
                }
            } else {
                Log.info(c, method, "Matcher failed.");
            }

        } finally {
            Log.info(c, method, "<<< SERVER DUMP COMPLETE: " + this.getServerName() + " , localFile = " + lf);
        }

        return lf;
    }

    /**
     * Stops the server and checks for any warnings or errors that appeared in logs.
     * If warnings/errors are found, an exception will be thrown after the server stops.
     *
     * @param postStopServerArchive true to collect server log files after the server is stopped; false to skip this step (sometimes, FATs back up log files on their own, so this
     *            would be redundant)
     * @param forceStop Force the server to stop, skipping the quiesce (default/usual value should be false)
     * @param regIgnore A list of reg expressions corresponding to warnings or errors that should be ignored.
     *            If regIgnore is null, logs will not be checked for warnings/errors
     * @return the output of the stop command
     * @throws Exception if the stop operation fails or there are warnings/errors found in server
     *             logs that were not in the list of ignored warnings/errors.
     */
    public ProgramOutput stopServer(boolean postStopServerArchive, boolean forceStop, String... expectedFailuresRegExps) throws Exception {

        ProgramOutput output = null;
        boolean commandPortEnabled = true;
        try {
            final String method = "stopServer";
            Log.info(c, method, "<<< STOPPING SERVER: " + this.getServerName());

            if (!isStarted) {
                Log.info(c, method, "Server " + serverToUse + " is not running (stop called previously).");
                postStopServerArchive = false;
                return output;
            }

            String cmd = installRoot + "/bin/server";
            String[] parameters;
            if (forceStop) {
                parameters = new String[] { "stop", serverToUse, "--force" };
            } else {
                parameters = new String[] { "stop", serverToUse };
            }

            //Need to ensure JAVA_HOME is set correctly - can't rely on user's environment to be set to the same Java as the build/runtime environment
            Properties envVars = new Properties();
            envVars.setProperty("JAVA_HOME", machineJava);
            if (customUserDir)
                envVars.setProperty("WLP_USER_DIR", userDir);
            Log.finer(c, method, "Using additional env props: " + envVars.toString());

            if (runAsAWindowService == false) {
                output = machine.execute(cmd, parameters, envVars);
            } else {
                ArrayList<String> parametersList = new ArrayList<String>();
                for (int i = 0; i < parameters.length; i++) {
                    parametersList.add(parameters[i]);
                }
                ArrayList<String> stopServiceParmList = makeParmList(parametersList, 2);
                ArrayList<String> removeServiceParmList = makeParmList(parametersList, 3);
                String[] stopServiceParameters = stopServiceParmList.toArray(new String[] {});
                String[] removeServiceParameters = removeServiceParmList.toArray(new String[] {});

                Log.info(c, method, "runAsAWindowService StopService   parms: " + stopServiceParmList.toString());
                output = machine.execute(cmd, stopServiceParameters, envVars);
                Log.info(c, method, "runAsAWindowService RemoveService parms: " + removeServiceParmList.toString());
                output = machine.execute(cmd, removeServiceParameters, envVars);

            }

            String stdout = output.getStdout();
            Log.info(c, method, "Stop Server Response: " + stdout);
            if (output.getReturnCode() != 0)
                Log.info(c, method, "Return code from script is: " + output.getReturnCode());

            isStarted = false;
            if (stdout.contains("is not running")) {
                return output;
            }

            if (stdout.contains("command port is disabled")) {
                // Mark that the command port is not enabled
                commandPortEnabled = false;
                throw new RuntimeException("Cannot stop server because command port is disabled.");
            }
            RemoteFile log = isStartedConsoleLogLevelOff ? new RemoteFile(machine, messageAbsPath) : getConsoleLogFile();
            // Actually waits for the stop message
            waitForStringInLog("CWWKE0036I:", SERVER_STOP_TIMEOUT, log);

            // Now verify that the server is truly stopped by checking server status from the command line.
            // This checks to see if the server lock file (<server>/workarea/.sLock) is unlocked.
            ProgramOutput serverStatusOutput = executeServerScript("status", null);
            switch (serverStatusOutput.getReturnCode()) {
                case 0:
                    Log.warning(c, method + " Server is still running - or server lock file is still locked.");
                    break;
                case 1:
                    Log.info(c, method, "Server stopped successfully");
                    break;
                case 2:
                    Log.warning(c, method + " Unknown server - directory deleted? " + serverToUse);
                    break;
                case 5:
                    Log.warning(c, method + " Unable to detect server status - workarea directory deleted? " + serverToUse);
                    break;
                default:
                    Log.warning(c, method + " Unexpected failure occurred while checking server status");

            }

            this.isTidy = true;

            checkLogsForErrorsAndWarnings(expectedFailuresRegExps);
        } finally {
            // Issue 4363: If !newLogsOnStart, no longer reset the log offsets because if the
            // server starts again, logs will roll into the existing logs. We also don't clear
            // the message counters because the use of those counters uses searchForMessages
            // which doesn't take into account marks.
            if (newLogsOnStart && commandPortEnabled) {
                // If the command port is enabled we should reset the log offsets
                // as we will get new logs on the next start. However, if the
                // command port isn't disabled, we won't have shut down the
                // server, so we don't need to reset the log marks
                resetLogOffsets();
                clearMessageCounters();
            }

            if (GLOBAL_JAVA2SECURITY || GLOBAL_DEBUG_JAVA2SECURITY) {
                try {
                    new ACEScanner(this).run();
                } catch (Throwable t) {
                    LOG.logp(Level.WARNING, c.getName(), "stopServer", "Caught exception trying to scan for AccessControlExceptions", t);
                }
            }
            if (postStopServerArchive)
                postStopServerArchive();
            // Delete marker for stopped server
            // deleteServerMarkerFile();
        }

        return output;
    }

    /**
     * Checks server logs for any lines containing errors or warnings that
     * do not match any regular expressions provided in regIgnore.
     *
     * @param regIgnore A list of regex strings for errors/warnings that
     *            may be safely ignored.
     * @return A list of lines containing errors/warnings from server logs
     */
    protected void checkLogsForErrorsAndWarnings(String... regIgnore) throws Exception {
        final String method = "checkLogsForErrorsAndWarnings";

        // Get all warnings and errors in logs - default to an empty list
        List<String> errorsInLogs = new ArrayList<String>();
        try {
            errorsInLogs = this.findStringsInLogs("^.*[EW] .*\\d{4}[EW]:.*$");
            if (!errorsInLogs.isEmpty()) {
                // There were unexpected errors in logs, print them
                // and set an exception to return
                StringBuffer sb = new StringBuffer("Errors/warnings were found in server ");
                sb.append(getServerName());
                sb.append(" logs:");
                for (String errorInLog : errorsInLogs) {
                    sb.append("\n <br>");
                    sb.append(errorInLog);
                    Log.info(c, method, "Error/warning found in log ORIGINALLY: " + errorInLog);
                }
            }
        } catch (Exception e) {
            Log.warning(getClass(), "While checking for log errors and warnings, findStringsInLogs caused an exception: " + e.getMessage());
        }

        // Compile set of regex's using input list and universal ignore list
        List<Pattern> ignorePatterns = new ArrayList<Pattern>();
        if (regIgnore != null && regIgnore.length != 0) {
            for (String ignoreRegEx : regIgnore) {
                ignorePatterns.add(Pattern.compile(ignoreRegEx));
            }
        }
        // Add the regexes added via the instance method
        if (ignoredErrors != null) {
            for (String regex : ignoredErrors) {
                ignorePatterns.add(Pattern.compile(regex));
            }
            ignoredErrors.clear();
        }

        // Add the global fixed list of regexes entries.
        if (fixedIgnoreErrorsList != null) {
            for (String regex : fixedIgnoreErrorsList) {
                ignorePatterns.add(Pattern.compile(regex));
            }
        }

        // Remove any ignored warnings or patterns
        for (Pattern ignorePattern : ignorePatterns) {
            Iterator<String> iter = errorsInLogs.iterator();
            while (iter.hasNext()) {
                if (ignorePattern.matcher(iter.next()).find()) {
                    // this is an ignored warning/error, remove it from list
                    iter.remove();
                    Log.finer(c, method, "Error being removed is " + ignorePattern);
                }
            }
        }

        Exception ex = null;

        if (!errorsInLogs.isEmpty()) {
            // Check which errors were j2sec related
            Pattern j2secPattern = Pattern.compile("CWWKE09(21W|12W|13E|14W|15W|16W)");
            List<String> j2secIssues = new ArrayList<String>();
            for (String errorInLog : errorsInLogs)
                if (j2secPattern.matcher(errorInLog).find()) {
                    j2secIssues.add(errorInLog);
                }

            // There were unexpected errors in logs, print them
            // and set an exception to return
            StringBuilder sb = new StringBuilder("Errors/warnings were found in server ");
            sb.append(getServerName());
            sb.append(" logs:");
            if (!j2secIssues.isEmpty()) {
                // When things go wrong with j2sec, a LOT of things tend to go wrong, so just leave a pointer
                // to the nicely formatted ACE report instead of putting every single issue in the exception msg
                sb.append("\n <br>");
                sb.append("Java 2 security issues were found in logs.  See autoFVT/ACE-report-*.log for details.");
                errorsInLogs.removeAll(j2secIssues);
            }
            for (String errorInLog : errorsInLogs) {
                sb.append("\n <br>");
                sb.append(errorInLog);
                Log.info(c, method, "Error/warning found: " + errorInLog);
            }
            ex = new Exception(sb.toString());
        }

        if (ex == null)
            Log.info(c, method, "No unexpected errors or warnings found in server logs.");
        else
            throw ex;
    }

    protected void clearMessageCounters() {
        //this is because we will be getting a new log file
        stopApplicationMessages.set(0);
        startApplicationMessages.set(0);
    }

    public void restartServer() throws Exception {
        stopServer();
        startServer();
    }

    /**
     * This method is protected as from now on the Custom
     * JUnit runner will call this method at the end of the testing
     * in order to ensure all server's are tidied.
     */
    protected void postTestTidy() throws Exception {
        if (!isTidy) {
            stopServer();
        }
        isTidy = true;
    }

    /**
     * This method is intended to be called from LibertyServerFactory
     * only when a cached server instance which has previously been
     * used and stopped is to be re-used.
     */
    void unTidy() {
        isTidy = false;
        needsPostTestRecover = true;
    }

    boolean isTidy() {
        return isTidy;
    }

    boolean needsPostTestRecover() {
        return needsPostTestRecover;
    }

    public void setNeedsPostRecover(boolean b) {
        needsPostTestRecover = b;
    }

    /**
     * This method is used to tidy away the server logs at the start.
     */
    protected void preStartServerLogsTidy() throws Exception {
        //should be .../liberty/usr/servers/<server>/logs
        LibertyFileManager.deleteLibertyDirectoryAndContents(machine, getServerRoot() + "/logs");

        // Look for javacore/heapdump/snap. These are collected by stop/archive. We don't need
        // to collect them in the archive of every subsequent server run.
        List<String> files = listLibertyServerRoot(null, null);
        for (String name : files) {
            if (name.startsWith("javacore*") || name.startsWith("heapdump*") || name.startsWith("Snap*") || name.startsWith(serverToUse + ".dump")) {
                deleteFileFromLibertyInstallRoot(name);
            }
        }
    }

    /**
     * This method is used to archive server logs after a stopServer.
     * This is particularly required for tWAS FAT buckets as it is not known
     * when these finish, using this method will ensure logs are collected.
     * Also, this will stop the server log contents being lost (over written) in a restart case.
     */
    public void postStopServerArchive() throws Exception {
        final String method = "postStopServerArchive";
        Log.entering(c, method);

        Log.info(c, method, "Moving logs to the output folder");
        SimpleDateFormat sdf = new SimpleDateFormat("dd-MM-yyyy-HH-mm-ss");
        Date d = new Date(System.currentTimeMillis());

        String logDirectoryName = pathToAutoFVTOutputServersFolder + "/" + serverToUse + "-" + sdf.format(d);
        LocalFile logFolder = new LocalFile(logDirectoryName);
        RemoteFile serverFolder = new RemoteFile(machine, serverRoot);

        runJextract(serverFolder);

        // Copy the log files: try to move them instead if we can
        recursivelyCopyDirectory(serverFolder, logFolder, false, true, true);

        deleteServerMarkerFile();

        Log.exiting(c, method);
    }

    protected void runJextract(RemoteFile serverFolder) throws Exception {
        RemoteFile[] files = serverFolder.list(false);
        if (files != null) {
            for (RemoteFile file : files) {
                String filename = file.getAbsolutePath();
                if (filename.endsWith(".dmp")) {
                    Properties envVars = new Properties();
                    envVars.setProperty("JAVA_HOME", machineJava);
                    Log.info(c, "runJextract", "Running jextract on file: " + filename);

                    String outputFilename = filename + ".zip.DMP"; //adding .DMP to ensure it is collected even when not collecting archives
                    String cmd = machineJava + "/bin/jextract";
                    String[] parms = new String[] { filename, outputFilename };
                    ProgramOutput output = machine.execute(cmd, parms, serverFolder.getAbsolutePath(), envVars);
                    Log.info(c, "runJextract stdout", output.getStdout());
                    Log.info(c, "runJextract stderr", output.getStderr());
                    Log.info(c, "runJextract", "rc = " + output.getReturnCode());
                }
            }
        }
    }

    /**
     * @param remoteFile
     * @param logFolder
     * @param b
     * @param d
     */
    protected void recursivelyCopyDirectory(RemoteFile remoteFile, LocalFile logFolder, boolean ignoreFailures) throws Exception {
        recursivelyCopyDirectory(remoteFile, logFolder, ignoreFailures, false, false);

    }

    /**
     * @param method
     * @throws Exception
     */
    protected void recursivelyCopyDirectory(RemoteFile remoteDirectory, LocalFile destination, boolean ignoreFailures, boolean skipArchives, boolean moveFile) throws Exception {
        destination.mkdirs();

        ArrayList<String> logs = new ArrayList<String>();
        logs = listDirectoryContents(remoteDirectory);
        for (String l : logs) {
            if (remoteDirectory.getName().equals("workarea")) {
                if (l.equals("org.eclipse.osgi") || l.startsWith(".s")) {
                    // skip the osgi framework cache, and runtime artifacts: too big / too racy
                    Log.finest(c, "recursivelyCopyDirectory", "Skipping workarea element " + l);
                    continue;
                }
            }

            if (remoteDirectory.getName().equals("messaging")) {
                Log.finest(c, "recursivelyCopyDirectory", "Skipping message store element " + l);
                continue;
            }

            RemoteFile toCopy = new RemoteFile(machine, remoteDirectory, l);
            LocalFile toReceive = new LocalFile(destination, l);
            String absPath = toCopy.getAbsolutePath();
            Log.finest(c, "recursivelyCopyDirectory", "Getting: " + absPath);

            if (absPath.endsWith(".log"))
                LogPolice.measureUsedTrace(toCopy.length());

            if (toCopy.isDirectory()) {
                // Recurse
                recursivelyCopyDirectory(toCopy, toReceive, ignoreFailures, skipArchives, moveFile);
            } else {
                try {
                    if (skipArchives
                        && (absPath.endsWith(".jar")
                            || absPath.endsWith(".war")
                            || absPath.endsWith(".ear")
                            || absPath.endsWith(".rar")
                            //If we're only getting logs, skip jars, wars, ears, zips, unless they are server dump zips
                            || (absPath.endsWith(".zip") && !toCopy.getName().contains(serverToUse + ".dump")))) {
                        Log.finest(c, "recursivelyCopyDirectory", "Skipping: " + absPath);
                        continue;
                    }

                    // We're only going to attempt to move log files. Because of ffdc log checking, we
                    // can't move those. But we should move other log files..
                    boolean isLog = (absPath.contains("logs") && !absPath.contains("ffdc"))
                                    || toCopy.getName().contains("javacore")
                                    || toCopy.getName().contains("heapdump")
                                    || toCopy.getName().contains("Snap")
                                    || toCopy.getName().contains(serverToUse + ".dump");

                    if (moveFile && isLog) {
                        boolean copied = false;

                        // If we're local, try to rename the file instead..
                        if (machine.isLocal() && toCopy.rename(toReceive)) {
                            copied = true; // well, we moved it, but it counts.
                            Log.finest(c, "recursivelyCopyDirectory", "MOVE: " + l + " to " + toReceive.getAbsolutePath());
                        }

                        if (!copied && toReceive.copyFromSource(toCopy)) {
                            // copy was successful, clean up the source log
                            toCopy.delete();
                            Log.finest(c, "recursivelyCopyDirectory", "MOVE: " + l + " to " + toReceive.getAbsolutePath());
                        }
                    } else {
                        toReceive.copyFromSource(toCopy);
                        Log.finest(c, "recursivelyCopyDirectory", "COPY: " + l + " to " + toReceive.getAbsolutePath());
                    }
                } catch (Exception e) {
                    Log.finest(c, "recursivelyCopyDirectory", "unable to copy or move " + l + " to " + toReceive.getAbsolutePath());
                    // Ignore on request and carry on copying the rest of the files
                    if (!ignoreFailures) {
                        throw e;
                    }
                }
            }

        }
    }

    /**
     * This method will copy a file from the server root into the AutoFVT {@link #pathToAutoFVTTestFiles}/tmp folder.
     * If you are copying a directory and some of the files cannot be copied due to an error then these errors will
     * be ignored, this can happen if the server is still active and the files are locked by another process.
     *
     * If copying a file the destination will be overwritten.
     *
     * @param pathInServerRoot The path to the file or directory in the server root, must not start with a "/"
     * @param destination The place within the temp folder to store this file, must not start with a "/"
     * @return the LocalFile of the copied RemoteFile
     * @throws Exception
     */
    public LocalFile copyFileToTempDir(String pathInServerRoot, String destination) throws Exception {
        return copyFileToTempDir(new RemoteFile(machine, serverRoot + "/" + pathInServerRoot), destination);
    }

    /**
     * This method will copy a file from the install root into the AutoFVT {@link #pathToAutoFVTTestFiles}/tmp folder.
     * If you are copying a directory and some of the files cannot be copied due to an error then these errors will
     * be ignored, this can happen if the server is still active and the files are locked by another process.
     *
     * If copying a file the destination will be overwritten.
     *
     * @param pathInInstallRoot The path to the file or directory in the install root, must not start with a "/"
     * @param destination The place within the temp folder to store this file, must not start with a "/"
     * @return the LocalFile of the copied RemoteFile
     * @throws Exception
     */
    public LocalFile copyInstallRootFileToTempDir(String pathInInstallRoot, String destination) throws Exception {
        return copyFileToTempDir(new RemoteFile(machine, installRoot + "/" + pathInInstallRoot), destination);
    }

    protected LocalFile copyFileToTempDir(RemoteFile remoteToCopy, String destination) throws Exception {
        // Make sure the tmp dir exists
        LocalFile tmpDir = new LocalFile(pathToAutoFVTTestFiles + "/tmp");
        if (!tmpDir.exists()) {
            tmpDir.mkdir();
        }

        LocalFile localCopy = new LocalFile(pathToAutoFVTTestFiles + "/tmp/" + destination);

        if (remoteToCopy.isDirectory()) {
            recursivelyCopyDirectory(remoteToCopy, localCopy, true);
        } else {
            localCopy.copyFromSource(remoteToCopy, false, true);
        }

        return localCopy;
    }

    public String getServerRoot() {
        return serverRoot;
    }

    public String getServerSharedPath() {
        return serverRoot + "/../../shared/";
    }

    public void setServerRoot(String serverRoot) {
        this.serverRoot = serverRoot;
    }

    public String getMachineJavaJDK() {
        return machineJava;
    }

    public String getMachineJavaJarCommandPath() {
        return machineJarPath;
    }

    /* not called */public void setMachineJava(String machineJava) {
        this.machineJava = machineJava;
    }

    public void copyFileToLibertyInstallRoot(String fileName) throws Exception {
        LibertyFileManager.copyFileIntoLiberty(machine, installRoot, (pathToAutoFVTTestFiles + "/" + fileName));
    }

    public void copyFileToLibertyInstallRoot(String extendedPath, String fileName) throws Exception {
        LibertyFileManager.copyFileIntoLiberty(machine, installRoot + "/" + extendedPath, (pathToAutoFVTTestFiles + "/" + fileName));
    }

    protected void copyFileToLibertyServerRootUsingTmp(String path, String relPathTolocalFile) throws Exception {
        LocalFile localFileToCopy = new LocalFile(LibertyServerUtils.makeJavaCompatible(relPathTolocalFile, machine));
        LibertyFileManager.copyFileIntoLiberty(machine, path, localFileToCopy.getName(), relPathTolocalFile, false, serverRoot);
    }

    public void copyApplicationToServer(String appName) throws Exception {
        copyApplicationToServer("publish/files/apps", appName);
    }

    public void copyApplicationToServer(String pathToApp, String appName) throws Exception {
        copyFileToLibertyServerRootUsingTmp(serverRoot + "/apps", (pathToApp + "/" + appName));
    }

    public void copyFileToLibertyServerRoot(String fileName) throws Exception {
        copyFileToLibertyServerRootUsingTmp(serverRoot, (pathToAutoFVTTestFiles + "/" + fileName));
    }

    public void copyFileToLibertyServerRoot(String extendedPath, String fileName) throws Exception {
        copyFileToLibertyServerRootUsingTmp(serverRoot + "/" + extendedPath, (pathToAutoFVTTestFiles + "/" + fileName));
    }

    /**
     * Copies a file into the ${server.config.dir} of a Liberty server.
     *
     * @param fromDir The directory of the file to copy.
     * @param toDir Any extra path beyond ${server.config.dir} for the destination.
     *            For example, for a destination of ${server.config.dir}/test/ you would use toServerDir=test
     * @param fileName The name of the file to copy. The file name will be unchanged form source to dest
     */
    public void copyFileToLibertyServerRoot(String fromDir, String toDir, String fileName) throws Exception {
        if (toDir == null)
            toDir = "";
        copyFileToLibertyServerRootUsingTmp(serverRoot + "/" + toDir, (fromDir + "/" + fileName));
    }

    public void renameLibertyServerRootFile(String oldFileName, String newFileName) throws Exception {
        LibertyFileManager.renameLibertyFile(machine, serverRoot + "/" + oldFileName, serverRoot + "/" + newFileName);
    }

    public void renameLibertyInstallRootFile(String oldFileName, String newFileName) throws Exception {
        LibertyFileManager.renameLibertyFile(machine, installRoot + "/" + oldFileName, installRoot + "/" + newFileName);
    }

    public RemoteFile getFileFromLibertyInstallRoot(String filePath) throws Exception {
        final String method = "getFileFromLibertyInstallRoot";
        Log.entering(c, method);
        return getFileFromLiberty(installRoot + "/" + filePath);
    }

    public RemoteFile getFileFromLibertyServerRoot(String filePath) throws Exception {
        final String method = "getFileFromLibertyServerRoot";
        Log.entering(c, method);
        return getFileFromLiberty(serverRoot + "/" + filePath);
    }

    /* not called */public RemoteFile getFileFromLibertySharedDir(String filePath) throws Exception {
        final String method = "getFileFromLibertySharedDir";
        Log.entering(c, method);
        return getFileFromLiberty(getServerSharedPath() + filePath);
    }

    protected RemoteFile getFileFromLiberty(String fullPath) throws Exception {
        Log.info(c, "getFileFromLiberty", "Getting file: " + fullPath);
        return LibertyFileManager.getLibertyFile(machine, fullPath);
    }

    public boolean fileExistsInLibertyInstallRoot(String filePath) throws Exception {
        final String method = "fileExistsInLibertyInstallRoot";
        Log.entering(c, method);
        return libertyFileExists(installRoot + "/" + filePath);
    }

    public boolean fileExistsInLibertyServerRoot(String filePath) throws Exception {
        final String method = "fileExistsInLibertyServerRoot";
        Log.entering(c, method);
        return libertyFileExists(serverRoot + "/" + filePath);
    }

    /* not called */public boolean fileExistsInLibertySharedDir(String filePath) throws Exception {
        final String method = "fileExistsInLibertySharedDir";
        Log.entering(c, method);
        return libertyFileExists(getServerSharedPath() + filePath);
    }

    protected boolean libertyFileExists(String fullPath) throws Exception {
        boolean exists = LibertyFileManager.libertyFileExists(machine, fullPath);
        Log.info(c, "libertyFileExists", "File: " + fullPath + " exists " + exists);
        return exists;
    }

    public String getServerName() {
        return serverToUse;
    }

    //

    public void deleteFileFromLibertyInstallRoot(String filePath) throws Exception {
        LibertyFileManager.deleteLibertyFile(machine, (installRoot + "/" + filePath));
    }

    public void deleteDirectoryFromLibertyInstallRoot(String directoryPath) throws Exception {
        LibertyFileManager.deleteLibertyDirectoryAndContents(machine, (installRoot + "/" + directoryPath));
    }

    public void deleteDirectoryFromLibertyServerRoot(String directoryPath) throws Exception {
        LibertyFileManager.deleteLibertyDirectoryAndContents(machine, (serverRoot + "/" + directoryPath));
    }

    public void deleteFileFromLibertyServerRoot(String filePath) throws Exception {
        LibertyFileManager.deleteLibertyFile(machine, (serverRoot + "/" + filePath));
    }

    //

    public RemoteFile getServerBootstrapPropertiesFile() throws Exception {
        return new RemoteFile(machine, serverRoot + "/bootstrap.properties");
    }

    /**
     * Non-recursively list the contents of the server install root directory, or if the relativePath
     * parameter is non-null, the indicated directory (relative the the install root). If filter is
     * non-null, return only those directory names or filenames that contain the filter string.
     *
     * @param relativeDir path to a directory relative to the install root directory, should not begin with path separator, may be null.
     * @param filter string to filter the results by, returned file and directory names must contain this, may be null.
     * @return a list of file and directory names indicating the contents of the specified directory.
     * @throws Exception
     */
    public List<String> listLibertyInstallRoot(String relativeDir, String filter) throws Exception {
        String path = installRoot;
        if (relativeDir != null && !relativeDir.equals("")) {
            path = path + "/" + relativeDir;
        }
        return listDirectoryContents(LibertyServerUtils.makeJavaCompatible(path, machine), filter);
    }

    /**
     * Non-recursively list the contents of the server install root directory, or if the relativePath
     * parameter is non-null, the indicated directory (relative the the install root). If filter is
     * non-null, return only those directory names or filenames that contain the filter string.
     *
     * @param relativeDir path to a directory relative to the install root directory, should not begin with path separator, may be null.
     * @param filter string to filter the results by, returned file and directory names must contain this, may be null.
     * @return a list of file and directory names indicating the contents of the specified directory.
     * @throws Exception
     */
    public ArrayList<String> listLibertyServerRoot(String relativeDir, String filter) throws Exception {
        String path = serverRoot;
        if (relativeDir != null && !relativeDir.equals("")) {
            path = path + "/" + relativeDir;
        }

        path = LibertyServerUtils.makeJavaCompatible(path, machine);

        return listDirectoryContents(path, filter);
    }

    /**
     * Non-recursively list the contents of the autoFVT test directory, or if the relativePath
     * parameter is non-null, the indicated directory (relative the the install root). If filter is
     * non-null, return only those directory names or filenames that contain the filter string.
     *
     * @param relativeDir path to a directory relative to the autoFVT test directory, should not begin with path separator, may be null.
     * @param filter string to filter the results by, returned file and directory names must contain this, may be null.
     * @return a list of file and directory names indicating the contents of the specified directory.
     * @throws Exception
     */
    public ArrayList<String> listAutoFVTTestFiles(Machine machine, String relativeDir, String filter) throws Exception {
        String path = pathToAutoFVTTestFiles;
        if (relativeDir != null && !relativeDir.equals("")) {
            path = path + relativeDir;
        }

        path = LibertyServerUtils.makeJavaCompatible(path, machine);

        RemoteFile serverDir = new RemoteFile(machine, path);
        return listDirectoryContents(serverDir, filter);
    }

    /**
     * Method for returning the directory contents as a list of Strings representing first level file/dir names
     *
     * @return ArrayList of File/Directory names
     *         that exist at the first level i.e. it's not recursive. If it's a directory the String in the list is prefixed with a /
     * @throws TopologyException
     */
    protected ArrayList<String> listDirectoryContents(RemoteFile serverDir) throws Exception {
        return listDirectoryContents(serverDir, null);

    }

    protected ArrayList<String> listDirectoryContents(String path, String fileName) throws Exception {

        RemoteFile serverDir = new RemoteFile(machine, path);
        return listDirectoryContents(serverDir, fileName);

    }

    protected ArrayList<String> listDirectoryContents(RemoteFile serverDir, String fileName) throws Exception {

        final String method = "serverDirectoryContents";
        Log.entering(c, method);
        if (!serverDir.isDirectory() || !serverDir.exists())
            throw new TopologyException("The specified directoryPath \'"
                                        + serverDir.getAbsolutePath() + "\' was not a directory");

        RemoteFile[] firstLevelFiles = serverDir.list(false);
        ArrayList<String> firstLevelFileNames = new ArrayList<String>();

        for (RemoteFile f : firstLevelFiles) {

            if (fileName == null) {
                firstLevelFileNames.add(f.getName());
            } else if (f.getName().contains(fileName)) {
                firstLevelFileNames.add(f.getName());

            }
        }

        return firstLevelFileNames;
    }

    public RemoteFile getMostRecentTraceFile() throws Exception {
        List<String> files = listDirectoryContents(logsRoot, DEFAULT_TRACE_FILE_PREFIX);

        if (files == null || files.isEmpty()) {
            return null;
        }

        RemoteFile rf = null;
        long maxLastModified = 0;
        for (int i = 0; i < files.size(); i++) {
            final RemoteFile f = getTraceFile(files.get(i));
            if (f.lastModified() > maxLastModified) {
                maxLastModified = f.lastModified();
                rf = f;
            }
        }

        return rf;
    }

    public ArrayList<String> listFFDCFiles(String server) throws Exception {
        return listDirectoryContents(LibertyServerUtils.makeJavaCompatible(serverRoot + "/logs/ffdc", machine), "ffdc");
    }

    public ArrayList<String> listFFDCSummaryFiles(String server) throws Exception {
        return listDirectoryContents(LibertyServerUtils.makeJavaCompatible(serverRoot + "/logs/ffdc", machine), "exception_summary");
    }

    /* not called */public int getOsgiConsolePort() {
        return osgiConsolePort;
    }

    /**
     * @return the httpDefaultPort
     */
    public int getHttpDefaultPort() {
        return httpDefaultPort;
    }

    /**
     * @param httpDefaultPort
     *            the httpDefaultPort to set
     */
    public void setHttpDefaultPort(int httpDefaultPort) {
        this.httpDefaultPort = httpDefaultPort;
    }

    /**
     * @return the httpDefaultSecurePort
     */
    public int getHttpDefaultSecurePort() {
        return httpDefaultSecurePort;
    }

    /**
     * @param httpDefaultSecurePort
     *            the httpDefaultSecurePort to set
     */
    public void setHttpDefaultSecurePort(int httpDefaultSecurePort) {
        this.httpDefaultSecurePort = httpDefaultSecurePort;
    }

    /**
     * @return the iiopDefaultPort
     */
    /* not called */public int getIiopDefaultPort() {
        return iiopDefaultPort;
    }

    /**
     * @param iiopDefaultPort
     *            the iiopDefaultPort to set
     */
    /* not called */public void setIiopDefaultPort(int iiopDefaultPort) {
        this.iiopDefaultPort = iiopDefaultPort;
    }

    public int getPort(PortType port) throws Exception {
        Log.entering(c, "getPort", port);
        int ret = 0;
        switch (port) {
            case OSGi:
                ret = getOsgiConsolePort();
                break;
            case WC_defaulthost:
                ret = getHttpDefaultPort();
                break;
            case WC_defaulthost_secure:
                ret = getHttpDefaultSecurePort();
                break;
            case IIOP:
                ret = getIiopDefaultPort();
            case JMX_REST:
                // ret = getPort("com.ibm.ws.admin.core.endpoint.JMXREST_defaultEP",
                // 8880);
                break;
            default:
                Exception e = new IllegalArgumentException("The specified PortType is not supported for Liberty: " + port);
                Log.error(c, "getPort", e);
                throw e;
        }
        Log.exiting(c, "getPort", ret);
        return ret;
    }

    public void setServerStartTimeout(long timeout) {
        serverStartTimeout = timeout;
    }

    /* not called */public long getServerStartTimeout() {
        return serverStartTimeout;
    }

    public String getBootstrapKey() {
        return serverTopologyID;
    }

    protected ApplicationManager getApplicationManager() throws Exception {
        if (appmgr == null)
            appmgr = new ApplicationManager(this);
        return appmgr;
    }

    /**
     * Method used to autoinstall apps in
     * publish/servers/<serverName>/dropins folder found in the FAT project
     * Under the covers this will not use the install functionality found in the
     * ApplicationManager but use the Application Csar which is part of Liberty.
     *
     * @param appName The name of the application
     * @throws Exception
     */
    protected void autoInstallApp(String appName) throws Exception {
        Log.info(c, "InstallApp", "Adding app " + appName + " to startup verification list");
        this.addInstalledAppForValidation(appName);
    }

    /**
     * Shortcut for new FATTests to install apps assuming the app is
     * located in the publish/servers/<serverName>/apps folder of the FAT project
     *
     * @param appName The name of the application
     * @throws Exception
     */
    public void installApp(String appName) throws Exception {
        Log.info(c, "InstallApp", "Installing from: " + pathToAutoFVTNamedServer + "apps/" + appName);
        finalInstallApp(pathToAutoFVTNamedServer + "apps/" + appName);
    }

    /**
     * Shortcut for new FATTests to install apps located anywhere on the file system
     *
     * @param path The absolute path to the application
     * @param appName The name of the application
     * @throws Exception
     */
    public void installApp(String path, String appName) throws Exception {
        Log.info(c, "InstallApp", "Installing from: " + path + "/" + appName);
        finalInstallApp(path + "/" + appName);
    }

    /**
     * Install a bundle.
     *
     * @deprecated Build bundles from ${project}/test-bundles and invoke {@link #installSystemBundle(String)} instead to install them from the built location.
     */
    @Deprecated
    public void installBundle(String name) throws Exception {
        Log.info(c, "installBundle", "Installing bundle '" + name + "'");
        String path;
        if (name.contains("/") || name.contains("\\")) {
            path = name;
        } else {
            path = "publish/bundles/" + name + ".jar";
        }

        Assert.assertFalse("Server should not be started when installing a bundle", isStarted());
        copyFileToLibertyInstallRoot("lib/", path);
    }

    /**
     * Install a feature.
     *
     * @deprecated Place feature manifests in S{project}/publish/features and invoke {@link #installSystemFeature(String)} instead.
     */
    @Deprecated
    public void installFeature(String name) throws Exception {
        Log.info(c, "installFeature", "Installing feature '" + name + "'");
        String path;
        if (name.contains("/") || name.contains("\\")) {
            path = name;
        } else {
            path = "publish/features/" + name + ".mf";
        }

        Assert.assertFalse("Server should not be started when installing a bundle", isStarted());
        copyFileToLibertyInstallRoot("lib/features/", path);
    }

    /**
     * Uninstall a bundle
     *
     * @deprecated Use {@link #uninstallSystemBundle(String)} instead.
     */
    @Deprecated
    public void uninstallBundle(String name) throws Exception {
        Log.info(c, "uninstallBundle", "Uninstalling bundle '" + name + "'");
        Assert.assertFalse("Server should not be started when uninstalling a bundle", isStarted());
        LibertyFileManager.deleteLibertyFile(machine, installRoot + "/lib/" + name + ".jar");
    }

    /**
     * Uninstall a feature
     *
     * @deprecated Use {@link #uninstallSystemFeature(String)} instead.
     */
    @Deprecated
    public void uninstallFeature(String name) throws Exception {
        Log.info(c, "uninstallFeature", "Uninstalling feature '" + name + "'");
        Assert.assertFalse("Server should not be started when uninstalling a feature", isStarted());
        LibertyFileManager.deleteLibertyFile(machine, installRoot + "/lib/features/" + name + ".mf");
    }

    /**
     * Install a bundle as a system bundle, assuming the bundle is
     * to be found in publish/bundles/&lt;name>.jar
     * <p>
     * To use this most effectively, place your bundle code under test-bundles/bundle.symbolic.name/.
     * The structure under here reflects the structure of a bundle project and uses the same ant
     * logic to create the bundle. Look at the mxbeans fat project for an example.
     *
     * @param name the name of the bundle, without the <code>.jar</code> suffix
     */
    public void installSystemBundle(String name) throws Exception {
        Log.info(c, "installSystemBundle", "Installing system bundle '" + name + "'");
        Assert.assertFalse("Server should not be started when installing a bundle", isStarted());
        LibertyFileManager.copyFileIntoLiberty(machine, installRoot + "/lib", "publish/bundles/" + name + ".jar");
    }

    /**
     * Install a feature as a system feature, assuming the feature is
     * to be found in publish/features/&lt;name>.mf
     *
     * @param name the name of the feature, without the <code>.mf</code> suffix
     */
    public void installSystemFeature(String name) throws Exception {
        Log.info(c, "installSystemFeature", "Installing system feature '" + name + "'");
        Assert.assertFalse("Server should not be started when installing a feature", isStarted());
        LibertyFileManager.copyFileIntoLiberty(machine, installRoot + "/lib/features", "publish/features/" + name + ".mf");
    }

    /**
     * Install a feature translation file to the system feature directory,
     * assuming the feature translation file is to be found in publish/features/l10n/&lt;name>.mf
     *
     * @param name the name of the feature translation properties, without the <code>.properties</code> suffix.
     *            The file name should be the subsystem symbolic name of the feature.
     */
    public void installSystemFeatureL10N(String name) throws Exception {
        Log.info(c, "installSystemFeatureL10N", "Installing system feature translation '" + name + "'");
        Assert.assertFalse("Server should not be started when installing a feature translation", isStarted());
        LibertyFileManager.copyFileIntoLiberty(machine, installRoot + "/lib/features/l10n", "publish/features/l10n/" + name + ".properties");
    }

    /**
     * Uninstall a system bundle.
     *
     * @param name the name of the bundle, without the <code>.jar</code> suffix
     */
    public void uninstallSystemBundle(String name) throws Exception {
        Log.info(c, "uninstallSystemBundle", "Uninstalling system bundle '" + name + "'");
        Assert.assertFalse("Server should not be started when uninstalling a bundle", isStarted());
        LibertyFileManager.deleteLibertyFile(machine, installRoot + "/lib/" + name + ".jar");
    }

    /**
     * Uninstall a system feature.
     *
     * @param name the name of the feature, without the <code>.mf</code> suffix
     */
    public void uninstallSystemFeature(String name) throws Exception {
        Log.info(c, "uninstallSystemFeature", "Uninstalling system feature '" + name + "'");
        Assert.assertFalse("Server should not be started when uninstalling a feature", isStarted());
        LibertyFileManager.deleteLibertyFile(machine, installRoot + "/lib/features/" + name + ".mf");
    }

    /**
     * Uninstall a system feature translation file.
     *
     * @param name the name of the feature translation properties, without the <code>.properties</code> suffix.
     *            The file name should be the subsystem symbolic name of the feature.
     */
    public void uninstallSystemFeatureL10N(String name) throws Exception {
        Log.info(c, "uninstallSystemFeatureL10N", "Uninstalling system feature translation '" + name + "'");
        Assert.assertFalse("Server should not be started when uninstalling a feature translation", isStarted());
        LibertyFileManager.deleteLibertyFile(machine, installRoot + "/lib/features/l10n/" + name + ".properties");
    }

    /**
     * Install a bundle as a user extension bundle, assuming the bundle is
     * to be found in publish/bundles/&lt;name>.jar
     * <p>
     * To use this most effectively, place your bundle code under test-bundles/bundle.symbolic.name/.
     * The structure under here reflects the structure of a bundle project and uses the same ant
     * logic to create the bundle. Look at the mxbeans fat project for an example.
     *
     * @param name the name of the bundle, without the <code>.jar</code> suffix
     */
    public void installUserBundle(String name) throws Exception {
        Log.info(c, "installUserBundle", "Installing user bundle '" + name + "'");
        Assert.assertFalse("Server should not be started when installing a bundle", isStarted());
        LibertyFileManager.copyFileIntoLiberty(machine, installRoot + "/usr/extension/lib", "publish/bundles/" + name + ".jar");
    }

    /**
     * Install a feature as a user extension feature, assuming the feature is
     * to be found in publish/features/&lt;name>.mf
     *
     * @param name the name of the feature, without the <code>.mf</code> suffix
     */
    public void installUserFeature(String name) throws Exception {
        Log.info(c, "installUserFeature", "Installing user feature '" + name + "'");
        Assert.assertFalse("Server should not be started when installing a feature", isStarted());
        LibertyFileManager.copyFileIntoLiberty(machine, installRoot + "/usr/extension/lib/features", "publish/features/" + name + ".mf");
    }

    /**
     * Install a feature translation to the user extension feature directory,
     * assuming the feature translation file is to be found in publish/features/l10n/&lt;name>.mf
     *
     * @param name the name of the feature translation properties, without the <code>.properties</code> suffix.
     *            The file name should be the subsystem symbolic name of the feature.
     */
    public void installUserFeatureL10N(String name) throws Exception {
        Log.info(c, "installUserFeatureL10N", "Installing user feature translation '" + name + "'");
        Assert.assertFalse("Server should not be started when installing a feature translation", isStarted());
        LibertyFileManager.copyFileIntoLiberty(machine, installRoot + "/usr/extension/lib/features/l10n", "publish/features/l10n/" + name + ".properties");
    }

    /**
     * Install a feature packaged as an ESA into the server runtime.
     *
     * @param loc the name of the product extension. If set to null then "usr" is assumed
     * @param esa the name of the feature.
     * @param additionalFeatureFiles - More ESA files that need to be copied to the machine prior to running the install
     * @throws Exception
     */
    public ProgramOutput installFeature(String loc, String feature, String... additionalFeatureFiles) throws Exception {
        return installFeatureWithProgramArgs(loc, feature, new String[0], additionalFeatureFiles);
    }

    /**
     * Install a feature packaged as an ESA into the server runtime.
     *
     * @param loc the name of the product extension. If set to null then "usr" is assumed
     * @param esa the name of the feature.
     * @param additionalProgramArgs - extra args to pass into the program when running
     * @param additionalFeatureFiles - More ESA files that need to be copied to the machine prior to running the install
     * @throws Exception
     */
    public ProgramOutput installFeatureWithProgramArgs(String loc, String feature, String[] additionalProgramArgs, String... additionalFeatureFiles) throws Exception {
        if (loc == null) {
            loc = "usr";
        }
        Log.info(c, "installFeatureWithProgramArgs", "Installing feature '" + feature + "' to '" + loc + "'");

        List<String> pathsToDelete = new ArrayList<String>();
        String featureFileName = feature + ".esa";
        String featurePathName = installRoot + "/" + featureFileName;
        LibertyFileManager.copyFileIntoLiberty(machine, installRoot, "publish/features/" + featureFileName);
        pathsToDelete.add(featurePathName);

        for (String featureName : additionalFeatureFiles) {
            String fileName = featureName + ".esa";
            String pathName = installRoot + "/" + fileName;
            pathsToDelete.add(pathName);
            LibertyFileManager.copyFileIntoLiberty(machine, installRoot, "publish/features/" + fileName);
        }

        ProgramOutput po = doInstallFeature(featurePathName, loc, additionalProgramArgs);

        for (String pathName : pathsToDelete) {
            LibertyFileManager.deleteLibertyFile(machine, pathName);
        }

        return po;
    }

    /**
     * Installs a feature from a remote file (ESA).
     *
     * @param feature The ESA file
     * @return The output from the {@link Machine#execute(String, String[], String)} call
     * @throws Exception
     */
    public ProgramOutput installFeature(RemoteFile feature) throws Exception {
        Log.info(c, "installFeatureWithProgramArgs", "Installing feature '" + feature.getAbsolutePath() + "'");
        return installFeature(feature, new String[0]);
    }

    /**
     * Installs a feature from a remote file (ESA).
     *
     * @param feature The ESA file
     * @param args arguments to pass when installing the feature
     * @return The output from the {@link Machine#execute(String, String[], String)} call
     * @throws Exception
     */
    public ProgramOutput installFeature(RemoteFile feature, String[] args) throws Exception {
        Log.info(c, "installFeatureWithProgramArgs", "Installing feature '" + feature.getAbsolutePath() + "'");
        return doInstallFeature(feature.getAbsolutePath(), "usr", args);
    }

    /**
     * Actually run the install command on the remote machine
     *
     * @param featurePathName The path to the feature ESA file
     * @param loc The loc to use
     * @param additionalProgramArgs Any additonal program args to include
     * @return The output from the {@link Machine#execute(String, String[], String)} call
     * @throws Exception
     */
    protected ProgramOutput doInstallFeature(String featurePathName, String loc, String[] additionalProgramArgs) throws Exception {
        // Always have the accept license header as we do not run the command in an interactive way.
        // This is ok from a testing point of view as the interactive code is re-used from the
        // self extracting JAR file where it is already being well tested
        String[] args = new String[4 + additionalProgramArgs.length];
        args[0] = "install";
        args[1] = "--to=" + loc;
        args[2] = "--acceptLicense";
        for (int pos = 0; pos < additionalProgramArgs.length; pos++) {
            args[pos + 3] = additionalProgramArgs[pos];
        }
        args[3 + additionalProgramArgs.length] = featurePathName;
        Log.info(c, "installUserFeature", "Using args " + Arrays.toString(args));
        ProgramOutput po = machine.execute(installRoot + "/bin/featureManager", args, installRoot);
        return po;
    }

    /**
     * Given a sample name that corresponds to a sample in a jar named <sample-name>.jar in
     * the FAT files directory, runs the self extractor with the --downloadDependencies and
     * --acceptLicense flag in order to create a working copy of the sample server for test.
     *
     * @param sample
     * @return
     * @throws Exception
     */
    public ProgramOutput installSampleWithExternalDependencies(String sample) throws Exception {
        Log.info(c, "installSampleWithExternalDependencies", "Installing sample '" + sample);

        List<String> pathsToDelete = new ArrayList<String>();

        String sampleJarFileName = sample + ".jar";
        String sampleJarFilePath = installRoot + "/" + sampleJarFileName;
        String javaFilePath = machineJava + "/bin/java";

        LibertyFileManager.copyFileIntoLiberty(machine, installRoot, "lib/LibertyFATTestFiles/" + sampleJarFileName);
        pathsToDelete.add(sampleJarFilePath);

        // Always have the accept license and download dependencies headers as we do not run the
        // command in an interactive way. This is ok from a testing point of view as the interactive
        // code is re-used from the self extracting JAR file where it is already being well tested
        String[] args = new String[] { "-jar", sampleJarFilePath, "--downloadDependencies", "--acceptLicense", installRoot };

        Log.info(c, "installSampleWithExternalDependencies", "Using args " + Arrays.toString(args));
        ProgramOutput po = machine.execute(javaFilePath, args);

        if (po.getReturnCode() == 0) {
            Log.info(c, "installSampleWithExternalDependencies", "Successfully installed sample: " + sample);
        } else {
            Log.warning(c, "Sample install process failed with return code " + po.getReturnCode());
            Log.warning(c, "Sample install process failed with error " + po.getStderr());
            Log.warning(c, "Sample install process failed with output " + po.getStdout());
            throw new Exception("Could not install sample server - return code " + po.getReturnCode());
        }

        //Move the test server xml into sample.xml
        RemoteFile sampleServerFile = LibertyFileManager.createRemoteFile(machine, getServerRoot() + "/sample.xml");
        LibertyFileManager.moveLibertyFile(getServerConfigurationFile(), sampleServerFile);
        //And upload the FAT server XML that will include sample.xml
        LibertyFileManager.copyFileIntoLiberty(machine, getServerRoot(), "server.xml", "productSampleServer.xml");

        //Move the test server bootstrap.properties into sample.properties if it exists
        RemoteFile serverBootStrapProps = new RemoteFile(machine, getServerRoot() + "/bootstrap.properties");
        if (serverBootStrapProps.exists()) {
            //This is optional
            RemoteFile samplePropertiesFile = LibertyFileManager.createRemoteFile(machine, getServerRoot() + "/sample.properties");
            LibertyFileManager.moveLibertyFile(serverBootStrapProps, samplePropertiesFile);
            //And upload the FAT server properties that will include the sample properties
            LibertyFileManager.copyFileIntoLiberty(machine, getServerRoot(), "bootstrap.properties", "productSample.properties");
        } else {
            //Just take the testports, no include of existing config needed
            LibertyFileManager.copyFileIntoLiberty(machine, getServerRoot(), "bootstrap.properties", "productSample_noBootstrap.properties");
        }

        for (String pathName : pathsToDelete) {
            LibertyFileManager.deleteLibertyFile(machine, pathName);
        }

        return po;
    }

    /**
     * Uninstall a user extension bundle
     *
     * @param name the name of the bundle, without the <code>.jar</code> suffix
     */
    public void uninstallUserBundle(String name) throws Exception {
        Log.info(c, "uninstallUserBundle", "Uninstalling user bundle '" + name + "'");
        Assert.assertFalse("Server should not be started when uninstalling a bundle", isStarted());
        LibertyFileManager.deleteLibertyFile(machine, installRoot + "/usr/extension/lib/" + name + ".jar");
    }

    /**
     * Uninstall a user extension feature
     *
     * @param name the name of the feature, without the <code>.mf</code> suffix
     */
    public void uninstallUserFeature(String name) throws Exception {
        Log.info(c, "uninstallUserFeature", "Uninstalling user feature '" + name + "'");
        Assert.assertFalse("Server should not be started when uninstalling a feature", isStarted());
        LibertyFileManager.deleteLibertyFile(machine, installRoot + "/usr/extension/lib/features/" + name + ".mf");
    }

    /**
     * Uninstall a user feature translation file.
     *
     * @param name the name of the feature translation properties, without the <code>.properties</code> suffix.
     *            The file name should be the subsystem symbolic name of the feature.
     */
    public void uninstallUserFeatureL10N(String name) throws Exception {
        Log.info(c, "uninstallUserFeatureL10N", "Uninstalling user feature translation '" + name + "'");
        Assert.assertFalse("Server should not be started when uninstalling a feature translation", isStarted());
        LibertyFileManager.deleteLibertyFile(machine, installRoot + "/usr/extension/lib/features/l10n/" + name + ".properties");
    }

    /**
     * Install a bundle as a product extension bundle, assuming the bundle is
     * to be found in publish/productbundles/&lt;name>.jar
     *
     * @param productName the name of the product the bundle belongs to
     * @param name the name of the bundle, without the <code>.jar</code> suffix
     */
    public void installProductBundle(String productName, String name) throws Exception {
        Log.info(c, "installProductBundle", "Installing product '" + productName + "' bundle '" + name + "'");
        Assert.assertFalse("Server should not be started when installing a bundle", isStarted());
        LibertyFileManager.copyFileIntoLiberty(machine, installRootParent + "/" + productName + "/lib", "publish/productbundles/" + name + ".jar");
    }

    /**
     * Install a feature as a product extension feature, assuming the feature is
     * to be found in publish/productfeatures/&lt;name>.mf
     *
     * @param productName the name of the product the feature belongs to
     * @param name the name of the feature, without the <code>.mf</code> suffix
     */
    public void installProductFeature(String productName, String name) throws Exception {
        Log.info(c, "installProductFeature", "Installing product '" + productName + "' feature '" + name + "'");
        Assert.assertFalse("Server should not be started when installing a feature", isStarted());
        LibertyFileManager.copyFileIntoLiberty(machine, installRootParent + "/" + productName + "/lib/features", "publish/productfeatures/" + name + ".mf");
    }

    /**
     * Install a feature translation file to the product extension feature directory,
     * assuming the feature translation file is to be found in publish/features/l10n/&lt;name>.mf
     *
     * @param name the name of the feature translation properties, without the <code>.properties</code> suffix.
     *            The file name should be the subsystem symbolic name of the feature.
     */
    public void installProductFeatureL10N(String productName, String name) throws Exception {
        Log.info(c, "installProductFeatureL10N", "Installing product '" + productName + "' feature translation '" + name + "'");
        Assert.assertFalse("Server should not be started when installing a feature translation", isStarted());
        LibertyFileManager.copyFileIntoLiberty(machine, installRootParent + "/" + productName + "/lib/features/l10n", "publish/productfeatures/l10n/" + name + ".properties");
    }

    /**
     * Create a product extension, assuming the properties file is
     * to be found in publish/productproperties/&lt;productName>.properties
     *
     * @param productName the name of the product
     */
    public void installProductExtension(String productName) throws Exception {
        Log.info(c, "installProductExtension", "Installing product '" + productName + "'");
        Assert.assertFalse("Server should not be started when installing an extension", isStarted());
        LibertyFileManager.copyFileIntoLiberty(machine, installRoot + "/etc/extensions", "publish/productproperties/" + productName + ".properties");
    }

    /**
     * Uninstall a product extension bundle
     *
     * @param productName the name of the product the bundle belongs to
     * @param name the name of the bundle, without the <code>.jar</code> suffix
     */
    public void uninstallProductBundle(String productName, String name) throws Exception {
        Log.info(c, "uninstallProductBundle", "Uninstalling product '" + productName + "'bundle '" + name + "'");
        Assert.assertFalse("Server should not be started when uninstalling a bundle", isStarted());
        LibertyFileManager.deleteLibertyFile(machine, installRootParent + "/" + productName + "/lib/" + name + ".jar");
    }

    /**
     * Uninstall a product extension feature
     *
     * @param productName the name of the product the feature belongs to
     * @param name the name of the feature, without the <code>.mf</code> suffix
     */
    public void uninstallProductFeature(String productName, String name) throws Exception {
        Log.info(c, "uninstallProductFeature", "Uninstalling product '" + productName + "', feature '" + name + "'");
        Assert.assertFalse("Server should not be started when uninstalling a feature", isStarted());
        LibertyFileManager.deleteLibertyFile(machine, installRootParent + "/" + productName + "/lib/features/" + name + ".mf");
    }

    /**
     * Uninstall a product feature translation file.
     *
     * @param name the name of the feature translation properties, without the <code>.properties</code> suffix.
     *            The file name should be the subsystem symbolic name of the feature.
     */
    public void uninstallProductFeatureL10N(String productName, String name) throws Exception {
        Log.info(c, "uninstallProductFeatureL10N", "Uninstalling product '" + productName + "' feature translation '" + name + "'");
        Assert.assertFalse("Server should not be started when uninstalling a feature translation", isStarted());
        LibertyFileManager.deleteLibertyFile(machine, installRootParent + "/" + productName + "/lib/features/l10n/" + name + ".properties");
    }

    /**
     * Uninstall a product extension. This will delete the wlp/etc/extensions/productName.properties file,
     * and all contents under the productName directory (where productName is a peer of wlp)
     *
     * @param productName the name of the product the feature belongs to
     * @param name the name of the product.
     */
    public void uninstallProductExtension(String productName) throws Exception {
        Log.info(c, "uninstallProductExtension", "Uninstalling product '" + productName + "'");
        Assert.assertFalse("Server should not be started when uninstalling a product extension", isStarted());
        LibertyFileManager.deleteLibertyFile(machine, installRoot + "/etc/extensions/" + productName + ".properties");
        LibertyFileManager.deleteLibertyDirectoryAndContents(machine, (installRootParent + "/" + productName));
    }

    /**
     * Install the extended content image jar into this existing server.
     *
     * @return true, if the install was successful
     * @throws Exception
     */
    public boolean installExtendedImage() throws Exception {
        Log.info(c, "installExtendedImage", "Looking for extended image to install...");
        String jarName = null;

        // Find the extended image under the autoFVT/publish/images location
        LocalFile imagesDirectory = new LocalFile("publish/images");
        RemoteFile[] imageFiles = imagesDirectory.list(false);
        for (RemoteFile imageFile : imageFiles) {
            String imageName = imageFile.getName();
            if (imageName.endsWith("jar") && imageName.contains("extended")) {
                jarName = imageName;
                Log.info(c, "installExtendedImage", "Using the following file as the extended image to install: " + jarName);
                break;
            }
        }

        // If the extended image was found, copy it to the server machine and
        // extract it over this server.
        if (jarName != null) {
            String jarPath = LibertyFileManager.copyFileIntoLiberty(machine, installRoot + "/tmp", "publish/images/" + jarName);
            RemoteFile jarFile = new RemoteFile(machine, jarPath);

            Log.info(c, "installExtendedImage", "Issuing the command to install the extended content.");
            ProgramOutput po = machine.execute(machineJava + "/bin/java", new String[] { "-jar", jarFile.getAbsolutePath(), "--acceptLicense", "install", installRoot });
            assertEquals("Installing Liberty extended edition should have worked. Program output:\n" + po.getStdout() + "\nErr output:\n" + po.getStderr(),
                         0, po.getReturnCode());
            return true;
        } else {
            Log.warning(c, "Didn't find a file to use as an extended image...");
            return false;
        }
    }

    /**
     * Method used by exposed installApp methods that calls into the ApplicationManager
     * to actually install the required application
     *
     * @param appPath Absoulte path to application (includes app name)
     * @throws Exception
     */
    protected void finalInstallApp(String appPath) throws Exception {
        ApplicationType type = null;
        String onlyAppName = appPath; //for getting only the name if appName given is actually a path i.e. autoinstall/acme.zip
        if (appPath.contains("/")) {
            String[] s = appPath.split("/");
            onlyAppName = s[s.length - 1]; //get the last one as this will be the filename only
        } else if (appPath.contains("\\\\")) {
            String[] s = appPath.split("\\\\");
            onlyAppName = s[s.length - 1]; //get the last one as this will be the filename only
        }

        if (onlyAppName.endsWith(".xml")) {
            onlyAppName = onlyAppName.substring(0, onlyAppName.length() - 4);
        }
        type = getApplictionType(onlyAppName);
        if (onlyAppName.endsWith(".ear") || onlyAppName.endsWith(".eba") || onlyAppName.endsWith(".war") ||
            onlyAppName.endsWith(".jar") || onlyAppName.endsWith(".rar") || onlyAppName.endsWith(".zip")) {
            onlyAppName = onlyAppName.substring(0, onlyAppName.length() - 4);
        }
        if (onlyAppName.endsWith(".js")) {
            onlyAppName = onlyAppName.substring(0, onlyAppName.length() - 3);
        }
        if (onlyAppName.endsWith(".jsar")) {
            onlyAppName = onlyAppName.substring(0, onlyAppName.length() - 5);
        }
        Log.finer(c, "InstallApp", "Application name is: " + onlyAppName);

        this.getApplicationManager().installApplication(onlyAppName, new LocalFile(appPath), type);
    }

    public String getHostname() {
        return hostName;
    }

    /**
     * Shortcut for new FATTests to uninstall apps
     *
     * @param appName The name of the application
     * @throws Exception
     */
    public void uninstallApp(String appName) throws Exception {
        ApplicationType type = this.getApplictionType(appName);
        if (type.equals(ApplicationType.ZIP)) {
            appName = appName.substring(0, (appName.length() - 4));
        }

        if (type.equals(ApplicationType.EAR) || type.equals(ApplicationType.WAR)) {
            //do the same thing as above
            appName = appName.substring(0, (appName.length() - 4));
        }

        if (!this.getApplicationManager().isInstalled(appName)) {
            throw new ApplicationNotInstalledException(appName);
        }

        boolean restartServerAfterUninstall = false;
        this.getApplicationManager().uninstallApplication(appName, type, restartServerAfterUninstall);
    }

    protected ApplicationType getApplictionType(String appName) throws Exception {
        ApplicationType type = null;
        if (appName.endsWith("zip") || appName.endsWith("ZIP")) {
            type = ApplicationType.ZIP;
        } else if (appName.endsWith("ear") || appName.endsWith("EAR")) {
            type = ApplicationType.EAR;
        } else if (appName.endsWith("war") || appName.endsWith("WAR")) {
            type = ApplicationType.WAR;
        } else if (appName.endsWith("eba") || appName.endsWith("EBA")) {
            type = ApplicationType.EBA;
        } else if (appName.endsWith("js") || appName.endsWith("js")) {
            type = ApplicationType.JS;
        } else if (appName.endsWith("e") || appName.endsWith("jsar")) {
            type = ApplicationType.JS;
        }

        if (type == null) {
            //Application type not recognised
            throw new TopologyException("Can't install the application " + appName
                                        + " as the application type is not recognised.  We only support WAR, EAR, ZIP or EBA");
        }
        return type;
    }

    protected String getJvmOptionsFilePath() {
        return this.getServerRoot() + "/" + JVM_OPTIONS_FILE_NAME;
    }

    protected RemoteFile getJvmOptionsFile() throws Exception {
        return LibertyFileManager.createRemoteFile(this.machine, this.getJvmOptionsFilePath());
    }

    /**
     * Reads the current jvm.options file into memory and returns the result.
     * Lines with a '=' in the middle are treated as key-value mappings,
     * and lines without a '=' character are treated as a key with an empty value.
     *
     * @return key/value pairs from the jvm.options file
     * @throws Exception if the file can't be read
     */
    public Map<String, String> getJvmOptionsAsMap() throws Exception {
        Map<String, String> result = new LinkedHashMap<String, String>();
        List<String> options = this.getJvmOptions();
        for (String option : options) {
            int equals = option.indexOf('=');
            // if '=' is not the first or last character
            if (equals > 0 && equals < (option.length() - 1)) {
                String key = option.substring(0, equals);
                String value = option.substring(equals + 1);
                result.put(key, value);
            } else {
                result.put(option, "");
            }
        }
        return result;
    }

    /**
     * Reads the current jvm.options file into memory and returns the result.
     *
     * @return key/value pairs from the jvm.options file
     * @throws Exception if the file can't be read
     */
    protected List<String> getJvmOptions() throws Exception {
        ArrayList<String> result = new ArrayList<String>();
        RemoteFile file = this.getJvmOptionsFile();
        if (file == null || !file.exists()) {
            return result;
        }
        LOG.info("Reading " + JVM_OPTIONS_FILE_NAME + " file: " + file);
        BufferedReader in = null;
        try {
            in = new BufferedReader(new InputStreamReader(file.openForReading(), "UTF-8"));
            String line = null;
            while ((line = in.readLine()) != null) {
                line = line.trim();
                if (line.isEmpty() || line.startsWith("#")) {
                    continue;
                }
                result.add(line);
            }
        } catch (Exception e) {
            throw new IOException("Failed to read JVM options file: " + file, e);
        } finally {
            if (in != null) {
                try {
                    in.close();
                } catch (Exception e) {
                    LOG.info("Failed to close InputStream for " + file + ".  Exception: " + e.getMessage());
                }
            }
        }
        LOG.info(JVM_OPTIONS_FILE_NAME + ": " + result); // tell the user which properties you're reading
        return result;
    }

    /**
     * <p>Writes a mapping of options to the jvm.options file.
     * Note that all existing mappings will be overwritten.
     * If this is not the desired behavior, call {@link #getJvmOptions()} to retrieve the existing mappings first,
     * and then pass the updated map into this method.</p>
     * <ul>
     * <li>Null or empty keys will be ignored.</li>
     * <li>Non-empty keys mapped to a null or empty value will be added to jvm.options without a value (no '=' suffix).</li>
     * <li>Non-empty keys mapped to a non-empty value will be added to jvm.options in the format: <code>key=value</code>.</li>
     * </ul>
     *
     * @param options key/value pairs to set in the jvm.options file
     * @throws Exception if the jvm.options file can't be written to. Note that this exception may indicate that the file is no longer formatted correctly.
     * @see #getJvmOptions()
     */
    public void setJvmOptions(Map<String, String> options) throws Exception {
        ArrayList<String> optionList = new ArrayList<String>();
        if (options != null) {
            for (Map.Entry<String, String> entry : options.entrySet()) {
                String key = entry.getKey();
                if (key == null) {
                    continue;
                }
                key = key.trim();
                if (key.isEmpty()) {
                    continue;
                }
                StringBuilder option = new StringBuilder(key);
                String value = entry.getValue();
                if (value != null) {
                    value = value.trim();
                    if (!value.isEmpty()) {
                        option.append("=");
                        option.append(value);
                    }
                }
                optionList.add(option.toString());
            }
        }
        this.setJvmOptions(optionList);
    }

    public void setJvmOptions(List<String> options) throws Exception {
        // Step 1: Write options to local temporary file
        File tmpFile = File.createTempFile("jvm", "options");
        LOG.info("Writing temporary " + JVM_OPTIONS_FILE_NAME + " file: " + tmpFile);
        LOG.info(JVM_OPTIONS_FILE_NAME + ": " + options); // tell the user which properties you're setting
        BufferedWriter out = null;
        try {
            out = new BufferedWriter(new OutputStreamWriter(new FileOutputStream(tmpFile), "UTF-8"));
            out.write("#Updated by " + this.getClass().getName() + " on " + DateFormat.getDateTimeInstance(DateFormat.LONG, DateFormat.LONG).format(new Date()));
            out.newLine();
            if (options != null) {
                for (String option : options) {
                    if (option == null) {
                        continue;
                    }
                    String line = option.trim();
                    if (line.isEmpty()) {
                        continue;
                    }
                    out.write(line);
                    out.newLine();
                }
            }
        } catch (Exception e) {
            tmpFile.delete();
            throw new IOException("Failed to write JVM options to local temporary file " + tmpFile, e);
        } finally {
            if (out != null) {
                try {
                    out.close();
                } catch (Exception e) {
                    LOG.info("Failed to close OutputStream for " + tmpFile + ".  Exception: " + e.getMessage());
                }
            }
        }

        // Step 3: Copy temporary file to remote machine, and delete temporary file
        RemoteFile remoteFile = null;
        try {
            remoteFile = this.getJvmOptionsFile(); // won't return null
            LibertyFileManager.copyFileIntoLiberty(machine, remoteFile.getParent(), remoteFile.getName(), tmpFile.getAbsolutePath(), false);
        } catch (Exception e) {
            throw new IOException("Failed to write JVM options to " + remoteFile, e);
        } finally {
            tmpFile.delete();
        }
    }

    protected Properties getBootstrapProperties() {
        Properties props = new Properties();

        try {
            String serverEnv = FileUtils.readFile(getServerRoot() + "/bootstrap.properties");
            props.load(new StringReader(serverEnv.replace("\\", "\\\\")));
        } catch (IOException ignore) {
        }

        return props;
    }

    public Properties getServerEnv() {
        Properties props = new Properties();

        props.put("JAVA_HOME", getMachineJavaJDK());

        // First load ${wlp.install.dir}/etc/server.env
        try {
            String serverEnv = FileUtils.readFile(getInstallRoot() + "/etc/server.env");
            props.load(new StringReader(serverEnv.replace("\\", "\\\\")));
        } catch (IOException ignore) {
        }

        // Then load ${server.config.dir}/server.env
        try {
            String serverEnv = FileUtils.readFile(getServerRoot() + "/server.env");
            props.load(new StringReader(serverEnv.replace("\\", "\\\\")));
        } catch (IOException ignore) {
        }

        return props;
    }

    public void deleteDropinDefaultConfiguration(String fileName) throws Exception {
        deleteDropinConfiguration(fileName, true);
    }

    public void deleteDropinOverrideConfiguration(String fileName) throws Exception {
        deleteDropinConfiguration(fileName, false);
    }

    private void deleteDropinConfiguration(String fileName, boolean isDefault) throws Exception {
        String location = getServerRoot() + "/configDropins/defaults/" + fileName;
        if (!isDefault)
            location = getServerRoot() + "/configDropins/overrides/" + fileName;

        LibertyFileManager.deleteLibertyFile(machine, location);
    }

    public void deleteAllDropinConfigurations() throws Exception {
        LibertyFileManager.deleteLibertyDirectoryAndContents(machine, getServerRoot() + "/configDropins");
    }

    public void addDropinDefaultConfiguration(String fileName) throws Exception {
        addDropinConfiguration(fileName, true);
    }

    public void addDropinOverrideConfiguration(String fileName) throws Exception {
        addDropinConfiguration(fileName, false);
    }

    private void addDropinConfiguration(String fileName, boolean isDefault) throws Exception {
        String location = getServerRoot() + "/configDropins";
        if (isDefault)
            location += "/defaults";
        else
            location += "/overrides";

        waitIfNeeded();
        LibertyFileManager.moveFileIntoLiberty(machine, location, new File(fileName).getName(), pathToAutoFVTTestFiles + "/" + fileName);

        lastConfigUpdate = System.currentTimeMillis();
    }

    private void waitIfNeeded() throws Exception {
        String osName = System.getProperty("os.name");
        boolean isUnix = !(osName.startsWith("win") || osName.startsWith("Win"));
        boolean lastConfigLessThanOneSecAgo = (System.currentTimeMillis() - lastConfigUpdate) < 1000;

        Log.finer(c, "replaceServerConfiguration", "isUnix=" + isUnix + " lastConfigLessThanOneSecAgo=" + lastConfigLessThanOneSecAgo);
        if (lastConfigLessThanOneSecAgo && isUnix) {
            // Due to a java limitation on Unix, we need to wait at least
            // 1 second between config updates so the server can see it.
            // See https://www-01.ibm.com/support/docview.wss?uid=swg21446506
            // Note that the above page says that it affects versions up to 1.6, but if you look at the sun bug it is not fixed until java 8.
            Log.finer(c, "replaceServerConfiguration", "Sleeping for 1 second to work around Unix / JDK limitation fixed in Java 8");
            Thread.sleep(1000);
        }
    }

    /**
     * Reconfigures the server to use the new configuration file provided (relative to the autoFVT test files directory), waits for the
     * configuration update to be processed, and waits for all of the specified messages (if any). Note: The autoFVT test files directory
     * is populated using the files in {@code <FAT-root>/publish/files/}, so the configuration file specified should be relative to that
     * directory in the FAT project. For example, specifying {@code "configs/server_test1.xml"} as the config file will use the file
     * located at {@code <FAT-root>/publish/files/configs/server_test1.xml}.
     */
    public void reconfigureServer(String newConfigFile, String... waitForMessages) throws Exception {
        Log.info(c, "reconfigureServer", "Reconfiguring server to use new config: " + newConfigFile);
        setMarkToEndOfLog();

        setServerConfigurationFile(newConfigFile);
        waitForConfigUpdateInLogUsingMark(installedApplications, waitForMessages);
    }

    /**
     * Replaces the server configuration. This encapsulates the necessary logic
     * to deal with system / JDK idiosyncrasies.
     *
     * @param fileName
     * @throws Exception
     */
    protected void replaceServerConfiguration(String fileName) throws Exception {
        waitIfNeeded();

        LibertyFileManager.moveFileIntoLiberty(machine, getServerRoot(), "server.xml", fileName);
        lastConfigUpdate = System.currentTimeMillis();
    }

    /**
     * Replaces the server admin-metadata configuration. This encapsulates the necessary logic
     * to deal with system / JDK idiosyncrasies.
     *
     * @param fileName
     * @throws Exception
     */
    public void replaceAdminMetadataConfiguration(String fileName) throws Exception {
        waitIfNeeded();

        LibertyFileManager.moveFileIntoLiberty(machine, getServerRoot(), "admin-metadata.xml", pathToAutoFVTTestFiles + "/" + fileName);
        lastConfigUpdate = System.currentTimeMillis();
    }

    /**
     * Replaces the server configuration. This encapsulates the necessary logic
     * to deal with system / JDK idiosyncrasies.
     *
     * @param fileName
     * @throws Exception
     */
    public void replaceAdminMetadataServerConfiguration(String fileName) throws Exception {
        waitIfNeeded();

        LibertyFileManager.moveFileIntoLiberty(machine, getServerRoot(), "server.xml", pathToAutoFVTTestFiles + "/" + fileName);
        lastConfigUpdate = System.currentTimeMillis();
    }

    /**
     * This will put the named file into the root directory of the server and name it server.xml. As the file name is changed if you want to copy files for use in an include
     * statement or if the location of the config file is being changed using the was.configroot.uri property or --config-root command line then you should use the
     * {@link #copyFileToLibertyInstallRoot(String)} method.
     * <br/>
     * Note: The provided file name is relative to the autoFVT test files directory.
     *
     * @param fileName The name of the file from the FVT test suite
     * @throws Exception
     */
    public void setServerConfigurationFile(String fileName) throws Exception {
        replaceServerConfiguration(pathToAutoFVTTestFiles + "/" + fileName);
    }

    /**
     * Puts the named file into the root directory of the server and names it server.xml. If the file path is not absolute, it is
     * assumed to exist under the server root directory.
     */
    public void setServerConfigurationFromFilePath(String filePath) throws Exception {
        if (filePath != null && !filePath.startsWith(getServerRoot())) {
            filePath = getServerRoot() + File.separator + filePath;
        }
        Log.info(c, "setServerConfigurationFile", "Using path: " + filePath);
        replaceServerConfiguration(filePath);
        Thread.sleep(200); // Sleep for 200ms to ensure we do not process the file "too quickly" by a subsequent call
    }

    /**
     * This will save the current server configuration, so that it can be restored later on via the
     * restoreServerConfiguration method.
     *
     * @throws Exception
     */
    public void saveServerConfiguration() throws Exception {
        try {
            savedServerXml = new RemoteFile(machine, serverRoot + "/savedServerXml" + System.currentTimeMillis() + ".xml");
            getServerConfigurationFile().copyToDest(savedServerXml);
        } catch (Exception e) {
            savedServerXml = null;
            throw e;
        }
    }

    /**
     * This will restore the server configuration that was saved by a prior call to the
     * saveServerConfiguration method.
     *
     * @throws Exception
     */
    public void restoreServerConfiguration() throws Exception {
        if (savedServerXml == null) {
            throw new RuntimeException("The server configuration cannot be restored because it was never saved via the saveServerConfiguration method.");
        }
        getServerConfigurationFile().copyFromSource(savedServerXml);
    }

    public String getServerConfigurationPath() {
        return this.getServerRoot() + "/" + SERVER_CONFIG_FILE_NAME;
    }

    public RemoteFile getServerConfigurationFile() throws Exception {
        return LibertyFileManager.getLibertyFile(machine, getServerConfigurationPath());
    }

    /**
     * This will load the {@link ServerConfiguration} from the default config file returned from {@link #getServerConfigurationFile()}.
     *
     * @return The loaded {@link ServerConfiguration}
     * @throws Exception
     */
    public ServerConfiguration getServerConfiguration() throws Exception {
        RemoteFile file = getServerConfigurationFile();
        return getServerConfiguration(file);
    }

    /**
     * This gets the {@link ServerConfiguration} for the supplied XML file.
     *
     * @param file The file to load the server configuration from
     * @return The loaded {@link ServerConfiguration}
     * @throws Exception
     */
    public ServerConfiguration getServerConfiguration(RemoteFile file) throws Exception {
        return ServerConfigurationFactory.getInstance().unmarshal(file.openForReading());
    }

    public void updateServerConfiguration(File serverConfig) throws Exception {
        replaceServerConfiguration(serverConfig.getAbsolutePath());

        if (LOG.isLoggable(Level.INFO)) {
            LOG.info("Server configuration updated from: " + serverConfig);
            logServerConfiguration(Level.INFO, false);
        }
    }

    /**
     * This updates the supplied file with the supplied config.
     *
     * @param serverConfig The config to store to the file
     * @param file The file to store the config to
     * @throws Exception
     */
    public void updateServerConfiguration(ServerConfiguration serverConfig, RemoteFile file) throws Exception {
        // write contents to a temporary file
        RemoteFile newServerFile = LibertyFileManager.createRemoteFile(machine, getServerConfigurationPath() + ".tmp");
        OutputStream os = newServerFile.openForWriting(false);
        ServerConfigurationFactory.getInstance().marshal(serverConfig, os);

        if (newServerFile.length() == file.length()) {
            serverConfig.setDescription(serverConfig.getDescription() + " (this is some random text to make the file size bigger)");
            os = newServerFile.openForWriting(false);
            ServerConfigurationFactory.getInstance().marshal(serverConfig, os);
        }

        // replace the file
        // This logic does not need to be time protected (as we do in method
        // replaceServerConfiguration) because of the "extra random text" logic
        // above. Even if the timestamp would not be changed, the size out be.
        LibertyFileManager.moveLibertyFile(newServerFile, file);

        if (LOG.isLoggable(Level.INFO)) {
            LOG.info("Server configuration updated:");
            logServerConfiguration(Level.INFO, false);
        }
    }

    /**
     * This stores the supplied content to the default server XML file returned from {@link #getServerConfigurationFile()}.
     *
     * @param serverConfig The configuration to store
     * @throws Exception
     */
    public void updateServerConfiguration(ServerConfiguration serverConfig) throws Exception {
        updateServerConfiguration(serverConfig, getServerConfigurationFile());
    }

    /**
     * Logs the contents of a File. If <code>singleLine=true</code>, then the
     * whole File will be logged as one single message. Otherwise, each
     * individual line in the file will be logged separately. Some logging
     * formatters look prettier with single line log messages; others look
     * better with multiple-line log messages.
     *
     * @param file
     *            the file whose contents you want to log.
     * @param singleLine
     *            true to log the whole file in one message, false to log each
     *            individual line
     */
    protected void logServerConfiguration(Level level, boolean singleLine) {
        String method = "logServerConfiguration";
        BufferedReader reader = null;
        try {
            StringWriter stringWriter = null;
            PrintWriter printWriter = null;
            reader = new BufferedReader(new InputStreamReader(this.getServerConfigurationFile().openForReading()));
            if (singleLine) {
                stringWriter = new StringWriter();
                printWriter = new PrintWriter(stringWriter);
            }
            String line;
            while ((line = reader.readLine()) != null) {
                if (singleLine) {
                    printWriter.println(line);
                } else {
                    LOG.logp(level, CLASS_NAME, method, line);
                }
            }
            if (singleLine) {
                LOG.logp(level, CLASS_NAME, method, stringWriter.toString());
            }
        } catch (Exception e) {
            LOG.logp(level, CLASS_NAME, method, "Failed to read " + this.getServerConfigurationPath() + ".  Exception: " + e.getMessage());
        } finally {
            if (reader != null) {
                try {
                    reader.close();
                } catch (IOException e) {
                    LOG.logp(level, CLASS_NAME, method, "Failed to close reader for " + this.getServerConfigurationPath() + ".  Exception: " + e.getMessage());
                }
            }
        }
    }

    public RemoteFile getConsoleLogFile() throws Exception {
        // Find the currently configured/in-use console log file.
        final RemoteFile remoteFile;
        if (machineOS == OperatingSystem.ZOS) {
            remoteFile = new RemoteFile(machine, consoleAbsPath, Charset.forName(EBCDIC_CHARSET_NAME));
        } else {
            remoteFile = new RemoteFile(machine, consoleAbsPath);
        }
        return remoteFile;
    }

    public RemoteFile getDefaultLogFile() throws Exception {
        //Set path to server log assuming the default setting.
        // ALWAYS RETURN messages.log -- tests assume they can look for INFO+ messages.
        RemoteFile file = LibertyFileManager.getLibertyFile(machine, messageAbsPath);
        if (file == null) {
            throw new IllegalStateException("Unable to find default log file, path=" + messageAbsPath);
        }
        return file;
    }

    public boolean defaultTraceFileExists() throws Exception {
        return LibertyFileManager.libertyFileExists(machine, traceAbsPath);
    }

    protected String getDefaultLogPath() {
        try {
            RemoteFile file = getDefaultLogFile();
            return file.getAbsolutePath();
        } catch (Exception ex) {
            return "DefaultLogFile";
        }
    }

    public RemoteFile getDefaultTraceFile() throws Exception {
        return LibertyFileManager.getLibertyFile(machine, traceAbsPath);
    }

    public boolean defaultLogFileExists() throws Exception {
        return LibertyFileManager.libertyFileExists(machine, messageAbsPath);
    }

    protected RemoteFile getTraceFile(String fileName) throws Exception {
        String fileAbsPath = logsRoot + fileName;
        return LibertyFileManager.getLibertyFile(machine, fileAbsPath);
    }

    public RemoteFile getFFDCLogFile(String ffdcName) throws Exception {
        return LibertyFileManager.getLibertyFile(machine, (logsRoot + "ffdc/" + ffdcName));
    }

    public RemoteFile getFFDCSummaryFile(String ffdcSummary) throws Exception {
        return LibertyFileManager.getLibertyFile(machine, (logsRoot + "ffdc/" + ffdcSummary));
    }

    /**
     * Search for a file matching the given regex in the logs location.
     * This is just a utility, primarily for pulling out a trace file without
     * worrying about the timestamp, it isn't very clever and just returns
     * the first match it finds.
     *
     * @param regex
     * @return a matching RemoteFile, or null if no match was found
     */
    public RemoteFile getMatchingLogFile(String regex) throws Exception {
        Log.info(c, "getMatchingLogFile", "Looking for file matching regex: " + regex + " in " + logsRoot + " on " + machine);
        RemoteFile logsDir = LibertyFileManager.getLibertyFile(machine, logsRoot);
        RemoteFile[] logFiles = logsDir.list(false);
        for (RemoteFile r : logFiles) {
            if (r.isFile()) {
                if (Pattern.matches(regex, r.getName())) {
                    Log.info(c, "getMatchingLogFile", "Matched log file: " + r.getName());
                    return r;
                }
            }
        }
        Log.info(c, "getMatchingLogFile", "No matching log file found.");
        return null;
    }

    /**
     * This method will search the given file on this server for the specified expression.
     * The path given is relative to the install root directory.
     *
     * @param regexp pattern to search for.
     * @param filePath the pathname relative to the install root directory.
     * @return A list of the lines in the file that contains the matching
     *         pattern. No match results in an empty list.
     * @throws Exception
     */
    /* not called */public List<String> findStringsInFileInLibertyInstallRoot(String regexp, String filePath) throws Exception {
        RemoteFile remoteFile = LibertyFileManager.getLibertyFile(machine, (installRoot + "/" + filePath));
        List<String> strings = LibertyFileManager.findStringsInFile(regexp, remoteFile);
        return strings;
    }

    /**
     * This method will search the given file on this server for the specified expression.
     * The path given is relative to the server root directory.
     *
     * @param regexp pattern to search for.
     * @param filePath the pathname relative to the server root directory.
     * @return A list of the lines in the file that contains the matching
     *         pattern. No match results in an empty list.
     * @throws Exception
     */
    public List<String> findStringsInFileInLibertyServerRoot(String regexp, String filePath) throws Exception {

        /*
         * On z/os, the console log will be produced in EBCDIC. We know other logs are ASCII, and
         * so we can comfortably special case the console.
         */
        final RemoteFile remoteFile;
        String absolutePath = serverRoot + "/" + filePath;
        if (machineOS == OperatingSystem.ZOS && absolutePath.equalsIgnoreCase(consoleAbsPath)) {
            remoteFile = new RemoteFile(machine, absolutePath, Charset.forName(EBCDIC_CHARSET_NAME));
        } else {
            remoteFile = LibertyFileManager.getLibertyFile(machine, absolutePath);
        }
        List<String> strings = LibertyFileManager.findStringsInFile(regexp, remoteFile);
        return strings;
    }

    /**
     * This method will search the output and trace files for this server
     * for the specified expression. The default trace prefix is assumed.
     *
     * @param regexp pattern to search for
     * @return A list of the lines in the trace files which contain the matching
     *         pattern. No match results in an empty list.
     * @throws Exception
     */
    public List<String> findStringsInLogs(String regexp) throws Exception {
        return findStringsInLogs(regexp, getDefaultLogFile());
    }

    /**
     * This method will search the output and trace files for this server
     * for the specified expression. The default trace prefix is assumed.
     *
     * @param regexp pattern to search for
     * @return A list of the lines in the trace files which contain the matching
     *         pattern. No match results in an empty list.
     * @throws Exception
     */
    public List<String> findStringsInLogs(String regexp, RemoteFile logFile) throws Exception {
        List<String> matches = new ArrayList<String>();

        List<String> lines = LibertyFileManager.findStringsInFile(regexp, logFile);
        if (!lines.isEmpty()) {
            matches.addAll(lines);
        }
        return matches;
    }

    /**
     * This method will search the output and trace files for this server
     * for the specified expression. The default trace prefix is assumed.
     *
     * @param regexp pattern to search for
     * @return A list of the lines in the trace files which contain the matching
     *         pattern. No match results in an empty list.
     * @throws Exception
     */
    public List<String> findStringsInLogsAndTrace(String regexp) throws Exception {
        return findStringsInLogsAndTrace(regexp, DEFAULT_TRACE_FILE_PREFIX);
    }

    /**
     * This method will search the output and trace files for this server
     * for the specified expression.
     *
     * @param regexp pattern to search for
     * @param traceFileNamePrefix trace file prefix if the trace file name is not default
     * @return A list of the lines in the trace files which contain the matching
     *         pattern. No match results in an empty list.
     * @throws Exception
     */
    /* not called */public List<String> findStringsInLogsAndTrace(String regexp, String traceFileNamePrefix) throws Exception {
        List<String> matches = new ArrayList<String>();

        List<String> lines = LibertyFileManager.findStringsInFile(regexp, getDefaultLogFile());
        if (!lines.isEmpty()) {
            matches.addAll(lines);
        }

        List<String> traceLogsBaseNames = listDirectoryContents(logsRoot, traceFileNamePrefix);
        for (String logBaseName : traceLogsBaseNames) {
            RemoteFile logFile = getTraceFile(logBaseName);
            lines = LibertyFileManager.findStringsInFile(regexp, logFile);
            if (!lines.isEmpty()) {
                matches.addAll(lines);
            }
        }
        return matches;
    }

    /**
     * This method will search the trace files for this server
     * for the specified expression.
     *
     * @param regexp pattern to search for
     * @param traceFileNamePrefix trace file prefix if the trace file name is not default
     * @return A list of the lines in the trace files which contain the matching
     *         pattern. No match results in an empty list.
     * @throws Exception
     */
    public List<String> findStringsInTrace(String regexp) throws Exception {
        List<String> matches = new ArrayList<String>();

        List<String> traceLogsBaseNames = listDirectoryContents(logsRoot, DEFAULT_TRACE_FILE_PREFIX);

        System.out.println("traceLogsBaseNames: " + traceLogsBaseNames == null ? "null" : traceLogsBaseNames.size());
        for (String logBaseName : traceLogsBaseNames) {
            RemoteFile logFile = getTraceFile(logBaseName);
            System.out.println("Looking in " + logBaseName);
            List<String> lines = LibertyFileManager.findStringsInFile(regexp, logFile);
            if (!lines.isEmpty()) {
                matches.addAll(lines);
            }
        }
        return matches;
    }

    /**
     * This method will search for the provided expression in the log and trace files
     * on an incremental basis using the default trace prefix. It starts with reading
     * the file at the offset where the last mark was set (or the beginning of the file
     * if no mark has been set) and reads until the end of the file.
     *
     * @param regexp pattern to search for
     * @return A list of the lines in the trace files which contain the matching
     *         pattern. No matches result in an empty list.
     * @throws Exception
     */
    public List<String> findStringsInLogsAndTraceUsingMark(String regexp) throws Exception {
        return findStringsInLogsAndTraceUsingMark(regexp, DEFAULT_TRACE_FILE_PREFIX);
    }

    /**
     * This method will search for the provided expression in the log and trace files
     * on an incremental basis using a custom trace prefix. It starts with reading the
     * file at the offset where the last mark was set (or the beginning of the file
     * if no mark has been set) and reads until the end of the file.
     *
     * @param regexp pattern to search for
     * @param traceFileNamePrefix trace file prefix if the trace file name is not default
     * @return A list of the lines in the trace files which contain the matching
     *         pattern. No matches result in an empty list.
     * @throws Exception
     */
    protected List<String> findStringsInLogsAndTraceUsingMark(String regexp, String traceFileNamePrefix) throws Exception {

        List<String> matches = new ArrayList<String>();
        LogSearchResult newOffsetAndMatches;

        Long offset = getMarkOffset(getDefaultLogPath());
        newOffsetAndMatches = LibertyFileManager.findStringsInFile(regexp, getDefaultLogFile(), offset);
        matches.addAll(newOffsetAndMatches.getMatches()); // get the list of matches found

        List<String> traceLogBaseNames = listDirectoryContents(logsRoot, traceFileNamePrefix);
        for (String name : traceLogBaseNames) {

            offset = getMarkOffset(logsRoot + name);
            newOffsetAndMatches = LibertyFileManager.findStringsInFile(regexp, getTraceFile(name), offset);

            matches.addAll(newOffsetAndMatches.getMatches()); // get the list of matches found
        }

        return matches;
    }

    /**
     * This method will search for the provided expression in the log file
     * on an incremental basis. It starts with reading the
     * file at the offset where the last mark was set (or the beginning of the file
     * if no mark has been set) and reads until the end of the file.
     *
     * @param regexp pattern to search for
     * @param logFile RemoteFile for log file to search
     * @return A list of the lines in the trace files which contain the matching
     *         pattern. No matches result in an empty list.
     * @throws Exception
     */
    public List<String> findStringsInLogsUsingMark(String regexp, RemoteFile logFile) throws Exception {

        List<String> matches = new ArrayList<String>();
        LogSearchResult newOffsetAndMatches;

        Long offset = getMarkOffset(logFile.getAbsolutePath());
        newOffsetAndMatches = LibertyFileManager.findStringsInFile(regexp, logFile, offset);
        matches.addAll(newOffsetAndMatches.getMatches()); // get the list of matches found

        return matches;
    }

    /**
     * This method will search for the provided expressions in the log and trace files
     * on an incremental basis using the default trace prefix. It starts with reading the file
     * at the offset where the last mark was set (or the beginning of the file
     * if no mark has been set) and reads until the end of the file.
     *
     * @param regexpList a list of expressions to search for
     * @return a <code>List&#60String&#62</code> containing the matches
     * @throws Exception
     */
    public List<String> findStringsInLogsAndTraceUsingMarkMultiRegexp(List<String> regexpList) throws Exception {
        return findStringsInLogsAndTraceUsingMarkMultiRegexp(regexpList, DEFAULT_TRACE_FILE_PREFIX);
    }

    /**
     * This method will search for the provided expressions in the log and trace files
     * on an incremental basis using a custom trace prefix. It starts with reading the file
     * at the offset where the last mark was set (or the beginning of the file
     * if no mark has been set) and reads until the end of the file.
     *
     * @param regexpList a list of expressions to search for
     * @param traceFileNamePrefix trace file prefix if the trace file name is not default
     * @return a <code>List&#60String&#62</code> contains the matches
     * @throws Exception
     */
    protected List<String> findStringsInLogsAndTraceUsingMarkMultiRegexp(List<String> regexpList, String traceFileNamePrefix) throws Exception {

        List<String> matches = new ArrayList<String>();
        LogSearchResult newOffsetAndMatches;

        Long offset = getMarkOffset(getDefaultLogPath());
        newOffsetAndMatches = LibertyFileManager.findStringsInFile(regexpList, getDefaultLogFile(), offset);
        matches.addAll(newOffsetAndMatches.getMatches()); // get the list of matches found

        List<String> traceLogBaseNames = listDirectoryContents(logsRoot, traceFileNamePrefix);
        for (String name : traceLogBaseNames) {

            offset = getMarkOffset(logsRoot + name);
            newOffsetAndMatches = LibertyFileManager.findStringsInFile(regexpList, getTraceFile(name), offset);

            matches.addAll(newOffsetAndMatches.getMatches()); // get the list of matches found
        }

        return matches;

    }

    /**
     * Reset the mark and offset values for logs back to the start of the JVM's run.
     */
    public void resetLogMarks() {
        logMonitor.resetLogMarks();
    }

    /**
     * Note: This method doesn't set the offset values to the beginning of the file per se,
     * rather this method sets the list of logs and their offset values to null. When one
     * of the findStringsInLogsAndTrace...(...) methods are called, it will recreate the
     * list of logs and set each offset value to 0L - the start of the file.
     */
    public void clearLogMarks() {
        logMonitor.clearLogMarks();
    }

    /**
     * Reset the marks and offset values for the logs back to the start of the JVM's run.
     *
     * @deprecated Using log offsets is deprecated in favor of using log marks.
     *             For all new test code, use the following methods: {@link #resetLogMarks()}, {@link #setMarkToEndOfLog(RemoteFile...)},
     *             {@link #waitForStringInLogUsingMark(String)} and {@link #getMarkOffset(String)}.
     */
    @Deprecated
    public void resetLogOffsets() {
        resetLogMarks();
    }

    /**
     * Set the mark offset to the end of the log file.
     *
     * @param log files to mark. If none are specified, the default log file is marked.
     */
    public void setMarkToEndOfLog(RemoteFile... logFiles) throws Exception {
        Log.info(c, "setMarkToEndOfLog", "Setting mark to the end of logs (if null, messages.log): " + logFiles);
        logMonitor.setMarkToEndOfLog(logFiles);
    }

    /**
     * Set the mark offset to the end of the default trace file (i.e. trace.log).
     *
     * @throws Exception
     */
    public void setTraceMarkToEndOfDefaultTrace() throws Exception {
        Log.info(c, "setTraceMarkToEndOfDefaultTrace", "Setting mark to the end of trace.log");
        setMarkToEndOfLog(getDefaultTraceFile());
    }

    /**
     * Get the mark offset for the specified log file.
     */
    protected Long getMarkOffset(String logFile) {
        return logMonitor.getMarkOffset(logFile);
    }

    /**
     * Get the offset into a log or trace file of the last message inspected.
     *
     * If the file name does not exist in the offsets, then create an entry for it and
     * set the offset for that file to '0'.
     *
     * @param String value of the file name
     * @return Long containing the offset into the file of the last message inspected
     * @deprecated Using log offsets is deprecated in favor of using log marks.
     *             For all new test code, use the following methods: {@link #resetLogMarks()}, {@link #setMarkToEndOfLog(RemoteFile...)},
     *             {@link #waitForStringInLogUsingMark(String)} and {@link #getMarkOffset(String)}.
     */
    @Deprecated
    protected Long getLogOffset(String logFile) {

        String method = "getLogOffset";
        Log.finer(c, "getLogOffset", logFile);

        if (!logOffsets.containsKey(logFile)) {
            Log.finer(c, method, "file does not exist in logOffsets, set initial offset");
            logOffsets.put(logFile, 0L);
        }

        Log.finer(LibertyServer.class, "getLogOffset", "log offset=" + logOffsets.get(logFile));
        return logOffsets.get(logFile);
    }

    /**
     * Update the log offset for the specified log file to the offset provided.
     *
     * @deprecated Using log offsets is deprecated in favor of using log marks.
     *             For all new test code, use the following methods: {@link #resetLogMarks()}, {@link #setMarkToEndOfLog(RemoteFile...)},
     *             {@link #waitForStringInLogUsingMark(String)} and {@link #getMarkOffset(String)}.
     */
    @Deprecated
    public void updateLogOffset(String logFile, Long newLogOffset) {
        Long oldLogOffset = logOffsets.put(logFile, newLogOffset);
        Log.finer(LibertyServer.class, "updateLogOffset", "old log offset=" + oldLogOffset + ", new log offset=" + newLogOffset);
    }

    /**
     * Returns a subset of the supplied application names that appear to be installed based on the presence of messages in messages.log.
     *
     * @param possiblyInstalledAppNames list of application names to check if installed. The names should be sufficiently unique (not substrings of other names).
     * @return a subset of the supplied application names that appear to be installed based on the presence of messages in messages.log.
     * @throws Exception if an error occurs.
     */
    public Set<String> getInstalledAppNames(String... possiblyInstalledAppNames) throws Exception {
        // Messages for installed/updated:
        // CWWKZ0001I: Application [name] started in 0.456 seconds.
        // CWWKZ0003I: The application [name] updated in 0.258 seconds.
        // J2CA7001I: Resource adapter [name] installed in 0.613 seconds.
        // J2CA7003I: The resource adapter [name] updated in 0.120 seconds.

        // Messages for uninstalled:
        // CWWKZ0009I: The application [name] has stopped successfully.
        // J2CA7009I: The resource adapter [name] has uninstalled successfully.

        Set<String> subset = new TreeSet<String>();

        if (possiblyInstalledAppNames.length > 0) {
            Map<String, Integer> counters = new HashMap<String, Integer>();
            for (String name : possiblyInstalledAppNames)
                counters.put(name, 0);

            for (String line : findStringsInFileInLibertyServerRoot(".*((CWWKZ0)|(J2CA7))00[139]I: .*", "logs/messages.log"))
                for (String name : possiblyInstalledAppNames)
                    if (line.contains(name))
                        counters.put(name, counters.get(name) + (line.contains("009I: ") ? -1 : 1));

            for (Map.Entry<String, Integer> entry : counters.entrySet())
                if (entry.getValue() > 0)
                    subset.add(entry.getKey());
        }

        return subset;
    }

    /**
     * Wait for completion of a configuration update and feature updates associated with it.
     * If feature updates are started (CWWKF0007I) before the CWWKG0017I message (config updates completed),
     * then this method waits for corresponding feature update completed messages (CWWKF0008I).
     * If a list of application names is supplied, this method waits for all of the apps to be started.
     * The offset is incremented every time this method is called.
     *
     * @param appNames optional list of names of applications that should be started before returning from this method.
     * @param regexps optional list of regular expressions that indicate additional messages to wait for. The list should NOT include
     *            the CWWKG0017I, CWWKG0018I, CWWKF0007I or CWWKF0007I messages, as those are implicitly handled by this method.
     *
     * @return list of lines containing relevant messages.
     */
    public List<String> waitForConfigUpdateInLogUsingMark(Set<String> appNames,
                                                          String... regexps) throws Exception {
        return waitForConfigUpdateInLogUsingMark(appNames, false, regexps);
    }

    /**
     * Wait for completion of a configuration update and feature updates associated with it.
     * If feature updates are started (CWWKF0007I) before the CWWKG0017I message (config updates completed),
     * then this method waits for corresponding feature update completed messages (CWWKF0008I). If optionally
     * specified that a feature update must happen, regardless of when CWWKG0017I appears, CWWKF0008I will
     * be waited for. If a list of application names is supplied, this method waits for all of the apps to be started.
     * The offset is incremented every time this method is called.
     *
     * @param appNames optional list of names of applications that should be started before returning from this method.
     * @param waitForFeatureUpdateCompleted if true, this method will require a feature updated completed message
     *            before returning (if false, it will only wait for this message if a feature update is started
     *            before the config update is completed)
     * @param regexps optional list of regular expressions that indicate additional messages to wait for. The list should NOT include
     *            the CWWKG0017I, CWWKG0018I, CWWKF0007I or CWWKF0007I messages, as those are implicitly handled by this method.
     *
     * @return list of lines containing relevant messages.
     */
    public List<String> waitForConfigUpdateInLogUsingMark(Set<String> appNames,
                                                          boolean waitForFeatureUpdateCompleted,
                                                          String... regexps) throws Exception {
        final String methodName = "waitForConfigUpdateInLogUsingMark";
        final long timeout = LOG_SEARCH_TIMEOUT_CONFIG_UPDATE;

        final List<String> matchingLines = new LinkedList<String>();
        final List<String> watchFor = new LinkedList<String>();
        String firstLine = null;
        String lastLine = null;
        boolean hitEof = false;
        if (regexps != null)
            for (String regexp : regexps)
                watchFor.add(regexp);
        watchFor.add("CWWKG001[7-8]I"); // Always wait for the config update completed or no changes detected message
        watchFor.add("CWWKF0007I:"); // Feature update started - as many times as we see this, we need to wait for a corresponding Feature update completed

        // If the calling test indicates that a feature update message is required, explicitly
        // add it. Otherwise if a feature update starts (CWWKF0007I) before the config update
        // finishes it will be added below.
        if (waitForFeatureUpdateCompleted) {
            watchFor.add("CWWKF0008I:");
        }

        if (appNames == null)
            appNames = Collections.emptySet();
        String[] appNamesArray = appNames.toArray(new String[appNames.size()]);

        RemoteFile logFile = getDefaultLogFile();

        Set<String> startedAppNames = Collections.emptySet();

        int count = 0;
        final long startTime = System.currentTimeMillis();
        try {
            long offset;
            for (offset = getMarkOffset(logFile.getAbsolutePath()); System.currentTimeMillis() - startTime < timeout
                                                                    && (!startedAppNames.containsAll(appNames)
                                                                        || watchFor.size() > 1); startedAppNames = getInstalledAppNames(appNamesArray)) {
                // Periodically print diagnostic info if waiting a long time
                long waited = System.currentTimeMillis() - startTime;
                if (++count % 10 == 0)
                    Log.info(LibertyServer.class, methodName, "waited " + waited + "ms" +
                                                              ", startedAppNames=" + startedAppNames +
                                                              ", appNames=" + appNames +
                                                              ", contains? " + startedAppNames.containsAll(appNames) +
                                                              ", watchFor=" + watchFor);

                LogSearchResult newOffsetAndMatches = LibertyFileManager.findStringsInFileCommon(watchFor, 1, logFile, offset);

                if (firstLine == null)
                    firstLine = newOffsetAndMatches.getFirstLine();

                //Make the last-line sticky so we see the actual text searched last.
                //If we get an EOF return (null) note it, but don't remove the last text seen.
                if (newOffsetAndMatches.getLastLine() == null)
                    hitEof = true;
                else
                    lastLine = newOffsetAndMatches.getLastLine();
                offset = newOffsetAndMatches.getOffset();
                List<String> matches = newOffsetAndMatches.getMatches();
                if (matches.isEmpty()) {
                    if (waited < count * WAIT_INCREMENT)
                        try {
                            Thread.sleep(WAIT_INCREMENT);
                        } catch (InterruptedException e) {
                            // Ignore and carry on
                        }
                } else {
                    String line = matches.get(0);
                    matchingLines.add(line);

                    // Indicates a feature updated was started.
                    if (line.contains("CWWKF0007I:")) {
                        // If we haven't already added the message id for the feature update to complete,
                        // do so now.
                        if (!waitForFeatureUpdateCompleted) {
                            watchFor.add("CWWKF0008I:"); // Feature update completed in X seconds.
                        }
                    } else {
                        // Remove the corresponding regexp from the watchFor list
                        for (Iterator<String> it = watchFor.iterator(); it.hasNext();) {
                            String regexp = it.next();
                            if (Pattern.compile(regexp).matcher(line).find()) {
                                it.remove();
                                break;
                            }
                        }
                    }
                }
            }
            updateLogOffset(logFile.getAbsolutePath(), offset);
        } finally {
            long endTime = System.currentTimeMillis();
            DateFormat formatter = DateFormat.getTimeInstance(DateFormat.LONG);
            Log.info(LibertyServer.class, methodName, "Started waiting for CWWKG001[7-8]I and messages matching regexps "
                                                      + Arrays.asList(regexps) + " at " + formatter.format(new Date(startTime))
                                                      + " and finished at " + formatter.format(new Date(endTime))
                                                      + ". Found: " + matchingLines);

            Log.info(LibertyServer.class, methodName, "First line searched: [ " + firstLine + " ]");
            Log.info(LibertyServer.class, methodName, "Last line searched:  [ " + lastLine + " ]");
            if (hitEof)
                Log.info(LibertyServer.class, methodName, "Last line searching reached end of file, preceding last line was the last line of text seen.");
        }

        // Check if we timed out
        watchFor.remove("CWWKF0007I:");
        List<String> notStartedAppNames = new LinkedList<String>(appNames);
        notStartedAppNames.removeAll(startedAppNames);
        if (watchFor.size() > 0 || notStartedAppNames.size() > 0) {
            String message = "Timed out waiting for " + notStartedAppNames
                             + " and/or searching for " + watchFor
                             + " in log file: " + logFile.getAbsolutePath()
                             + ". Extra info: value of (watchFor.size() > 0): " + (watchFor.size() > 0)
                             + ", value of (notStartedAppNames.size() > 0): " + (notStartedAppNames.size() > 0);
            Log.warning(c, message);
            throw new RuntimeException(message);
        }

        FeatureDependencyProcessor.validateTestedFeatures(this, logFile);

        return matchingLines;
    }

    /**
     * This method will time out after a sensible period of
     * time has elapsed.
     *
     * @param regexp a regular expression to search for
     * @return the matching line in the log, or null if no matches
     *         appear before the timeout expires
     */
    public String waitForStringInLog(String regexp) {
        String methodName = "waitForStringInLog()";
        if (regexp.startsWith("CWWKZ0001I")) {
            int index = 10;
            if (regexp.length() > index && regexp.charAt(index) == ':') {
                index++;
            }
            if (regexp.length() > index + 2 && regexp.charAt(index) == '.' && regexp.charAt(index + 1) == '*') {
                index += 2;
                String appName = regexp.substring(index).trim();
                if (appName.length() > 0) {
                    try {
                        validateAppLoaded(appName);
                        System.out.println(methodName + ": Application " + appName + " started");
                        return "Application " + appName + " started";
                    } catch (Exception ex) {
                        System.out.println(methodName + ": Application " + appName + " did not start");
                        throw new RuntimeException(ex);
                    }
                }
            }
        }
        return waitForStringInLogUsingMark(regexp);
    }

    /**
     * This method will time out after a sensible period of
     * time has elapsed.
     *
     * @param numberOfMatches number of matches required
     * @param regexp a regular expression to search for
     * @return the number of matches in the log, or 0 if no matches
     *         appear before the timeout expires
     */
    public int waitForMultipleStringsInLog(int numberOfMatches, String regexp) {
        return waitForMultipleStringsInLog(numberOfMatches, regexp, LOG_SEARCH_TIMEOUT);
    }

    /**
     * Wait for the specified regex in the default logs from the last offset.
     * The offset is incremented every time this method is called.
     * <p>
     * This method will time out after a sensible period of
     * time has elapsed.
     *
     * @param regexp a regular expression to search for
     * @return the matching line in the log, or null if no matches
     *         appear before the timeout expires
     */
    public String waitForStringInLogUsingLastOffset(String regexp) {
        return waitForStringInLogUsingLastOffset(regexp, LOG_SEARCH_TIMEOUT);
    }

    /**
     * Waits for each of the regexes in the provided list in the default log from the last mark. Each search will time out after
     * a sensible period of time has elapsed.
     *
     * @throws Exception Thrown if any of the messages in the provided list are not found.
     */
    public void waitForStringsInLogUsingMark(List<String> messages) throws Exception {
        if (messages == null) {
            return;
        }
        for (String msg : messages) {
            String matchingLine = waitForStringInLogUsingMark(msg);
            if (matchingLine != null) {
                Log.info(getClass(), "waitForStringsInLogUsingMark", "Found message [" + msg + "]: " + matchingLine);
            } else {
                throw new Exception("Failed to find [" + msg + "] in the server log for server " + getServerName());
            }
        }
    }

    /**
     * Wait for the specified regex in the default logs from the last mark.
     * <p>
     * This method will time out after a sensible period of
     * time has elapsed.
     * <p>The best practice for this method is as follows:
     * <tt><p>
     * // Set the mark to the current end of log<br/>
     * server.setMarkToEndOfLog();<br/>
     * // Do something, e.g. config change<br/>
     * server.setServerConfigurationFile("newServer.xml");<br/>
     * // Wait for message that was a result of the config change<br/>
     * server.waitForStringInLogUsingMark("CWWKZ0009I");<br/>
     * </p></tt></p>
     *
     * @param regexp a regular expression to search for
     * @return the matching line in the log, or null if no matches
     *         appear before the timeout expires
     */
    public String waitForStringInLogUsingMark(String regexp) {
        return waitForStringInLogUsingMark(regexp, LOG_SEARCH_TIMEOUT);
    }

    /**
     * Unless there's a strong functional requirement that
     * your string appear super-quickly, or you know your string
     * might take a ridiculously long time (like five minutes),
     * consider using the method which takes a default timeout, {@link }
     *
     * @param regexp
     * @param timeout a timeout, in milliseconds
     * @return
     */
    public String waitForStringInLog(String regexp, long timeout) {
        return waitForStringInLogUsingMark(regexp, timeout);
    }

    /**
     * Unless there's a strong functional requirement that
     * your string appear super-quickly, or you know your string
     * might take a ridiculously long time (like five minutes),
     * consider using the method which takes a default timeout.
     *
     * @param numberOfMatches number of matches required
     * @param regexp a regular expression to search for
     * @param timeout a timeout, in milliseconds
     * @return
     */
    public int waitForMultipleStringsInLog(int numberOfMatches, String regexp, long timeout) {
        try {
            return waitForMultipleStringsInLog(numberOfMatches, regexp, timeout, getDefaultLogFile());
        } catch (Exception e) {
            Log.warning(c, "Could not get default log file: " + e);
            return 0;
        }
    }

    /**
     * Wait for the specified regex in the default logs from the last offset.
     * The offset is incremented every time this method is called.
     * <p>
     * Unless there's a strong functional requirement that
     * your string appear super-quickly, or you know your string
     * might take a ridiculously long time (like five minutes),
     * consider using the method which takes a default timeout, {@link }
     *
     * @param regexp
     * @param timeout a timeout, in milliseconds
     * @return
     */
    public String waitForStringInLogUsingLastOffset(String regexp, long timeout) {
        try {
            return waitForStringInLogUsingLastOffset(regexp, timeout, getDefaultLogFile());
        } catch (Exception e) {
            Log.warning(c, "Could not find string in default log file due to exception " + e);
            return null;
        }
    }

    /**
     * Wait for the specified regex in the default logs from the last mark.
     * <p>
     * Unless there's a strong functional requirement that
     * your string appear super-quickly, or you know your string
     * might take a ridiculously long time (like five minutes),
     * consider using the method which takes a default timeout, {@link }
     *
     * @param regexp
     * @param timeout a timeout, in milliseconds
     * @return
     */
    public String waitForStringInLogUsingMark(String regexp, long timeout) {
        return logMonitor.waitForStringInLogUsingMark(regexp, timeout);
    }

    /**
     * @param regexp
     * @param serverConfigurationFile
     * @return
     */
    public String waitForStringInLog(String regexp, RemoteFile outputFile) {
        return waitForStringInLogUsingMark(regexp, outputFile);
    }

    /**
     * Check for a number of strings in a potentially remote file
     *
     * @param regexp a regular expression to search for
     * @param timeout a timeout, in milliseconds
     * @param outputFile file to check
     * @return line that matched the regexp
     */
    public String waitForStringInLog(String regexp, long timeout, RemoteFile outputFile) {
        return waitForStringInLogUsingMark(regexp, timeout, outputFile);
    }

    /**
     * Check for a number of strings in a potentially remote file
     *
     * @param numberOfMatches number of matches required
     * @param regexp a regular expression to search for
     * @param timeout a timeout, in milliseconds
     * @param outputFile file to check
     * @return number of matches found
     */
    public int waitForMultipleStringsInLog(int numberOfMatches, String regexp, long timeout, RemoteFile outputFile) {
        long startTime = System.currentTimeMillis();
        int waited = 0;
        int count = 0;
        //Ensure we always search for at least 1 occurrence
        if (numberOfMatches <= 0) {
            numberOfMatches = 1;
        }
        try {
            while (count < numberOfMatches && waited <= timeout) {

                count = LibertyFileManager.findMultipleStringsInFile(numberOfMatches, regexp, outputFile);
                try {
                    Thread.sleep(WAIT_INCREMENT);
                } catch (InterruptedException e) {
                    // Ignore and carry on
                }
                waited += WAIT_INCREMENT;
            }
        } catch (Exception e) {
            // I think we can assume if we can't read the file it doesn't contain our string
            Log.warning(c, "Could not read log file: " + outputFile + " due to exception " + e.toString());
            e.printStackTrace();
            return 0;
        } finally {
            long endTime = System.currentTimeMillis();
            DateFormat formatter = DateFormat.getTimeInstance(DateFormat.LONG);
            Log.info(LibertyServer.class, "waitForMultipleStringsInLog",
                     "Started waiting for " + numberOfMatches + " messages matching regexp [ " + regexp + "] at " + formatter.format(new Date(startTime))
                                                                         + " and finished at " + formatter.format(new Date(endTime)));
        }
        return count;
    }

    /**
     * Wait for the specified regex in the specified RemoteFile from the last
     * mark.
     *
     * @param regexp
     * @param outputFile
     * @return
     */
    public String waitForStringInLogUsingMark(String regexp, RemoteFile outputFile) {
        return waitForStringInLogUsingMark(regexp, LOG_SEARCH_TIMEOUT, outputFile);
    }

    /**
     * Wait for the specified regexp in the default logs from the last offset.
     * The offset is incremented every time this method is called.
     *
     * @param regexp a regular expression to search for
     * @param timeout a timeout, in milliseconds
     * @param outputFile file to check
     * @return line that matched the regexp
     */
    protected String waitForStringInLogUsingLastOffset(String regexp, long intendedTimeout, RemoteFile outputFile) {
        return waitForStringInLogUsingLastOffset(regexp, intendedTimeout, 2 * intendedTimeout, outputFile);
    }

    /**
     * Wait for the specified regexp in the default logs from the last offset.
     * The offset is incremented every time this method is called.
     *
     * @param regexp a regular expression to search for
     * @param intendedTimeout a timeout, in milliseconds, within which we expect the wait to complete. Missing this is a soft fail.
     * @param extendedTimeout a timeout, in milliseconds, within which we insist the wait complete. Missing this is an error.
     * @param outputFile file to check
     * @return line that matched the regexp
     */
    protected String waitForStringInLogUsingLastOffset(String regexp, long intendedTimeout, long extendedTimeout, RemoteFile outputFile) {
        final String METHOD_NAME = "waitForStringInLogUsingLastOffset";
        long startTime = System.currentTimeMillis();
        int waited = 0;

        Long offset = getLogOffset(outputFile.getAbsolutePath());

        try {
            LogSearchResult newOffsetAndMatches;
            while (waited <= extendedTimeout) {
                if (waited > intendedTimeout) { // first time only
                    SOEHttpPostUtil.reportSoftLogTimeoutToSOE(CLASS_NAME, METHOD_NAME, 3906, intendedTimeout, regexp);
                    intendedTimeout = extendedTimeout + WAIT_INCREMENT; // don't report again
                }
                newOffsetAndMatches = LibertyFileManager.findStringInFile(regexp, outputFile, offset);
                offset = newOffsetAndMatches.getOffset();
                List<String> matches = newOffsetAndMatches.getMatches();
                if (matches.isEmpty()) {
                    try {
                        Thread.sleep(WAIT_INCREMENT);
                    } catch (InterruptedException e) {
                        // Ignore and carry on
                    }
                    waited += WAIT_INCREMENT;
                } else {
                    updateLogOffset(outputFile.getAbsolutePath(), offset);
                    return matches.get(0);
                }
            }
            Log.warning(c, "Timed out searching for " + regexp + " in log file: " + outputFile.getAbsolutePath());
        } catch (Exception e) {
            // I think we can assume if we can't read the file it doesn't contain our string
            Log.warning(c, "Could not read log file: " + outputFile + " due do exception " + e.toString());
            e.printStackTrace();
        } finally {
            long endTime = System.currentTimeMillis();
            DateFormat formatter = DateFormat.getTimeInstance(DateFormat.LONG);
            Log.info(LibertyServer.class, "waitForStringInLogUsingLastOffset",
                     "Started waiting for message matching regexp [ " + regexp + "] at " + formatter.format(new Date(startTime))
                                                                               + " and finished at " + formatter.format(new Date(endTime)));
        }
        // If we didn't find the string, we still want to mark the offest so
        // we don't have to re-search the whole file on the next call.
        updateLogOffset(outputFile.getAbsolutePath(), offset);
        return null;
    }

    /**
     * Wait for the specified regexp in the default logs from the last mark.
     * The offset is also incremented every time this method is called.
     *
     * @param regexp a regular expression to search for
     * @param timeout a timeout, in milliseconds
     * @param outputFile file to check
     * @return line that matched the regexp
     */
    protected String waitForStringInLogUsingMark(String regexp, long intendedTimeout, RemoteFile outputFile) {
        return waitForStringInLogUsingMark(regexp, intendedTimeout, 2 * intendedTimeout, outputFile);
    }

    /**
     * Wait for the specified regexp in the default logs from the last mark.
     * The offset is also incremented every time this method is called.
     *
     * @param regexp a regular expression to search for
     * @param intendedTimeout a timeout, in milliseconds, within which the wait should complete. Exceeding this is a soft fail.
     * @param extendedTimeout a timeout, in milliseconds, within which the wait must complete. Exceeding this is a hard fail.
     * @param outputFile file to check
     * @return line that matched the regexp
     */
    protected String waitForStringInLogUsingMark(String regexp, long intendedTimeout, long extendedTimeout, RemoteFile outputFile) {
        return logMonitor.waitForStringInLogUsingMark(regexp, intendedTimeout, extendedTimeout, outputFile);
    }

    /**
     * Wait for the specified regexp in the default logs from the last mark
     * and verify that the regex does not show up in the logs during the
     * specfied duration.
     *
     * @param timeout Timeout (in milliseconds)
     * @return line that matched the regexp
     */
    public String verifyStringNotInLogUsingMark(String regexToSearchFor, long timeout) {
        try {
            return verifyStringNotInLogUsingMark(regexToSearchFor, timeout, getDefaultLogFile());
        } catch (Exception e) {
            throw new RuntimeException(e);
        }
    }

    /**
     * Wait for the specified regexp in the default logs from the last mark
     * and verify that the regex does not show up in the logs during the
     * specfied duration.
     *
     * @param timeout Timeout (in milliseconds)
     * @return line that matched the regexp
     */
    public String verifyStringNotInLogUsingMark(String regexToSearchFor, long timeout, RemoteFile logFileToSearch) {
        return logMonitor.verifyStringNotInLogUsingMark(regexToSearchFor, timeout, logFileToSearch);
    }

    /**
     * Wait for the specified regexp in the default logs from the last mark.
     * The offset is also incremented every time this method is called.
     *
     * TODO: This is a temporary version of this method that will be used for negative
     * checks. Remove this method and update the verifyStringNotInLogUsingMark method to use
     * the waitForStringInLogUsingMark method eventually.
     *
     * @param regexp a regular expression to search for
     * @param intendedTimeout a timeout, in milliseconds, within which the wait should complete. Exceeding this is a soft fail.
     * @param extendedTimeout a timeout, in milliseconds, within which the wait must complete. Exceeding this is a hard fail.
     * @param outputFile file to check
     * @return line that matched the regexp
     */
    protected String waitForStringInLogUsingMarkWithException(String regexp, long intendedTimeout, long extendedTimeout, RemoteFile outputFile) {
        return logMonitor.waitForStringInLogUsingMarkWithException(regexp, intendedTimeout, extendedTimeout, outputFile);
    }

    /**
     * Check for multiple instances of the regex in log using mark
     *
     * @param numberOfMatches number of matches required
     * @param regexp a regular expression to search for
     * @return number of matches found
     */
    public int waitForMultipleStringsInLogUsingMark(int numberOfMatches, String regexp) {
        try {
            return waitForMultipleStringsInLogUsingMark(numberOfMatches, regexp, LOG_SEARCH_TIMEOUT, getDefaultLogFile());
        } catch (Exception e) {
            Log.warning(c, "Could not find string in default log file due to exception " + e);
            return 0;
        }
    }

    /**
     * Check for multiple instances of the regex in log using mark
     *
     * @param numberOfMatches number of matches required
     * @param regexp a regular expression to search for
     * @param timeout a timeout, in milliseconds
     * @param outputFile file to check
     * @return number of matches found
     */
    public int waitForMultipleStringsInLogUsingMark(int numberOfMatches, String regexp, long timeout, RemoteFile outputFile) {
        return logMonitor.waitForMultipleStringsInLogUsingMark(numberOfMatches, regexp, timeout, outputFile);
    }

    /**
     * Wait for a regex in the most recent trace file
     *
     * @param regexp
     * @return
     */
    public String waitForStringInTrace(String regexp) {
        return waitForStringInTrace(regexp, 0);
    }

    /**
     * Wait for a regex in the most recent trace file
     *
     * @param regexp
     * @return
     */
    public String waitForStringInTrace(String regexp, long timeout) {
        RemoteFile f = null;

        try {
            f = getMostRecentTraceFile();
        } catch (Exception e) {
            e.printStackTrace();
        }

        Log.info(c, "waitForStringInTrace", "Waiting for " + regexp + " to be found in " + (f == null ? "null" : f.getAbsolutePath()));

        if (f != null) {
            if (timeout > 0) {
                return waitForStringInLog(regexp, timeout, f);
            } else {
                return waitForStringInLog(regexp, f);
            }
        } else {
            return null;
        }
    }

    protected void searchForMessages(String message_code, String message_type, AtomicInteger counter) {
        final String method = "searchForMessages";
        // Get a remote file whether it exists yet or not (thus don't use the LibertyFileManager API)
        if (messageAbsPath == null) {
            Log.info(c, method, "Messages file path  is null - no check for message in logs");
        } else {
            RemoteFile outputFile = new RemoteFile(machine, messageAbsPath);
            int oldNumber = counter.getAndIncrement();
            int newNumber = oldNumber + 1;
            int numberFound = waitForMultipleStringsInLog(newNumber, message_code, serverStartTimeout, outputFile);
            //waitForStringInLog(REMOVE_APP_MESSAGE_CODE, serverStartTimeout, outputFile);
            if (numberFound == newNumber) {
                Log.info(c, method, message_type + " message appears in log " + numberFound + " time(s)");
            } else if (numberFound > counter.get()) {
                //need to update stopApplicationMessages
                Log.info(c, method, "Resetting the number of " + message_type + " messages that appear in the log");
                counter.set(numberFound);
            } else {
                Log.info(c, method, "Incorrect number of " + message_type + " messages in the log.  An error may have occurred.");
            }
        }
    }

    public void addInstalledAppForValidation(String app) {
        final String method = "addInstalledAppForValidation";
        final String START_APP_MESSAGE_CODE = "CWWKZ0001I";
        Log.info(c, method, "Adding installed app: " + app + " for validation");
        installedApplications.add(app);

        if (isStarted) {
            searchForMessages(START_APP_MESSAGE_CODE, "installApp", startApplicationMessages);
        }
    }

    public void removeInstalledAppForValidation(String app) {
        final String method = "removeInstalledAppForValidation";
        final String REMOVE_APP_MESSAGE_CODE = "CWWKZ0009I";
        Log.info(c, method, "Removing installed app: " + app + " for validation");
        installedApplications.remove(app);

        if (isStarted) {
            searchForMessages(REMOVE_APP_MESSAGE_CODE, "uninstallApp", stopApplicationMessages);
        }
    }

    public void removeAllInstalledAppsForValidation() {
        final String method = "removeInstalledAppForValidation";
        final String REMOVE_APP_MESSAGE_CODE = "CWWKZ0009I";
        Log.info(c, method, "Removing following list of installed application for validation");
        for (String app : installedApplications) {
            Log.info(c, method, " -" + app);
        }
        installedApplications.clear();

        if (isStarted) {
            searchForMessages(REMOVE_APP_MESSAGE_CODE, "uninstallApp", stopApplicationMessages);
        }
    }

    public Set<String> listAllInstalledAppsForValidation() {
        final String method = "listAllInstalledAppsForValidation";
        Log.info(c, method, "Returning list of installed application for validation");
        for (String app : installedApplications) {
            Log.info(c, method, " -" + app);
        }
        return installedApplications;
    }

    /**
     * Returns true if the server has been successfully started, and either
     * hasn't been stopped or hit exceptions during server stop.
     *
     * @return
     */
    public boolean isStarted() {
        return isStarted;
    }

    /**
     * Sets the server's state to "started". The server has been started by some
     * other means, and we are simply telling this class about it so that the server
     * can be stopped later.
     */
    public void setStarted() {
        isStarted = true;
    }

    /**
     * Sets the server's state flag to the state specified by the isStarted parameter.
     * The isStarted flag may not always be correct, if the server happens to be started
     * external from this class. This method allows for management of the state externally.
     *
     * @param isStarted
     */
    public void setStarted(boolean isStarted) {
        this.isStarted = isStarted;
    }

    /**
     * This method will check the server state and reset the state based on the results of the
     * status operation.
     *
     * @throws Exception
     */
    public int resetStarted() throws Exception {
        ProgramOutput serverStatusOutput = executeServerScript("status", null);
        int rc = serverStatusOutput.getReturnCode();
        if (rc == 0) {
            // Server is still running when rc == 0
            isStarted = true;

            //Setup the server logs assuming the default setting.
            messageAbsPath = logsRoot + messageFileName;
            consoleAbsPath = logsRoot + consoleFileName;
            traceAbsPath = logsRoot + traceFileName;

        } else {
            // Server is stopped when rc == 1.  Any other value means server
            // is in a bad way, but we still will treat it as not started.
            isStarted = false;
        }

        return rc;
    }

    /**
     * Start the server.
     *
     * @param cleanStart if true, the server will be started with a clean start
     * @param validateApps if true, block until all of the registered apps have started
     * @throws Exception
     */
    public void startServer(boolean cleanStart, boolean validateApps) throws Exception {
        startServerAndValidate(true, cleanStart, validateApps);
    }

    /**
     * Restart a drop-ins application.
     *
     * Rename the application to move it out of the drop-ins folder, then wait for a
     * log message that shows that the the application was shut down, then rename
     * the application to move it back into the drop-ins folder, then wait
     * for a log message that shows that the application was started.
     *
     * Because a single log may show multiple application start and multiple application
     * stop messages, the log message detection for this operation uses
     * {@link #waitForStringInLogUsingMark(String)}.
     *
     * @param appFileName The name of the file of the application, for example, "snoop.war".
     *
     * @return True or false telling if the application was successfully restarted.
     *
     * @throws Exception Thrown in case of a failure of the restart.
     */
    public boolean restartDropinsApplication(String appFileName) throws Exception {
        final String method = "restartDropinsApplication";

        // String appName = appFileName.substring(0, appFileName.lastIndexOf("."));
        String appInDropinsPath = serverRoot + "/dropins/" + appFileName;
        String appExcisedPath = serverRoot + "/" + appFileName;

        // Allow two attempts to rename the liberty file: Zip file caching may keep
        // application archives active after the application has quiesced, up to
        // the long zip caching pending interval.  See
        //   open-liberty/dev/com.ibm.ws.artifact.zip/src/
        //   com/ibm/ws/artifact/zip/cache/
        //    ZipCachingProperties.java
        // The default largest pending close time is specified
        // by property <code>zip.reaper.slow.pend.max</code>.  The default value
        // is 200 NS.  The retry interval is set at twice that.

        setMarkToEndOfLog();

        if (!LibertyFileManager.renameLibertyFileWithRetry(machine, appInDropinsPath, appExcisedPath)) { // throws Exception
            Log.info(c, method, "Unable to move " + appFileName + " out of dropins, failing.");
            return false;
        } else {
            Log.info(c, method, appFileName + " successfully moved out of dropins, waiting for message...");
        }

<<<<<<< HEAD
        // String stopMsg = waitForStringInLogUsingMark("CWWKZ0009I:.*" + appName); // throws Exception
=======
        String stopMsg = waitForStringInLogUsingMark("CWWKZ0009I:.*" + appName); // throws Exception
        if (stopMsg == null) {
            return false;
        }

        setMarkToEndOfLog();
>>>>>>> 4267592a

        if (!LibertyFileManager.renameLibertyFile(machine, appExcisedPath, appInDropinsPath)) { // throws Exception
            Log.info(c, method, "Unable to move " + appFileName + " back into dropins, failing.");
            return false;
        } else {
            Log.info(c, method, appFileName + " successfully moved back into dropins, waiting for message...");
        }

<<<<<<< HEAD
        // String startMsg = waitForStringInLogUsingMark("CWWKZ0001I:.*" + appName); // throws Exception
=======
        String startMsg = waitForStringInLogUsingMark("CWWKZ0001I:.*" + appName); // throws Exception
        if (startMsg == null) {
            return false;
        }
>>>>>>> 4267592a

        return true;
    }

    /**
     *
     * Removes one or more applications from dropins.
     *
     * This does no clever testing using log files, it assumes you're using it before the server starts
     *
     * @param fileNames the file name or names of the application, e.g. snoop.war
     * @return {@code true} if the applications were moved successfully, {@code false} otherwise.
     * @throws Exception
     */
    public boolean removeDropinsApplications(String... fileNames) throws Exception {

        boolean allSucceeded = true;

        for (String fileName : fileNames) {

            String dropinsFilePath = serverRoot + "/dropins/" + fileName;
            String nonDropinsFilePath = serverRoot + "/" + fileName;

            allSucceeded = allSucceeded && LibertyFileManager.renameLibertyFile(machine, dropinsFilePath, nonDropinsFilePath);
        }

        return allSucceeded;
    }

    /**
     *
     * Removes one or more applications from dropins and wait for them to stop
     *
     * @param fileNames the file name or names of the application, e.g. snoop.war
     * @return {@code true} if the applications were moved successfully, {@code false} otherwise.
     * @throws Exception
     */
    public boolean removeAndStopDropinsApplications(String... fileNames) throws Exception {
        boolean allSucceeded = true;

        for (String fileName : fileNames) {
            allSucceeded = allSucceeded && removeAndStopDropinsApplication(fileName);
        }

        return allSucceeded;
    }

    /**
     *
     * Removes an application from dropins and waits for it to stop
     *
     * @param fileNames the file name or names of the application, e.g. snoop.war
     * @return {@code true} if the applications were moved successfully, {@code false} otherwise.
     * @throws Exception
     */
    private boolean removeAndStopDropinsApplication(String appFileName) throws Exception {
        final String method = "removeAndStopDropinsApplication";

        setMarkToEndOfLog();

        String appName = appFileName.substring(0, appFileName.lastIndexOf("."));
        String appInDropinsPath = serverRoot + "/dropins/" + appFileName;
        String nonDropinsFilePath = serverRoot + "/" + appFileName;

        if (!LibertyFileManager.renameLibertyFileWithRetry(machine, appInDropinsPath, nonDropinsFilePath)) { // throws Exception
            Log.info(c, method, "Unable to move " + appFileName + " out of dropins, failing.");
            return false;
        } else {
            Log.info(c, method, appFileName + " successfully moved out of dropins, waiting for message...");
        }

        String stopMsg = waitForStringInLogUsingMark("CWWKZ0009I:.*" + appName); // throws Exception

        if (stopMsg == null) {
            return false;
        }

        return true;
    }

    /**
     * Restores one or more applications to dropins that has been removed by removeDropinsApplication.
     *
     * This assumes that the server is now running and checks waits for the app to startup
     * in the logs.
     *
     * @param fileNames the file name or names of the application, e.g. snoop.war
     * @return {@code true} if the applications were started successfully, {@code false} otherwise.
     * @throws Exception
     */
    public boolean restoreDropinsApplications(String... fileNames) throws Exception {
        final String method = "restartDropinsApplication";

        boolean allSucceeded = true;

        for (String fileName : fileNames) {
            String appName = fileName.substring(0, fileName.lastIndexOf("."));
            String dropinsFilePath = serverRoot + "/dropins/" + fileName;
            String nonDropinsFilePath = serverRoot + "/" + fileName;

            String startMsg = null;

            if (LibertyFileManager.renameLibertyFile(machine, nonDropinsFilePath, dropinsFilePath)) {
                Log.info(c, method, fileName + " successfully moved back into dropins, waiting for message...");
                startMsg = waitForStringInLogUsingMark("CWWKZ0001I:.*" + appName);
                allSucceeded = allSucceeded && (startMsg != null);
            } else {
                Log.info(c, method, "Unable to move " + fileName + " back into dropins, failing.");
                allSucceeded = false;
            }
        }
        return allSucceeded;
    }

    public void setLogsRoot(String root) {
        this.logsRoot = root;
    }

    public String getLogsRoot() {
        return logsRoot;
    }

    public void setExtraArgs(List<String> extraArgs) {
        this.extraArgs.clear();
        this.extraArgs.addAll(extraArgs);
    }

    /**
     * Issues a server script command against this server
     *
     * @param command command name
     * @param optionalArgs any optional args needed by the command
     * @throws Exception if the operation fails
     * @return the output of the command
     */
    public ProgramOutput executeServerScript(String command, String[] optionalArgs) throws Exception {
        final String method = "executeServerScript";
        Log.info(c, method, "Running server script with command=" + command, optionalArgs);

        String cmd = installRoot + "/bin/server";

        // organize parms properly - the command name comes first, followed by the server name, followed
        // by an optional arguments
        String[] parms;
        if (optionalArgs == null) {
            parms = new String[2];
        } else {
            parms = new String[2 + optionalArgs.length];
            System.arraycopy(optionalArgs, 0, parms, 2, optionalArgs.length);
        }
        parms[0] = command;
        parms[1] = serverToUse;

        Properties envVars = null;
        if (customUserDir) {
            envVars = new Properties();
            envVars.setProperty("WLP_USER_DIR", userDir);
        }

        return LibertyServerUtils.execute(machine, machineJava, envVars, cmd, parms);
    }

    /**
     * If the server is running, this will execute:
     * WLP/bin/server javadump SERVERNAME
     *
     * which should generate a javacore / thread dump
     */
    public ProgramOutput javadumpThreads() throws Exception {
        final String method = "javadumpThreads";
        Log.info(c, method, "Acquiring thread dump");

        String cmd = installRoot + "/bin/server";
        String[] parms = { "javadump", serverToUse };

        Properties envVars = new Properties();
        envVars.setProperty("JAVA_HOME", machineJava);
        if (customUserDir)
            envVars.setProperty("WLP_USER_DIR", userDir);
        Log.info(c, method, "Using additional env props: " + envVars.toString());

        ProgramOutput output = machine.execute(cmd, parms, envVars);
        String stdout = output.getStdout();
        Log.info(c, method, "Server javadump output: " + stdout);
        Log.info(c, method, "Return code from javadump is: " + output.getReturnCode());

        return output;
    }

    /**
     * If the server is running, this will execute:
     * WLP/bin/server dump SERVERNAME
     *
     * which should generate a zip file with contents from the
     * server's directory and introspectors (includes threads). This will contain
     * information about registered services, etc. Which can help identify missing
     * dependencies.
     */
    public ProgramOutput serverDump() throws Exception {
        return serverDump(null);
    }

    /**
     * If the server is running, this will execute:
     * WLP/bin/server dump SERVERNAME --include=&lt;includeParameter&gt;
     *
     * which should generate a zip file with contents from the
     * server's directory and introspectors (includes threads). This will contain
     * information about registered services, etc. Which can help identify missing
     * dependencies.
     *
     * @param includeParameter server dump parameter -include=value
     */
    public ProgramOutput serverDump(String includeParameter) throws Exception {

        final String method = "serverDump";
        Log.info(c, method, "Acquiring full dump");

        String cmd = installRoot + "/bin/server";
        String[] parms;
        if (includeParameter == null)
            parms = new String[] { "dump", serverToUse };
        else
            parms = new String[] { "dump", serverToUse, "--include=" + includeParameter };

        Properties envVars = new Properties();
        envVars.setProperty("JAVA_HOME", machineJava);
        if (customUserDir)
            envVars.setProperty("WLP_USER_DIR", userDir);
        Log.info(c, method, "Using additional env props: " + envVars.toString());

        ProgramOutput output = machine.execute(cmd, parms, envVars);
        String stdout = output.getStdout();
        Log.info(c, method, "Server dump output: " + stdout);
        Log.info(c, method, "Return code from dump is: " + output.getReturnCode());

        return output;
    }

    public void setupForRestConnectorAccess() throws Exception {
        if (isStarted) {
            throw new IllegalStateException("Must call setupForRestConnectorAccess BEFORE starting the server");
        }

        //if the key file was generated by another test using the same server then it will be backed up in tmp
        //copy it back to the server...
        LocalFile keyFile = new LocalFile(pathToAutoFVTTestFiles + "/tmp/key.jks");
        if (keyFile.exists())
            keyFile.copyToDest(new RemoteFile(getMachine(), getServerRoot() + "/resources/security/key.jks"));

        // Set up the trust store
        //System.setProperty("javax.net.ssl.trustStore", getServerRoot() + "/resources/security/key.jks");
        //System.setProperty("javax.net.ssl.trustStorePassword", "Liberty");

        checkForRestConnector.set(true);
    }

    /**
     * Creates a JMX rest connection to the server using the following user name, password and keystore password:
     * "theUser", "thePassword", "Liberty".
     *
     * If you need to connect with different values, use {@link #getJMXRestConnector(String, String, String)}.
     *
     * @return JMXConnector connected to the server
     * @throws Exception If anything goes wrong!
     */
    public JMXConnector getJMXRestConnector() throws Exception {
        final String userName = "theUser";
        final String password = "thePassword";
        final String keystorePassword = "Liberty";

        return getJMXRestConnector(userName, password, keystorePassword);
    }

    /**
     * Creates a JMX rest connection to the server.
     *
     * @param userName The admin user
     * @param password The admin user password
     * @param keystorePassword The keystore password used to open the server's key.jks
     * @return JMXConnector connected to the server
     * @throws Exception If anything goes wrong!
     */
    public JMXConnector getJMXRestConnector(String userName, String password, String keystorePassword) throws Exception {
        String METHOD_NAME = "getJMXRestConnector";
        Map<String, Object> environment = new HashMap<String, Object>();
        environment.put("jmx.remote.protocol.provider.pkgs", "com.ibm.ws.jmx.connector.client");
        environment.put(JMXConnector.CREDENTIALS, new String[] { userName, password });
        environment.put("com.ibm.ws.jmx.connector.client.disableURLHostnameVerification", true);
        environment.put("com.ibm.ws.jmx.connector.client.readTimeout", 2 * 60 * 1000);

        // Load the keystore file from the file system.
        KeyStore keyStore = KeyStore.getInstance("JKS");
        String path = getServerRoot() + "/resources/security/key.jks";
        File keyFile = new File(path);
        FileInputStream is = new FileInputStream(keyFile);
        byte[] fileBytes = new byte[(int) keyFile.length()];
        is.read(fileBytes);

        // Load the file to the Keystore object as type JKS (default).
        // If the load fails with an IOException, try to load it as type PKCS12.
        // Note that in java 9, dynamically generated keystores using java's keytool will be of type PKCS12 because
        // that is the new default. See this link for more information: http://openjdk.java.net/jeps/229
        // The code below will handle paltform differences and JDK level differences.
        try {
            Log.info(c, METHOD_NAME, "Loading keystore: " + path + " as type: " + keyStore.getType() + ". Bytes read from file: " + fileBytes.length);
            keyStore.load(new ByteArrayInputStream(fileBytes), keystorePassword.toCharArray());
        } catch (IOException ioe) {
            keyStore = KeyStore.getInstance("PKCS12");
            Log.info(c, METHOD_NAME, "Loading keystore: " + path + " as type: " + keyStore.getType() + ". Bytes read from file: " + fileBytes.length);
            keyStore.load(new ByteArrayInputStream(fileBytes), keystorePassword.toCharArray());
        }

        is.close();
        TrustManagerFactory trustManagerFactory = TrustManagerFactory.getInstance(TrustManagerFactory.getDefaultAlgorithm());
        trustManagerFactory.init(keyStore);
        SSLContext sslContext = SSLContext.getInstance("TLS");
        sslContext.init(null, trustManagerFactory.getTrustManagers(), null);
        environment.put("com.ibm.ws.jmx.connector.client.CUSTOM_SSLSOCKETFACTORY", sslContext.getSocketFactory());

        JMXServiceURL url = new JMXServiceURL("REST", getHostname(), getHttpDefaultSecurePort(), "/IBMJMXConnectorREST");

        JMXConnector jmxConnector = JMXConnectorFactory.connect(url, environment);
        Log.info(c, METHOD_NAME, "Created JMX connector to server with URL: " + url + " Connector: " + jmxConnector);

        return jmxConnector;
    }

    /**
     * Wait for the specified regex in the default logs from the last offset.
     * The offset is incremented every time this method is called.
     * <p>
     * This method will time out after a sensible period of
     * time has elapsed.
     *
     * @param regexp a regular expression to search for
     * @return the matching line in the log, or null if no matches
     *         appear before the timeout expires
     */
    public String waitForStringInTraceUsingLastOffset(String regexp) {
        return waitForStringInTraceUsingLastOffset(regexp, LOG_SEARCH_TIMEOUT);
    }

    /**
     * Wait for the specified regex in the default logs from the last offset.
     * The offset is incremented every time this method is called.
     * <p>
     * Unless there's a strong functional requirement that
     * your string appear super-quickly, or you know your string
     * might take a ridiculously long time (like five minutes),
     * consider using the method which takes a default timeout, {@link }
     *
     * @param regexp
     * @param timeout a timeout, in milliseconds
     * @return
     */
    public String waitForStringInTraceUsingLastOffset(String regexp, long timeout) {
        try {
            return waitForStringInLogUsingLastOffset(regexp, timeout, getMostRecentTraceFile());
        } catch (Exception e) {
            Log.warning(c, "Could not find string in default log file due to exception " + e);
            return null;
        }
    }

    /**
     * Wait for the specified regex in the most recent trace log from the last mark.
     * <p>
     * This method will time out after a sensible period of
     * time has elapsed.
     *
     * @param regexp a regular expression to search for
     * @return the matching line in the log, or null if no matches
     *         appear before the timeout expires
     */
    public String waitForStringInTraceUsingMark(String regexp) {
        return waitForStringInTraceUsingMark(regexp, LOG_SEARCH_TIMEOUT);
    }

    /**
     * Wait for the specified regex in the most recent trace log from the last mark.
     * <p>
     * Unless there's a strong functional requirement that
     * your string appear super-quickly, or you know your string
     * might take a ridiculously long time (like five minutes),
     * consider using the method which takes a default timeout, {@link }
     *
     * @param regexp
     * @param timeout a timeout, in milliseconds
     * @return
     */
    public String waitForStringInTraceUsingMark(String regexp, long timeout) {
        try {
            return waitForStringInLogUsingMark(regexp, timeout, getMostRecentTraceFile());
        } catch (Exception e) {
            Log.warning(c, "Could not find string in trace log file due to exception " + e);
            return null;
        }
    }

    public int getHttpSecondaryPort() {
        return httpSecondaryPort;
    }

    public void setHttpSecondaryPort(int httpSecondaryPort) {
        this.httpSecondaryPort = httpSecondaryPort;
    }

    public int getHttpSecondarySecurePort() {
        return httpSecondarySecurePort;
    }

    public void setHttpSecondarySecurePort(int httpSecondarySecurePort) {
        this.httpSecondarySecurePort = httpSecondarySecurePort;
    }

    /**
     * Add to a list of strings that will be ignored when the server logs are
     * checked for errors on shutdown. The list is cleared every time the server
     * is stopped.
     *
     * @param regexes
     */
    public void addIgnoredErrors(List<String> regexes) {
        if (ignoredErrors == null) {
            ignoredErrors = new ArrayList<String>();
        }
        ignoredErrors.addAll(regexes);
    }

    /**
     * Populates a list with a fixed set error and warning messages to be ignored for
     * those buckets that choose to care about error or warning messages when the server
     * is stopped.
     *
     * Some history:
     * Starting in 2Q15, the default behavior was made for buckets to
     * care about waring/error messages. Buckets prior to 2Q15 and those that did not
     * care about those messages were excluded from the default behavior by being listed
     * under ant_build\resources\configuration\exemptServersList.txt.
     *
     * Issue:
     * Buckets that care about error/warning messages now fail sporadically because
     * of messages that show in the logs for reasons completely external to the FAT
     * being run.
     *
     * Workaround:
     * Create a new global list to account for failures that are proven to be
     * not test case specific and could apply to all buckets that are sensitive to
     * error/warning messages. It is true that this list could become really long
     * as unforseen and unrelated issues take place, but the expectation is that if
     * error/warning messages are seen, the first course of action would be to
     * report/fix the issue being exposed by the message. In certain cases; however,
     * the errors reported could be unpredictable and could not be prevented reliably.
     * It is only then that you may concider adding it to the list.
     */
    private void populateFixedListOfMessagesToIgnore() {

        // Added to stop iFix/testFix builds failing when listing warning message of testFix installed,
        // of course there is a test fix installed ...it is a test fix build
        fixedIgnoreErrorsList.add("CWWKF0014W:");
        // Added due to build break defect 168264. See defect for more details.
        fixedIgnoreErrorsList.add("CWWKF0017E.*cik.ext.product1.properties");
        // Added due to build break defect 221453.
        fixedIgnoreErrorsList.add("CWWKG0011W");
        if (isJavaVersion6()) {
            fixedIgnoreErrorsList.add("CWWKE0109W");
        }
    }

    public boolean isJava2SecurityEnabled() {
        boolean globalEnabled = GLOBAL_JAVA2SECURITY || GLOBAL_DEBUG_JAVA2SECURITY;
        if (!globalEnabled)
            return false;

        // Allow servers to opt-out of j2sec by setting websphere.java.security.exempt=true in their ${server.config.dir}/bootstrap.properties
        boolean isJava2SecExempt = "true".equalsIgnoreCase(getBootstrapProperties().getProperty("websphere.java.security.exempt"));
        Log.info(c, "isJava2SecurityEnabled", "Is server " + getServerName() + " Java 2 Security exempt?  " + isJava2SecExempt);
        return !isJava2SecExempt;
    }

    public void configureForAnyDatabase() throws Exception {
        ServerConfiguration config = this.getServerConfiguration();
        config.updateDatabaseArtifacts();
        this.updateServerConfiguration(config);
    }

    public boolean isJavaVersion6() {
        return javaInfo.majorVersion() == 6;
    }

    public boolean isJavaVersion8() {
        return javaInfo.majorVersion() == 8;
    }

    public boolean isIBMJVM() {
        return javaInfo.vendor() == JavaInfo.Vendor.IBM;
    }

    public boolean isOracleJVM() {
        return javaInfo.vendor() == JavaInfo.Vendor.SUN_ORACLE;
    }

    public void useSecondaryHTTPPort() {
        setHttpDefaultPort(getHttpSecondaryPort());
        setHttpDefaultSecurePort(getHttpSecondarySecurePort());
    }

    public void setConsoleLogName(String consoleLogName) {
        this.consoleFileName = consoleLogName;
    }

    public void setAdditionalSystemProperties(Map<String, String> additionalSystemProperties) {
        this.additionalSystemProperties = additionalSystemProperties;
    }

    public void clearAdditionalSystemProperties() {
        this.additionalSystemProperties.clear();
    }

    /**
     * Sets the flag that prevents FFDCs associated with this server from being collected and
     * reported to the logic that checks for unexpected FFDCs during server stop.
     *
     * NOTE: The use of this method to disable unexpected FFDC checking is discouraged unless
     * there is a real need for it. The value of this variable is true by default.
     *
     * @param ffdcChecking. False to disable unexpected FFDC checking. True, otherwise.
     */
    public void setFFDCChecking(boolean ffdcChecking) {
        this.ffdcChecking = ffdcChecking;
    }

    /**
     * Returns true if unexpected FFDC checking is enabled. False, otherwise.
     *
     * @return True if unexpected FFDC checking is enabled. False, otherwise.
     */
    public boolean getFFDCChecking() {
        return this.ffdcChecking;
    }

    /*
     * (non-Javadoc)
     *
     * @see componenttest.topology.impl.LogMonitorClient#lmcGetDefaultLogFile()
     */
    @Override
    public RemoteFile lmcGetDefaultLogFile() throws Exception {
        return getDefaultLogFile();
    }

    /*
     * (non-Javadoc)
     *
     * @see componenttest.topology.impl.LogMonitorClient#lmcClearLogOffsets()
     */
    @Override
    public void lmcClearLogOffsets() {
        logOffsets.clear();
        originOffsets.clear();
    }

    /*
     * (non-Javadoc)
     *
     * @see componenttest.topology.impl.LogMonitorClient#lmcResetLogOffsets()
     */
    @Override
    public void lmcResetLogOffsets() {
        logOffsets = new HashMap<String, Long>(originOffsets);
    }

    /*
     * (non-Javadoc)
     *
     * @see componenttest.topology.impl.LogMonitorClient#lmcSetOriginLogOffsets()
     */
    @Override
    public void lmcSetOriginLogOffsets() {
        originOffsets = new HashMap<String, Long>(logOffsets);
    }

    /*
     * (non-Javadoc)
     *
     * @see componenttest.topology.impl.LogMonitorClient#lmcUpdateLogOffset(java.lang.String, java.lang.Long)
     */
    @Override
    public void lmcUpdateLogOffset(String logFile, Long newLogOffset) {
        updateLogOffset(logFile, newLogOffset);
    }

    public void setBvtPortPropertyName(String propertyName) {
        bvtPortPropertyName = propertyName;
    }

    public void setBvtSecurePortPropertyName(String propertyName) {
        bvtSecurePortPropertyName = propertyName;
    }

    public int getBvtPort() {
        if (bvtPortPropertyName != null) {
            return Integer.getInteger(bvtPortPropertyName);
        } else {
            return getHttpDefaultPort();
        }
    }

    public int getBvtSecurePort() {
        if (bvtSecurePortPropertyName != null) {
            return Integer.getInteger(bvtSecurePortPropertyName);
        } else {
            return getHttpDefaultSecurePort();
        }
    }
}<|MERGE_RESOLUTION|>--- conflicted
+++ resolved
@@ -5408,8 +5408,9 @@
         // by property <code>zip.reaper.slow.pend.max</code>.  The default value
         // is 200 NS.  The retry interval is set at twice that.
 
-        setMarkToEndOfLog();
-
+        setMarkToEndOfLog(); // Only want messages which follow the app removal.
+
+        // Logging in 'renameLibertyFileWithRetry'.
         if (!LibertyFileManager.renameLibertyFileWithRetry(machine, appInDropinsPath, appExcisedPath)) { // throws Exception
             Log.info(c, method, "Unable to move " + appFileName + " out of dropins, failing.");
             return false;
@@ -5417,17 +5418,15 @@
             Log.info(c, method, appFileName + " successfully moved out of dropins, waiting for message...");
         }
 
-<<<<<<< HEAD
-        // String stopMsg = waitForStringInLogUsingMark("CWWKZ0009I:.*" + appName); // throws Exception
-=======
         String stopMsg = waitForStringInLogUsingMark("CWWKZ0009I:.*" + appName); // throws Exception
         if (stopMsg == null) {
             return false;
         }
 
-        setMarkToEndOfLog();
->>>>>>> 4267592a
-
+        // Detection of the stop message means the mark was updated.  There is no need
+        // to set the mark explicitly.
+
+        // Logging in 'renameLibertyFileWithRetry'.
         if (!LibertyFileManager.renameLibertyFile(machine, appExcisedPath, appInDropinsPath)) { // throws Exception
             Log.info(c, method, "Unable to move " + appFileName + " back into dropins, failing.");
             return false;
@@ -5435,14 +5434,14 @@
             Log.info(c, method, appFileName + " successfully moved back into dropins, waiting for message...");
         }
 
-<<<<<<< HEAD
-        // String startMsg = waitForStringInLogUsingMark("CWWKZ0001I:.*" + appName); // throws Exception
-=======
         String startMsg = waitForStringInLogUsingMark("CWWKZ0001I:.*" + appName); // throws Exception
         if (startMsg == null) {
             return false;
         }
->>>>>>> 4267592a
+
+        // Detection of the start message means the mark was updated.  Subsequent log
+        // log detection which uses the mark will start immediately following the
+        // start message.
 
         return true;
     }
