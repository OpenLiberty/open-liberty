/*******************************************************************************
 * Copyright (c) 2017, 2021 IBM Corporation and others.
 * All rights reserved. This program and the accompanying materials
 * are made available under the terms of the Eclipse Public License v1.0
 * which accompanies this distribution, and is available at
 * http://www.eclipse.org/legal/epl-v10.html
 *
 * Contributors:
 *     IBM Corporation - initial API and implementation
 *******************************************************************************/
package componenttest.topology.utils;

import java.io.BufferedReader;
import java.io.File;
import java.io.FileDescriptor;
import java.io.FileNotFoundException;
import java.io.FileOutputStream;
import java.io.FileReader;
import java.io.FileWriter;
import java.io.FilenameFilter;
import java.io.IOException;
import java.io.PrintStream;
import java.nio.file.Path;
import java.nio.file.Paths;
import java.text.SimpleDateFormat;
import java.util.ArrayList;
import java.util.Arrays;
import java.util.Collections;
import java.util.Date;
import java.util.HashMap;
import java.util.HashSet;
import java.util.List;
import java.util.Map;
import java.util.Map.Entry;
import java.util.Scanner;
import java.util.Set;
import java.util.concurrent.TimeUnit;
import java.util.regex.Matcher;
import java.util.regex.Pattern;

import javax.xml.parsers.DocumentBuilder;
import javax.xml.parsers.DocumentBuilderFactory;
import javax.xml.parsers.ParserConfigurationException;
import javax.xml.parsers.SAXParser;
import javax.xml.parsers.SAXParserFactory;
import javax.xml.transform.Transformer;
import javax.xml.transform.TransformerException;
import javax.xml.transform.TransformerFactory;
import javax.xml.transform.TransformerFactoryConfigurationError;
import javax.xml.transform.dom.DOMSource;
import javax.xml.transform.stream.StreamResult;
import javax.xml.xpath.XPath;
import javax.xml.xpath.XPathConstants;
import javax.xml.xpath.XPathExpression;
import javax.xml.xpath.XPathExpressionException;
import javax.xml.xpath.XPathFactory;

import org.junit.Assert;
import org.w3c.dom.Attr;
import org.w3c.dom.Document;
import org.w3c.dom.NodeList;
import org.xml.sax.SAXException;

import com.ibm.websphere.simplicity.PortType;
import com.ibm.websphere.simplicity.log.Log;
import com.ibm.ws.fat.util.Props;

import componenttest.custom.junit.runner.RepeatTestFilter;
import componenttest.topology.impl.JavaInfo;
import componenttest.topology.impl.LibertyServer;
import junit.framework.AssertionFailedError;

/**
 * MvnUtils allows an arquillian based MicroProfile TCK suite to be launched via Maven. The results will then be converted to junit format and presented
 * as if they were the output of a normal FAT project.
 */
public class MvnUtils {

    private static final Class<MvnUtils> c = MvnUtils.class;

    private static final String DEFAULT_FAILSAFE_UNDEPLOYMENT = "true";
    private static final String DEFAULT_APP_DEPLOY_TIMEOUT = "180";
    private static final String DEFAULT_APP_UNDEPLOY_TIMEOUT = "60";
    private static final int DEFAULT_MBEAN_TIMEOUT = 60000;

    public static final String DEFAULT_SUITE_FILENAME = "tck-suite.xml";
    public static final String API_VERSION = "api.version";
    public static final String IMPL_VERSION = "impl.version";
    public static final String BACKSTOP_VERSION = "backstop.version";
    public static final String TCK_VERSION = "tck.version";

    private static final String MVN_FILENAME_PREFIX = "mvnOutput_";

    private static final String RELATIVE_POM_FILE = "tck/pom.xml";
    private static final String RELATIVE_POM_FILE2 = "pom.xml";
    private static final String RELATIVE_TCK_RUNNER = "publish/tckRunner";
    private static final String MVN_CLEAN = "clean";
    private static final String MVN_TEST = "test";
    private static final String MVN_INSTALL = "install";
    private static final String MVN_DEPENDENCY = "dependency:list";

    private static final String SUREFIRE_REPORTS = "surefire-reports";
    private static final String TESTNG_REPORTS = SUREFIRE_REPORTS + "/junitreports";

    private static final String MVN_TEST_OUTPUT_FILENAME_PREFIX = MVN_FILENAME_PREFIX + MVN_TEST + "_";
    private static final String MVN_INSTALL_OUTPUT_FILENAME_PREFIX = MVN_FILENAME_PREFIX + MVN_INSTALL + "_";
    private static final String MVN_TARGET_FOLDER_PREFIX = "tck_";

    private final String bucketName;
    private final String testName;
    private final LibertyServer server;
    private final String suiteFileName;
    private final Set<String> versionedJars;
    private final Map<String, String> additionalMvnProps;

    /**
     * runs "mvn clean test" in the tck folder
     *
     * @param server     the liberty server which should be used to run the TCK
     * @param bucketName the name of the test project
     * @param testName   the name of the method that's being used to launch the TCK
     */
    public static int runTCKMvnCmd(LibertyServer server, String bucketName, String testName) throws Exception {
        return runTCKMvnCmd(server, bucketName, testName, DEFAULT_SUITE_FILENAME, Collections.<String, String> emptyMap(), Collections.<String> emptySet());
    }

    /**
     * runs "mvn clean test" in the tck folder, passing through all the required properties
     *
     * @param server          the liberty server which should be used to run the TCK
     * @param bucketName      the name of the test project
     * @param testName        the name of the method that's being used to launch the TCK
     * @param additionalProps java properties to set when running the mvn command
     */
    public static int runTCKMvnCmd(LibertyServer server, String bucketName, String testName, Map<String, String> additionalProps) throws Exception {
        return runTCKMvnCmd(server, bucketName, testName, DEFAULT_SUITE_FILENAME, additionalProps, Collections.<String> emptySet());
    }

    /**
     * runs "mvn clean test" in the tck folder, passing through all the required properties
     *
     * @param  server          the liberty server which should be used to run the TCK
     * @param  bucketName      the name of the test project
     * @param  testName        the name of the method that's being used to launch the TCK
     * @param  suiteFileName   the name of the suite xml file
     * @param  additionalProps java properties to set when running the mvn command
     * @param  versionedJars   A set of versioned jars
     * @return                 the integer return code from the mvn command. Anything other than 0 should be regarded as a failure.
     * @throws Exception       occurs if anything goes wrong in setting up and running the mvn command.
     */
    public static int runTCKMvnCmd(LibertyServer server, String bucketName, String testName, String suiteFileName, Map<String, String> additionalProps,
                                   Set<String> versionedJars) throws Exception {
        MvnUtils mvn = new MvnUtils(server, bucketName, testName, suiteFileName, additionalProps, versionedJars);
        return mvn.runCleanTest();
    }

    /**
     * Full constructor for MvnUtils. In most cases one of the static convenience methods should be used instead of calling this directly.
     *
     * @param server          the liberty server which should be used to run the TCK
     * @param bucketName      the name of the test project
     * @param testName        the name of the method that's being used to launch the TCK
     * @param suiteFileName   the name of the suite xml file
     * @param additionalProps java properties to set when running the mvn command
     * @param versionedJars   A set of versioned jars
     */
    public MvnUtils(LibertyServer server, String bucketName, String testName, String suiteFileName, Map<String, String> additionalMvnProps,
                    Set<String> versionedJars) {
        this.server = server;
        this.suiteFileName = suiteFileName;
        this.bucketName = bucketName;
        this.testName = testName;
        this.versionedJars = versionedJars;
        this.additionalMvnProps = additionalMvnProps;
    }

    /**
     * Get a list of Files which represent JUnit xml results files.
     *
     * @return a list of junit XML results files
     */
    private List<File> findJunitResultFiles() {
        File surefileResultsDir = getSureFireResultsDir();

        File[] resultsFiles = surefileResultsDir.listFiles(new FilenameFilter() {
            @Override
            public boolean accept(File dir, String name) {
                return name.matches("TEST.*\\.xml");
            }
        });

        if (resultsFiles == null || resultsFiles.length == 0) {
            Assert.fail("No TCK test JUnit result files were found in the results directory which suggests the TCK tests did not run\n"
                        + "Errors found in mvnOutput were:\n" +
                        getErrorsFromMvnOutput());
        }

        return Arrays.asList(resultsFiles);
    }

    private String getErrorsFromMvnOutput() {
        StringBuilder sb = new StringBuilder();
        File installOutput = getMvnInstallOutputFile();
        if (installOutput.exists() && installOutput.canRead()) {
            sb.append("### maven install output:\n");
            try (Scanner s = new Scanner(installOutput)) {
                while (s.hasNextLine() && sb.length() < 20000) {
                    String line = s.nextLine();
                    if (line.contains("[ERROR]"))
                        sb.append(line).append("\n");
                }
            } catch (FileNotFoundException e) {
            }
        }

        File testOutput = getMvnTestOutputFile();
        if (testOutput.exists() && testOutput.canRead()) {
            sb.append("### maven test output:\n");
            try (Scanner s = new Scanner(testOutput)) {
                while (s.hasNextLine() && sb.length() < 20000) {
                    String line = s.nextLine();
                    if (line.contains("[ERROR]"))
                        sb.append(line).append("\n");
                }
            } catch (FileNotFoundException e) {
            }
        }
        return sb.toString();
    }

    /**
     * Get the map of additional properties which should be passed in to the mvn command as "-Dkey=value" parameters
     *
     * @return the additionalMvnProps
     */
    private Map<String, String> getAdditionalMvnProps() {
        return additionalMvnProps;
    }

    /**
     * Get the api.version value from within the additional Mvn properties. This is the version of the API which is to be tested.
     *
     * @return the api.version value from within the additional Mvn properties
     */
    private String getApiVersion() {
        return getAdditionalMvnProps().get(API_VERSION);
    }

    /**
     * Get the backstop.version value from within the additional Mvn properties. This is the default version of the Implementation which is to be tested if the impl.version was not
     * specified.
     *
     * @return the backstop.version value from within the additional Mvn properties
     */
    private String getBackStopImplVersion() {
        return getAdditionalMvnProps().get(BACKSTOP_VERSION);
    }

    /**
     * Get the name of the FAT bucket to use
     *
     * @return the FAT bucket name
     */
    private String getBucketName() {
        return this.bucketName;
    }

    /**
     * Get the absolute path of the component root directory ... i.e. the path to the tck FAT bucket when it is on the target system
     *
     * @return the FAT bucket component root directory
     */
    private String getComponentRootDir() {
        return Props.getInstance().getFileProperty(Props.DIR_COMPONENT_ROOT).getAbsolutePath();
    }

    /**
     * Get the impl.version value from within the additional Mvn properties. This is the version of the Implementation which is to be tested.
     *
     * @return the impl.version
     */
    private String getImplVersion() {
        return getAdditionalMvnProps().get(IMPL_VERSION);
    }

    /**
     * Generates a list of "-Djarname=path" type strings to add to the CLI. The path is resolved to existing
     * jar names that match the jarName but also include version numbers etc.
     *
     * @return           a list of strings that can be added to a ProcessRunner command
     * @throws Exception
     */
    private ArrayList<String> getJarCliProperties() throws Exception {
        Map<String, String> actualJarFiles = resolveJarPaths();
        ArrayList<String> addon = new ArrayList<>();

        for (Entry<String, String> entry : actualJarFiles.entrySet()) {
            String jarKey = entry.getKey();
            String jarPathName = entry.getValue();
            addon.add("-D" + jarKey + "=" + jarPathName);
        }
        return addon;
    }

    /**
     * Generate the array of Strings which will be used to run the "mvn clean test" command with all the appropriate parameters
     *
     * @return           an array of Strings representing the command to be run
     * @throws Exception thrown if there was a problem assembling the parameters to the mvn command
     */
    private String[] getMvnTestCommandArray() throws Exception {
        String mvn = getMvn();

        ArrayList<String> stringArrayList = new ArrayList<>();
        stringArrayList.add(mvn);
        stringArrayList.add(MVN_CLEAN); //TODO do we always want to clean?
        stringArrayList.add(MVN_TEST);
        stringArrayList.add("-Dwlp=" + getWLPInstallRoot());
        stringArrayList.add("-Dtck_server=" + getServerName());
        stringArrayList.add("-Dtck_hostname=" + getServerHostName());
        stringArrayList.add("-Dtck_failSafeUndeployment=" + DEFAULT_FAILSAFE_UNDEPLOYMENT);
        stringArrayList.add("-Dtck_appDeployTimeout=" + DEFAULT_APP_DEPLOY_TIMEOUT);
        stringArrayList.add("-Dtck_appUndeployTimeout=" + DEFAULT_APP_UNDEPLOY_TIMEOUT);
        stringArrayList.add("-Dtck_port=" + getPort());
        stringArrayList.add("-Dtck_port_secure=" + getPortSecure());
        stringArrayList.add("-DtargetDirectory=" + getTargetDir().getAbsolutePath());
        stringArrayList.add("-DcomponentRootDir=" + getComponentRootDir());
        stringArrayList.add("-Dsun.rmi.transport.tcp.responseTimeout=" + DEFAULT_MBEAN_TIMEOUT);

        stringArrayList.addAll(getJarCliProperties());

        // The cmd below is a base for running the TCK as a whole for this project.
        // It is possible to use other Testng control xml files (and even generate them
        // based on examining the TCK jar) in which case the value for suiteXmlFile would
        // be different.
        stringArrayList.add("-DsuiteXmlFile=" + getSuiteFileName());

        // Batch mode, gives better output when logged to a file and allows timestamps to be enabled
        stringArrayList.add("-B");

        // add any additional properties passed
        for (Entry<String, String> prop : getAdditionalMvnProps().entrySet()) {
            stringArrayList.add("-D" + prop.getKey() + "=" + prop.getValue());
        }

        String[] cmd = stringArrayList.toArray(new String[0]);
        return cmd;
    }

    /**
     * Generate the array of Strings which will be used to run the "mvn dependency:list" command with all the appropriate parameters
     *
     * @return           an array of Strings representing the command to be run
     * @throws Exception thrown if there was a problem assembling the parameters to the mvn command
     */
    private String[] getMvnDependencyCommandArray() throws Exception {
        String mvn = getMvn();

        ArrayList<String> stringArrayList = new ArrayList<>();
        stringArrayList.add(mvn);
        stringArrayList.add(MVN_DEPENDENCY);
        stringArrayList.add("-Dwlp=" + getWLPInstallRoot());
        stringArrayList.add("-Dtck_server=" + getServerName());
        stringArrayList.add("-Dtck_hostname=" + getServerHostName());
        stringArrayList.add("-Dtck_failSafeUndeployment=" + DEFAULT_FAILSAFE_UNDEPLOYMENT);
        stringArrayList.add("-Dtck_appDeployTimeout=" + DEFAULT_APP_DEPLOY_TIMEOUT);
        stringArrayList.add("-Dtck_appUndeployTimeout=" + DEFAULT_APP_UNDEPLOY_TIMEOUT);
        stringArrayList.add("-Dtck_port=" + getPort());
        stringArrayList.add("-Dtck_port_secure=" + getPortSecure());
        stringArrayList.add("-DtargetDirectory=" + getTargetDir().getAbsolutePath());
        stringArrayList.add("-DcomponentRootDir=" + getComponentRootDir());
        stringArrayList.add("-Dsun.rmi.transport.tcp.responseTimeout=" + DEFAULT_MBEAN_TIMEOUT);

        stringArrayList.addAll(getJarCliProperties());

        // The cmd below is a base for running the TCK as a whole for this project.
        // It is possible to use other Testng control xml files (and even generate them
        // based on examining the TCK jar) in which case the value for suiteXmlFile would
        // be different.
        stringArrayList.add("-DsuiteXmlFile=" + getSuiteFileName());

        // Batch mode, gives better output when logged to a file and allows timestamps to be enabled
        stringArrayList.add("-B");

        // add any additional properties passed
        for (Entry<String, String> prop : getAdditionalMvnProps().entrySet()) {
            stringArrayList.add("-D" + prop.getKey() + "=" + prop.getValue());
        }

        String[] cmd = stringArrayList.toArray(new String[0]);
        return cmd;
    }

    /**
     * Get a File which represents the mvn output file when the tests are run. Typically ${component_Root_Directory}/results/mvnOutput_test_${suite_name}
     *
     * @return the mvn output file when running tests.
     */
    private File getMvnTestOutputFile() {
        return new File(getResultsDir(), getMvnTestOutputFileName());
    }

    /**
     * The filename for the mvn output file when running tests. Typically mvnOutput_test_${suite_name}
     *
     * @return The filename for the mvn output file when running tests.
     */
    private String getMvnTestOutputFileName() {
        return MVN_TEST_OUTPUT_FILENAME_PREFIX + getSuiteName();
    }

    /**
     * Get a File which represents the TCK pom.xml file. Typically ${component_Root_Directory}/publish/tckRunner/tck/pom.xml
     *
     * @return the pom.xml File
     */
    private File getPomXmlFile() {
        File pomXmlFile = new File(getTCKRunnerDir(), RELATIVE_POM_FILE);
        if (!pomXmlFile.exists()) {
            pomXmlFile = new File(getTCKRunnerDir(), RELATIVE_POM_FILE2);
        }
        return pomXmlFile;
    }

    /**
     * Get the standard http port for the Liberty server
     *
     * @return the http port number
     */
    private int getPort() throws Exception {
        return server.getPort(PortType.WC_defaulthost);
    }

    /**
     * Get the standard https port for the Liberty server
     *
     * @return the https port number
     */
    private int getPortSecure() throws Exception {
        return server.getPort(PortType.WC_defaulthost_secure);
    }

    /**
     * Get the name of the Liberty Server being used to test
     *
     * @return The Liberty Server name
     */
    private String getServerName() {
        return this.server.getServerName();
    }

    /**
     * Get the name of the Liberty Server hostName being used to test
     *
     * @return The Liberty Server hostName
     */
    private String getServerHostName() {
        return this.server.getHostname();
    }

    /**
     * Get the name of the suite xml file. Normally this defaults to tck-suite.xml.
     *
     * @return the name of the suite xml file
     */
    private String getSuiteFileName() {
        return this.suiteFileName;
    }

    /**
     * Get the name of the suite. This is generated from the suite xml file name and made unique by adding the repeat ID, if any.
     *
     * @return the name of the suite
     */
    private String getSuiteName() {
        return getSuiteFileName().replace(".xml", "") + RepeatTestFilter.getRepeatActionsAsString();
    }

    /**
     * Get a File which represents the raw reports folder from surefire ... may be either TestNG or Junit
     *
     * @return the raw reports directory File
     */
    private File getSureFireResultsDir() {
        File targetResultsDir = getTargetDir();
        File surefireResultsDir = new File(targetResultsDir, TESTNG_REPORTS); // TestNG result location
        if (!surefireResultsDir.exists()) {
            surefireResultsDir = new File(targetResultsDir, SUREFIRE_REPORTS); // JUnit result location
        }
        return surefireResultsDir;
    }

    /**
     * Get a File which represents the target output folder. Typically ${component_Root_Directory}/results/tck_${suite_name}
     *
     * The ${suite_name} may include the Repeat ID which means the folder will remain unique if RepeatTests is used
     *
     * @return a File which represents the target output folder
     */
    private File getTargetDir() {
        return new File(getResultsDir(), MVN_TARGET_FOLDER_PREFIX + getSuiteName());
    }

    /**
     * Get a File which represents the root of the TCK runner. Typically ${component_Root_Directory}/publish/tckRunner
     *
     * @return The TCK runner dir
     */
    private File getTCKRunnerDir() {
        return new File(RELATIVE_TCK_RUNNER);
    }

    /**
     * Get the test name. This will have been provided by the caller and is only used as part of error messages.
     *
     * @return the test name
     */
    private String getTestName() {
        return this.testName;
    }

    /**
     * Get a Set of jar names which should be specifically versioned using either the impl.version supplied or the api version obtained from the pom.xml.
     * This helps to disambiguate when there are multiple versions of a jar in the installation.
     *
     * @return A Set of jars which should be specifically versioned
     */
    private Set<String> getVersionedJars() {
        return this.versionedJars;
    }

    /**
     * Get the Liberty Install root, e.g. /opt/ibm/wlp
     *
     * @return the path where Liberty is installed
     */
    private String getWLPInstallRoot() {
        return this.server.getInstallRoot();
    }

    /**
     * Get a File which represents the output folder for the processed junit html files. Typically ${component_Root_Directory}/results/junit
     *
     * @return
     */
    private File getJunitResultsDir() {
        return new File(getResultsDir(), "junit");
    }

    /**
     * Prepare the TestNg/Junit Result XML files for inclusion in Simplicity html processing and return a list of failing tests
     *
     * @return                                      A list of non passing tests
     * @throws IOException
     * @throws SAXException
     * @throws XPathExpressionException
     * @throws ParserConfigurationException
     * @throws TransformerFactoryConfigurationError
     * @throws TransformerException
     */
    private List<String> postProcessTestResults() throws IOException, SAXException, XPathExpressionException, ParserConfigurationException, TransformerFactoryConfigurationError, TransformerException {

        List<File> resultsFiles = findJunitResultFiles(); //the raw input files
        File targetDir = getJunitResultsDir(); //the output dir

        copyResultsAndAppendId(targetDir, resultsFiles);

        // Get the failing tests out of the JUnit result files
        List<String> failingTestsList = getNonPassingTestsNamesList(resultsFiles);
        if (!failingTestsList.isEmpty()) {
            printStdOutAndScreenIfLocal("\nTCK TESTS THAT DID NOT PASS:");
            for (String failedTest : failingTestsList) {
                printStdOutAndScreenIfLocal("                               " + failedTest);
            }
            printStdOutAndScreenIfLocal("\n");
            new File("output").mkdirs();
            try (FileOutputStream fos = new FileOutputStream("output/fail.log")) {
                fos.write("Test FAILED".getBytes());
            }
        }
        return failingTestsList;
    }

    /**
     * Return a full path for a jar file name substr.
     * This function enables the Liberty build version which is often included
     * in jar names to increment and the FAT bucket to find the jar under the
     * new version.
     *
     * @param  jarName A fragment of a jar file name to be fully resolved
     * @return         The fully resolved path to the jar
     */
    private String resolveJarPath(String jarName) {
        String wlp = getWLPInstallRoot();
        String jarPath = genericResolveJarPath(jarName, wlp);
        return jarPath;
    }

    /**
     * Find a set of jars in a LibertyServer
     *
     * The pom.xml file for the TCK may have dependencies which look like this...
     *
     * <dependency>
     * <groupId>org.eclipse.microprofile.config</groupId>
     * <artifactId>microprofile-config-api</artifactId>
     * <version>${microprofile.config.version}</version>
     * <scope>system</scope>
     * <systemPath>${com.ibm.websphere.org.eclipse.microprofile.config.1.1_}</systemPath>
     * </dependency>
     *
     * This method looks for those systemPath entries which have ${xxx} variables in them and then tries to find corresponding jars in the Liberty installation
     *
     * @return           a Map that has the jars list parameter as the keySet and the resolved paths as entries.
     * @throws Exception thrown if a problem occurs in parsing the pom.xml file
     */
    private Map<String, String> resolveJarPaths() throws Exception {
        Map<String, String> mavenVersionBindingJarPatches = new HashMap<String, String>();

        //first find all the systemPath variables to be resolved
        Set<String> jarsFromWlp = new HashSet<>();
        try {
            DocumentBuilderFactory fac = DocumentBuilderFactory.newInstance();
            DocumentBuilder bldr = fac.newDocumentBuilder();
            File pomXml = getPomXmlFile();
            Document doc = bldr.parse(pomXml.getAbsolutePath());
            XPathFactory xpf = XPathFactory.newInstance();
            XPath xp = xpf.newXPath();
            // We are looking for <systemPath>${jar.name}</systemPath>
            XPathExpression expr = xp.compile("//systemPath");

            String implVersion = getImplVersion();

            NodeList nl = (NodeList) expr.evaluate(doc, XPathConstants.NODESET);
            for (int i = 0; i < nl.getLength(); i++) {
                // turn "<systemPath>${jar.name}</systemPath>" into "jar.name"
                String jarKey = nl.item(i).getTextContent().replaceAll("\\$\\{", "").replaceAll("\\}", "".replaceAll("\\s+", ""));

                jarsFromWlp.add(jarKey);
                Log.finer(c, "resolveJarPaths", jarKey);
                // For jars that have more than one version we try to add to the regex the api version
                if (getVersionedJars().contains(jarKey)) {
                    String versionedJarKey;
                    if (implVersion != null) {
                        // User has passed in impl.version
                        versionedJarKey = jarKey + "." + implVersion;
                    } else {
                        // Get version from pom.xml
                        String apiVersion = getApiVersion();
                        versionedJarKey = jarKey + "." + takeOffFinalOrSnapshot(apiVersion);
                    }
                    mavenVersionBindingJarPatches.put(jarKey, versionedJarKey);
                }
            }
        } catch (Exception e) {
            e.printStackTrace();
            Log.warning(c, e.toString());
            throw e;
        }

        //then map all of those jar variables to actual paths
        Map<String, String> result = resolveJarPaths(jarsFromWlp, mavenVersionBindingJarPatches);
        return result;
    }

    /**
     * Resolve a given set of jar name fragments to actual jar paths in a Liberty installation
     *
     * @param  jarsFromWlp
     * @param  mavenVersionBindingJarPatches
     * @return
     * @throws Exception
     */
    private Map<String, String> resolveJarPaths(Set<String> jarsFromWlp, Map<String, String> mavenVersionBindingJarPatches) throws Exception {
        HashMap<String, String> result = new HashMap<String, String>(jarsFromWlp.size());

        for (String jarName : jarsFromWlp) {
            String jarPath;
            // Sometimes we can add a particular version postfix to the regex bases on a spec pom.xml
            if (mavenVersionBindingJarPatches.keySet().contains(jarName)) {
                jarPath = resolveJarPath(mavenVersionBindingJarPatches.get(jarName));
            } else {
                jarPath = resolveJarPath(jarName);
            }

            String backStopImplVersion = getBackStopImplVersion();

            // We allow the situation were we want to test the current TCK version N versus a default level of impl
            // that is passed in from the testcase and used if no impl.version is set. This does not resolve the
            // server.xml features dynamically but does allow different maven systempath jars for the impl jar
            if (jarPath == null && backStopImplVersion != null && backStopImplVersion.length() > 0) {
                jarPath = resolveJarPath(jarName + "." + backStopImplVersion);
            }

            if (jarPath == null) {
                System.out.println("No jar found");
            }

            if (Boolean.valueOf(System.getProperty("fat.test.localrun"))) {
                // Developers laptop FAT
                Assert.assertNotNull(jarPath, "The resolved jarPath for " + jarName + " is null in " + getWLPInstallRoot());
            }
            result.put(jarName, jarPath);
        }
        return result;
    }

    /**
     * runs "mvn clean test" in the tck folder, passing through all the required properties
     */
    public int runCleanTest() throws Exception {
        String[] testcmd = getMvnTestCommandArray();
        // Everything under autoFVT/results is collected from the child build machine
        int rc = runCmd(testcmd, getTCKRunnerDir(), getMvnTestOutputFile());

        List<String> failingTestsList = postProcessTestResults();
            
        String[] mvnDependencyList = getMvnDependencyCommandArray();

        runCmd(mvnDependencyList, getTCKRunnerDir(), getMvnDependencyOutputFile());

        // mvn returns 0 on success, anything else represents a failure.
        // Usually this is caused by failing tests, but if we didn't detect any failing tests then we should raise an exception
        if (rc != 0 && failingTestsList.isEmpty()) {
            Assert.fail("In " + getBucketName() + ":" + getTestName() + " the TCK (" + Arrays.toString(testcmd) + ") has returned non-zero return code of: " + rc + "\n"
                        + "but did not report any failing tests.\n"
                        + "see: ...autoFVT/results/" + getMvnTestOutputFileName() + " for more details");
        }

        return rc;
    }

    /**
     * @return a File which represents the mvn output when "install" is run
     */
    private static File getMvnInstallOutputFile() {
        return new File(getResultsDir(), MVN_INSTALL_OUTPUT_FILENAME_PREFIX + RepeatTestFilter.getRepeatActionsAsString());
    }

    /**
     * @return a File which represents the mvn output when "dependency:list" is run
     */
    private static File getMvnDependencyOutputFile() {
        return new File(getResultsDir(), "dependency.txt");
    }

    /**
     * Copy a list of result files to the target directory, appending the id string to both the file name and to test names inside the result XML.
     *
     * @param  targetDir            the target directory
     * @param  resultFiles          the result files to modify and copy
     * @throws TransformerException
     */
    private static void copyResultsAndAppendId(File targetDir,
                                               List<File> resultFiles) throws ParserConfigurationException, XPathExpressionException, TransformerFactoryConfigurationError, SAXException, IOException, TransformerException {
        DocumentBuilder builder = DocumentBuilderFactory.newInstance().newDocumentBuilder();
        XPath xpath = XPathFactory.newInstance().newXPath();
        XPathExpression xpr = xpath.compile("//testcase/@name");

        Transformer transformer = TransformerFactory.newInstance().newTransformer();

        String id = RepeatTestFilter.getRepeatActionsAsString();

        for (File file : resultFiles) {
            Document doc = builder.parse(file);
            NodeList nodes = (NodeList) xpr.evaluate(doc, XPathConstants.NODESET);
            for (int i = 0; i < nodes.getLength(); i++) {
                Attr nameAttr = (Attr) nodes.item(i);
                nameAttr.setValue(nameAttr.getValue() + id);
            }

            int extensionStart = file.getName().lastIndexOf(".");

            StringBuilder targetNameBuilder = new StringBuilder();
            targetNameBuilder.append(file.getName().substring(0, extensionStart));
            targetNameBuilder.append(id);
            targetNameBuilder.append(file.getName().substring(extensionStart));

            File targetFile = new File(targetDir, targetNameBuilder.toString());

            transformer.transform(new DOMSource(doc), new StreamResult(targetFile));
        }
    }

    /**
     * This is more easily unit testable and reusable version of guts of resolveJarPath
     *
     * @param  jarName
     * @param  wlpPathName
     * @return             the path to the jar
     */
    private static String genericResolveJarPath(String jarName, String wlpPathName) {
        Log.entering(c, "genericResolveJarPath", new Object[] { jarName, wlpPathName });
        String dev = wlpPathName + "/dev/";
        String api = dev + "api/";
        String apiStable = api + "stable/";
        String apiSpec = api + "spec/";
        String lib = wlpPathName + "/lib/";

        ArrayList<String> places = new ArrayList<String>();
        places.add(apiStable);
        places.add(apiSpec);
        places.add(lib);

        String jarPath = null;
        for (String dir : places) {
            Log.finer(c, "genericResolveJarPath", "JAR: dir=" + dir);
            jarPath = jarPathInDir(jarName, dir);
            if (jarPath != null) {
                Log.finer(c, "genericResolveJarPath", "JAR: dir match=" + dir + jarPath);
                jarPath = dir + jarPath;
                break;
            }
        }
        return jarPath;
    }

    /**
     * Return the version from the <repo>/spec/pom.xml
     *
     * @param  repo
     * @return
     */
    public static String getApiSpecVersionAfterClone(File repo) {
        return getPomVersionInDir(repo, "spec");
    }

    /**
     * Get the basic mvn command ... "mvn.cmd" on Windows, otherwise just "mvn"
     *
     * @return the mvn command
     */
    private static String getMvn() {
        String mvn = "mvn";
        if (System.getProperty("os.name").contains("Windows")) {
            mvn = mvn + ".cmd";
        }
        return mvn;
    }

    /**
     * @return                              A list of non-PASSing test results
     * @throws SAXException
     * @throws IOException
     * @throws XPathExpressionException
     * @throws ParserConfigurationException
     */
    private static List<String> getNonPassingTestsNamesList(List<File> resultFiles) throws SAXException, IOException, XPathExpressionException, ParserConfigurationException {
        String notPassingTestsQuery = "//testcase[child::error or child::failure]/@name";
        HashSet<String> excludes = new HashSet<String>(Arrays.asList("arquillianBeforeTest", "arquillianAfterTest"));
        List<String> result = new ArrayList<>();
        for (File resultFile : resultFiles) {
            result.addAll(getQueryInXml(resultFile, notPassingTestsQuery, excludes));
        }
        return result;
    }

    /**
     * Return the project/version String of a directory's pom.xml file
     *
     * @param  repo
     * @param  subdir
     * @return
     */
    private static String getPomVersionInDir(File repo, String subdir) {
        Assert.assertTrue("The cloned into directory " + repo.getAbsolutePath() + " does not exist", repo != null && repo.exists());
        File dir = new File(repo, subdir);
        Assert.assertTrue("The pom.xml parent directory " + dir.getAbsolutePath() + " does not exist", dir.exists());
        File pomXml = new File(dir, "pom.xml");
        Assert.assertTrue("The pom.xml file " + pomXml.getAbsolutePath() + " does not exist", pomXml.exists());
        String query = "/project/version";
        List<String> projectVersion = getQueryInXml(pomXml, query, null);
        // Some pom.xml files have no version but inherit it from the
        // parent
        if (!projectVersion.isEmpty() && projectVersion.get(0).trim().length() > 0) {
            return projectVersion.get(0).trim();
        } else {
            query = "/project/parent/version";
            List<String> parentVersion = getQueryInXml(pomXml, query, null);
            return parentVersion.isEmpty() ? null : parentVersion.get(0).trim();
        }

    }

    /**
     * Return the result of a XPath query on a file
     *
     * @param  xml   file
     * @param  query as a XPath String
     * @return       result of query into the xml
     */
    private static List<String> getQueryInXml(File xml, String query, Set<String> excludes) {
        ArrayList<String> result = new ArrayList<>();
        try {
            DocumentBuilderFactory factory = DocumentBuilderFactory.newInstance();
            DocumentBuilder builder = factory.newDocumentBuilder();
            Document xmlDoc = builder.parse(xml);
            XPathFactory xPathFactory = XPathFactory.newInstance();
            XPath xpath = xPathFactory.newXPath();
            XPathExpression xpr = xpath.compile(query);
            NodeList nodes = (NodeList) xpr.evaluate(xmlDoc, XPathConstants.NODESET);

            Log.finer(c, "getQueryInXml", "query " + query + " returned " + nodes.getLength() + " nodes");

            if (nodes.getLength() > 0) {
                for (int i = 0; i < nodes.getLength(); i++) {
                    String value = nodes.item(i).getNodeValue();
                    if (value == null || value.length() == 0) {
                        value = nodes.item(i).getTextContent();
                    }
                    if (excludes == null || !excludes.contains(value)) {
                        result.add(value);
                    }
                }
            }

            Log.finer(c, "getQueryInXml", "results: {0}", result);

        } catch (Throwable t) {
            Log.warning(c, t.getMessage());
        }
        return result;
    }

    /**
     * Get a File which represents the results directory, typically ${component_Root_Directory}/results
     *
     * @return the results directory
     */
    private static File getResultsDir() {
        return Props.getInstance().getFileProperty(Props.DIR_LOG);
    }

    /**
     * Return the version from the <repo>/tck/pom.xml
     *
     * @param  repo
     * @return
     */
    public static String getTckVersionAfterClone(File repo) {
        return getPomVersionInDir(repo, "tck");
    }

    /**
     * Looks for a path in a directory from a sub set of the filename
     *
     * @param  jarNameFragment
     * @param  dir
     * @return
     */
    private static String jarPathInDir(String jarNameFragment, String dir) {
        String result = null;
        File dirFileObj = new File(dir);
        String[] files = dirFileObj.list();

        // for someone debugging with absolute paths, just ignore those, regex might not handle.
        if (jarNameFragment.toLowerCase().startsWith("c:") || jarNameFragment.startsWith("/")) {
            Log.finer(c, "jarPathInDir", "ignoring absolute path: " + jarNameFragment);
            return null;
        }

        //Allow for some users using ".jar" at the end and some not
        if (jarNameFragment.endsWith(".jar")) {
            jarNameFragment = jarNameFragment.substring(0, jarNameFragment.length() - ".jar".length());
        }

        //In pom.xml <systemPath>${wildcard}</systemPath>
        // "."-> matches literal "." which is "\\." in a regex and "\\\\\\." in a string
        // "DOT" is a regex "." which matches a single char
        // "STAR (or DOTSTAR) is ".*" which matches any sequence of chars.
        // "_" can be used and will match "_"
        // Other char sequences will be passed into the regex pattern but ONLY valid environment variable chars can
        // be passed to the mvn command line so chars like ^[]- are off limits
        //
        String expandedJarNameFragment = jarNameFragment.replaceAll("\\.", "\\\\\\.").replaceAll("DOTSTAR", ".*").replaceAll("DOT", "\\.").replaceAll("STAR", ".*");
        String stringPattern = ".*" + expandedJarNameFragment + ".*" + "\\.jar";
        Log.finer(c, "jarPathInDir", "looking for jar " + jarNameFragment + " using " + stringPattern + " in dir " + dir);

        // Looking for (for example):
        //              <systemPath>${api.stable}com.ibm.websphere.org.eclipse.microprofile.config.${mpconfig.version}_${mpconfig.bundle.version}.${version.qualifier}.jar</systemPath>
        //              <systemPath>${lib}com.ibm.ws.microprofile.config_${liberty.version}.jar</systemPath>
        //              <systemPath>${lib}com.ibm.ws.microprofile.config.cdi_${liberty.version}.jar</systemPath>

        Pattern p = Pattern.compile(stringPattern);
        for (int i = 0; i < files.length; i++) {
            Matcher m = p.matcher(files[i]);
            if (m.matches()) {
                result = files[i];
                Log.finer(c, "jarPathInDir", "dir " + dir + " matches " + stringPattern + " for " + jarNameFragment + " as " + result);
                return result;
            }
        }
        Log.finer(c, "jarPathInDir", "returning NOT FOUND for " + jarNameFragment + " " + expandedJarNameFragment + " " + stringPattern);
        return null;
    }

    /**
     * Run "mvn clean install" to populate a given maven repository
     *
     * @param repo the maven repository directory
     */
    public static int mvnCleanInstall(File repo) {

        String mvn = getMvn();
        String[] mvnCleanInstall = new String[] { mvn, MVN_CLEAN, MVN_INSTALL };

        // Everything under autoFVT/results is collected from the child build machine
        int rc = -1;
        try {
            rc = runCmd(mvnCleanInstall, repo, getMvnInstallOutputFile());
        } catch (Exception e) {
            e.printStackTrace();
        }

        // mvn returns 0 if all surefire tests pass and -1 otherwise - this Assert is enough to mark the build as having failed
        // the TCK regression
        Assert.assertEquals("maven clean install in " + repo + " has a non-zero return code of: "
                            + rc +
                            ".\nThis indicates build failure", 0, rc);

        return rc;

    }

    /**
     * This method will print a String reliably to the 'standard' Standard.out
     * (i.e. the developers screen when running locally)
     *
     * @param msg
     */
    private static void printStdOutAndScreenIfLocal(String msg) {
        // If running locally print to screen and stdout if different else print to 'stdout' only
        if (Boolean.valueOf(System.getProperty("fat.test.localrun"))) {
            // Developers laptop FAT
            PrintStream screen = new PrintStream(new FileOutputStream(FileDescriptor.out));
            screen.println(msg);
            if (!System.out.equals(screen)) {
                System.out.println(msg);
            }
        } else {
            // Build engine FAT
            System.out.println(msg);
        }
    }

    /**
     * Run a command using a ProcessBuilder.
     *
     * @param  cmd
     * @param  workingDirectory
     * @param  outputFile
     * @return                  The return code of the process. (TCKs return 0 if all tests pass and !=0 otherwise).
     * @throws Exception
     */
    public static int runCmd(String[] cmd, File workingDirectory, File outputFile) throws IOException, InterruptedException {
        ProcessBuilder pb = new ProcessBuilder(cmd);

        // Enables timestamps in the mvnOutput logs
        pb.environment()
                        .put("MAVEN_OPTS", "-Dorg.slf4j.simpleLogger.showDateTime=true" +
                                           " -Dorg.slf4j.simpleLogger.dateTimeFormat=HH:mm:ss,SSS");

        pb.directory(workingDirectory);
        pb.redirectOutput(outputFile);
        pb.redirectErrorStream(true);

        Log.info(c, "runCmd", "Running command " + Arrays.asList(cmd));

        int hardTimeout = Integer.parseInt(System.getProperty("fat.timeout", "10800000"));
        long softTimeout = -1;

        // We need to ensure that the hard timeout is large enough to avoid future issues
        if (hardTimeout >= 30000) {
            softTimeout = hardTimeout - 15000; // Soft timeout is 15 seconds less than hard timeout
        }

        Process p = pb.start();
        int returnCode = 1;
        boolean returnStatus;
        if (softTimeout > -1) {
            returnStatus = p.waitFor(softTimeout, TimeUnit.MILLISECONDS); // Requires Java 8+
            if (returnStatus == false) {
                // Parse through the mvn logs
                if (outputFile.exists() && outputFile.canRead()) {
                    try (Scanner s = new Scanner(outputFile)) {
                        // Get the last few lines from the MVN log
                        ArrayList<String> lastLines = new ArrayList<String>();
                        int numOfLinesToInclude = 7; // We will include the last 7 lines of the output file in the timeout message
                        while (s.hasNextLine()) {
                            if (lastLines.size() < numOfLinesToInclude) {
                                lastLines.add(s.nextLine());
                            } else {
                                lastLines.remove(0);
                                lastLines.add(s.nextLine());
                            }
                        }

                        // Prepare the timeout message
                        String timeoutMsg = "Timeout occurred. FAT timeout set to: " + hardTimeout + "ms (soft timeout set to " + softTimeout + "ms). The last " +
                                            numOfLinesToInclude + " lines from the mvn logs are as follows:\n";
                        for (String line : lastLines) {
                            timeoutMsg += line + "\n";
                        }

                        // Special Case: Check if the last or second line has the text "downloading" or "downloaded"
                        if ((lastLines.get(lastLines.size() - 1).toLowerCase().matches(".* downloading .*|.* downloaded .*"))
                            || (lastLines.get(lastLines.size() - 2).toLowerCase().matches(".* downloading .*|.* downloaded .*"))) {
                            timeoutMsg += "It appears there were some issues gathering dependencies. This may be due to network issues such as slow download speeds.";
                        }

                        // Throw custom timeout error message rather then the one provided by the JUnitTask
                        Log.info(c, "runCmd", timeoutMsg); // Log the timeout message into messages.log or the default log
                        throw new AssertionFailedError(timeoutMsg);
                    } catch (FileNotFoundException FileError) {
                        // Do nothing as we can't look at the mvn log. This leads to hard timeout handled by the JUnit Task in p.waitFor()
                    }
                }
                // Return to normal behavior and let it timeout through the Junit Task using the hard timeout
                returnCode = p.waitFor();
            } else {
                returnCode = 0;
            }
        } else {
            // The soft timeout could not be used so return to normal behavior and let the Junit Task take care of the timeout
            returnCode = p.waitFor();
        }

        return returnCode;
    }

    /**
     * @param  version
     * @return
     */
    private static String takeOffFinalOrSnapshot(String version) {
        if (version != null && version.length() > 1) {
            // Remove anything after a dash
            String[] bits = version.split("-");
            version = bits[0];
            // Remove and Final specifier
            version = version.replace(".Final", "");
        }
        return version;
    }

<<<<<<< HEAD
    public static String getOLVersion(String productVersion){
        Pattern olVersionPattern = Pattern.compile("Liberty (.*?) \\(", Pattern.DOTALL);
        Matcher nameMatcher =olVersionPattern.matcher(productVersion);
        if (nameMatcher.find()) {
            productVersion = nameMatcher.group(1);
        }
        return productVersion;
    }

    public static void preparePublicationFile(String type, String productVersion) {
=======
    public static void prepareJakartaPublicationFile() {
        Path outputPath = Paths.get("results","Testing.txt");
        File outputFile = outputPath.toFile();
        try (FileWriter output = new FileWriter(outputFile)) {
            output.write("FOUND FILE");
        } catch (IOException e) {
            e.printStackTrace();
        }
    }

    public static void preparePublicationFile() {
>>>>>>> d9c021bd
        Path outputPath = Paths.get("results", RepeatTestFilter.getRepeatActionsAsString() + "_CertificationResults.txt");
        File outputFile = outputPath.toFile();
        SAXParserFactory factory = null;
        SAXParser saxParser = null;
        JavaInfo javaInfo = JavaInfo.forCurrentVM();
        try {
            factory = SAXParserFactory.newInstance();
            saxParser = factory.newSAXParser();
        } catch (ParserConfigurationException e) {
            throw new RuntimeException(e);
        } catch (SAXException e) {
            throw new RuntimeException(e);
        }
        TestSuiteXmlParser xmlParser = new TestSuiteXmlParser();
        
        try (FileWriter output = new FileWriter(outputFile)) {
            Path junitPath = Paths.get("results", "junit");
            File junitDirectory = junitPath.toFile();
            for (final File xmlFile : junitDirectory.listFiles()) {
                if (xmlFile.isDirectory()) {
                    continue; //this shouldn't happen.
                }
                if (xmlFile.length() == 0) {
                    continue; //this probably will happen. We create an empty file then populate it after we're expecting this method to run.
                }
                saxParser.parse(xmlFile, xmlParser);
            }

            String adocContent = "";
            String MPversion = "";

            String[] specParts = getSpec();
            String specName = capitalise(specParts[0]);
            String MPSpecLower = (specName.toLowerCase()).replace(" ", "-");
            String specVersion = specParts[1];
            String rcVersion = specParts[2];
            String osVersion = System.getProperty("os.name");
            String javaVersion = System.getProperty("java.vm.info").replaceAll("\\r|\\n", ";  ");
            String javaMajorVersion = String.valueOf(javaInfo.majorVersion());
            String OLVersion = getOLVersion(productVersion);
            if(type.equals("MicroProfile")){
                String[] documentParts = { ":page-layout: certification \n= TCK Results\n\n",
                                        "As required by the https://www.eclipse.org/legal/tck.php[Eclipse Foundation Technology Compatibility Kit License], following is a summary of the TCK results for releases of ", 
                                        type, //MicroProfile or Jakarta EE
                                        specName, " ", specVersion, 
                                        ".\n\n== Open Liberty ", OLVersion, " - MicroProfile ", specName, " ", specVersion,
                                        " Certification Summary \n\n* Product Name, Version and download URL (if applicable):\n",
                                        "+\nhttps://repo1.maven.org/maven2/io/openliberty/openliberty-runtime/",
                                        OLVersion, "/openliberty-runtime-", OLVersion, ".zip[Open Liberty ", OLVersion, "]\n",
                                        "* Specification Name, Version and download URL:\n+\n", 
                                        "link:https://download.eclipse.org/microprofile/microprofile-", MPSpecLower, "-", specVersion, rcVersion, 
                                        "/microprofile-", MPSpecLower, "-", specVersion, rcVersion, ".html[MicroProfile ", specName, " ", specVersion,
                                        rcVersion, "]\n\n* Public URL of TCK Results Summary:\n+\n", "link:", OLVersion, "-TCKResults.html[TCK results summary]\n\n",
                                        "* Java runtime used to run the implementation:\n+\nJava ", javaMajorVersion, ": ", javaVersion,
                                        "\n\n* Summary of the information for the certification environment, operating system, cloud, ...:\n+\n", "Java ", javaMajorVersion, ": ",
                                        osVersion,"\n\n= Test results:\n\n [source,xml]\n----\n" };
                for (String part : documentParts) {
                    adocContent += part;
                }
            }
            else{
                String[] documentParts = { ":page-layout: certification \n= TCK Results\n\n",
                                       "As required by the https://www.eclipse.org/legal/tck.php[Eclipse Foundation Technology Compatibility Kit License], following is a summary of the TCK results for releases of ", 
                                       type, //MicroProfile or Jakarta EE
                                       ".\n\n== Open Liberty ", OLVersion, " ", type, specName, " using Java ", javaMajorVersion, " Certification Summary",
                                       " \n\n* Product Name, Version and download URL (if applicable):",
                                       "\n+\nhttps://public.dhe.ibm.com/ibmdl/export/pub/software/openliberty/runtime/release/",OLVersion,".zip[Open Liberty ",OLVersion, "]\n\n",
                                       "* Specification Name, Version and download URL:\n+\n", 
                                       "link:https://jakarta.ee/specifications/[Jakarta EE]\n\n",
                                       "* TCK Version, digital SHA-256 fingerprint and download URL:\n+\n", 
                                       "https://download.eclipse.org/jakartaee/",".zip[Jakarta EE]\n",
                                       "SHA-256: ``\n\n",
                                       "*Public URL of TCK Results Summary:\n",
                                       "+link:", OLVersion, "-Java", javaMajorVersion, "-TCKResults.html[TCK results summary]\n\n",
                                       "* Any Additional Specification Certification Requirements:\n\n",
                                       "+\nJakarta Contexts and Dependency Injection\n",
                                       "link:https://https://download.eclipse.org/jakartaee/cdi/","SHA-256:\n``\n",
                                       "+\nJakarta Bean Validation\n",
                                       "link:https://download.eclipse.org/jakartaee/bean-validation/","SHA-256:\n``\n",
                                       "+\nDependency Injection\n",
                                       "link:https://download.eclipse.org/jakartaee/dependency-injection/","SHA-256:\n``\n",
                                       "+\nDebugging\n",
                                       "link:https://download.eclipse.org/jakartaee/debugging/","SHA-256:\n``\n",
                                       "* Java runtime used to run the implementation:\n+\n", javaVersion,
                                       "\n\n* Summary of the information for the certification environment, operating system, cloud, ...:\n+\n",
                                       osVersion,
                                       "\n\n* Challenges\n+\nhttps://github.com/eclipse-ee4j/faces-api/issues/1474[JSF Signature Test Challenge (signaturetest)]",
                                       "\n\n= Test results:\n\n [source,xml]\n----\n" };
                for (String part : documentParts) {
                    adocContent += part;
                }
            }
            output.write(adocContent);
            for (TestSuiteResult result : xmlParser.getResults()) {
                output.write(result.toString());
            }
            output.write("----");
        
        } catch (IOException e) {
            throw new RuntimeException(e);
        } catch (SAXException e) {
            throw new RuntimeException(e);
        } 
    }

    public static String[] getSpec() {
        Pattern specNamePattern = Pattern.compile("microprofile-(.*?)-tck:jar", Pattern.DOTALL);
        String specName = "";
        String specVersion = "";
        String RC = "";
        String[] parts = {};
        String[] returnArray = { "", "", "" };
        Pattern specVersionPattern = Pattern.compile("jar:(.*?):compile", Pattern.DOTALL);
        try (BufferedReader br = new BufferedReader(new FileReader(getMvnDependencyOutputFile()))) {
            
            String sCurrentLine;
            while ((sCurrentLine = br.readLine()) != null) {
                if (sCurrentLine.contains("-tck:jar")) {
                    Matcher nameMatcher = specNamePattern.matcher(sCurrentLine);
                    Matcher versionMatcher = specVersionPattern.matcher(sCurrentLine);
                    if (nameMatcher.find()) {
                        specName = nameMatcher.group(1).replaceAll("-", " ");
                    }
                    if (versionMatcher.find()) {
                        specVersion = versionMatcher.group(1);
                        if (specVersion.contains("-RC")) {
                            parts = specVersion.split("-RC");
                            RC = "-RC"+parts[1];
                            specVersion = parts[0];
                        }
                        returnArray[0] = specName;
                        returnArray[1] = specVersion;
                        returnArray[2] = RC;
                        return returnArray;
                    }
                }
            }
        } catch (IOException e) {
            e.printStackTrace();
        }
        return returnArray;
    }

    public static String getLogs(){
        Path serverPath = Paths.get("output","servers");
        String folderName = "";
        String logsDir = "";
        File serverDirectory = serverPath.toFile();
        if(files.exists(serverPath))) {
            return logsDir;
        }/*
        for (final File folder : serverDirectory.listFiles()) {
            return "";
            if (folder.isDirectory()) {
                folderName = folder.getName();
                logsDir= "output/servers/"+folderName+"/logs/messages.log";
                File f = new File(logsDir);
                if(f.exists()) {
                    return logsDir;
                }
            }
        }*/
        return "NOT FOUND";
    }

    public static String getOLVersion(){
        String messagesPath = getLogs();
        /*Pattern olVersionPattern = Pattern.compile("product = WebSphere Application Server (.*?) ", Pattern.DOTALL);
        try (BufferedReader br = new BufferedReader(new FileReader(getLogs()))) { //TO CHANGE
            String sCurrentLine;
            while ((sCurrentLine = br.readLine()) != null) {
                if(sCurrentLine.startsWith("product = WebSphere Application Server ")){
                    Matcher olVersionMatcher = olVersionPattern.matcher(sCurrentLine);
                    if (olVersionMatcher.find()) {
                        return olVersionMatcher.group(1);
                    }
                }
            }
        }catch (IOException e) {
            e.printStackTrace();
        }*/
        return messagesPath;
    }

    public static String capitalise(String spec) {
        char[] charArray = spec.toCharArray();
        boolean foundSpace = true;
        for (int i = 0; i < charArray.length; i++) {
            if (Character.isLetter(charArray[i])) {
                if (foundSpace) {
                    charArray[i] = Character.toUpperCase(charArray[i]);
                    foundSpace = false;
                }
            } else {
                foundSpace = true;
            }
        }
        spec = String.valueOf(charArray);
        return spec;
    }
}<|MERGE_RESOLUTION|>--- conflicted
+++ resolved
@@ -1143,7 +1143,6 @@
         return version;
     }
 
-<<<<<<< HEAD
     public static String getOLVersion(String productVersion){
         Pattern olVersionPattern = Pattern.compile("Liberty (.*?) \\(", Pattern.DOTALL);
         Matcher nameMatcher =olVersionPattern.matcher(productVersion);
@@ -1154,19 +1153,6 @@
     }
 
     public static void preparePublicationFile(String type, String productVersion) {
-=======
-    public static void prepareJakartaPublicationFile() {
-        Path outputPath = Paths.get("results","Testing.txt");
-        File outputFile = outputPath.toFile();
-        try (FileWriter output = new FileWriter(outputFile)) {
-            output.write("FOUND FILE");
-        } catch (IOException e) {
-            e.printStackTrace();
-        }
-    }
-
-    public static void preparePublicationFile() {
->>>>>>> d9c021bd
         Path outputPath = Paths.get("results", RepeatTestFilter.getRepeatActionsAsString() + "_CertificationResults.txt");
         File outputFile = outputPath.toFile();
         SAXParserFactory factory = null;
@@ -1310,47 +1296,7 @@
         return returnArray;
     }
 
-    public static String getLogs(){
-        Path serverPath = Paths.get("output","servers");
-        String folderName = "";
-        String logsDir = "";
-        File serverDirectory = serverPath.toFile();
-        if(files.exists(serverPath))) {
-            return logsDir;
-        }/*
-        for (final File folder : serverDirectory.listFiles()) {
-            return "";
-            if (folder.isDirectory()) {
-                folderName = folder.getName();
-                logsDir= "output/servers/"+folderName+"/logs/messages.log";
-                File f = new File(logsDir);
-                if(f.exists()) {
-                    return logsDir;
-                }
-            }
-        }*/
-        return "NOT FOUND";
-    }
-
-    public static String getOLVersion(){
-        String messagesPath = getLogs();
-        /*Pattern olVersionPattern = Pattern.compile("product = WebSphere Application Server (.*?) ", Pattern.DOTALL);
-        try (BufferedReader br = new BufferedReader(new FileReader(getLogs()))) { //TO CHANGE
-            String sCurrentLine;
-            while ((sCurrentLine = br.readLine()) != null) {
-                if(sCurrentLine.startsWith("product = WebSphere Application Server ")){
-                    Matcher olVersionMatcher = olVersionPattern.matcher(sCurrentLine);
-                    if (olVersionMatcher.find()) {
-                        return olVersionMatcher.group(1);
-                    }
-                }
-            }
-        }catch (IOException e) {
-            e.printStackTrace();
-        }*/
-        return messagesPath;
-    }
-
+    
     public static String capitalise(String spec) {
         char[] charArray = spec.toCharArray();
         boolean foundSpace = true;
