/*******************************************************************************
 * Copyright (c) 2017, 2021 IBM Corporation and others.
 * All rights reserved. This program and the accompanying materials
 * are made available under the terms of the Eclipse Public License v1.0
 * which accompanies this distribution, and is available at
 * http://www.eclipse.org/legal/epl-v10.html
 *
 * Contributors:
 *     IBM Corporation - initial API and implementation
 *******************************************************************************/
package componenttest.topology.utils;

import java.io.BufferedReader;
import java.io.File;
import java.io.FileDescriptor;
import java.io.FileNotFoundException;
import java.io.FileOutputStream;
import java.io.FileReader;
import java.io.FileWriter;
import java.io.FilenameFilter;
import java.io.IOException;
import java.io.PrintStream;
import java.nio.file.Path;
import java.nio.file.Paths;
import java.text.SimpleDateFormat;
import java.util.ArrayList;
import java.util.Arrays;
import java.util.Collections;
import java.util.Date;
import java.util.HashMap;
import java.util.HashSet;
import java.util.List;
import java.util.Map;
import java.util.Map.Entry;
import java.util.Scanner;
import java.util.Set;
import java.util.concurrent.TimeUnit;
import java.util.regex.Matcher;
import java.util.regex.Pattern;

import javax.xml.parsers.DocumentBuilder;
import javax.xml.parsers.DocumentBuilderFactory;
import javax.xml.parsers.ParserConfigurationException;
import javax.xml.parsers.SAXParser;
import javax.xml.parsers.SAXParserFactory;
import javax.xml.transform.Transformer;
import javax.xml.transform.TransformerException;
import javax.xml.transform.TransformerFactory;
import javax.xml.transform.TransformerFactoryConfigurationError;
import javax.xml.transform.dom.DOMSource;
import javax.xml.transform.stream.StreamResult;
import javax.xml.xpath.XPath;
import javax.xml.xpath.XPathConstants;
import javax.xml.xpath.XPathExpression;
import javax.xml.xpath.XPathExpressionException;
import javax.xml.xpath.XPathFactory;

import org.junit.Assert;
import org.w3c.dom.Attr;
import org.w3c.dom.Document;
import org.w3c.dom.NodeList;
import org.xml.sax.SAXException;

import com.ibm.websphere.simplicity.PortType;
import com.ibm.websphere.simplicity.log.Log;
import com.ibm.ws.fat.util.Props;

import componenttest.custom.junit.runner.RepeatTestFilter;
import componenttest.topology.impl.JavaInfo;
import componenttest.topology.impl.LibertyServer;
import junit.framework.AssertionFailedError;

/**
 * MvnUtils allows an arquillian based MicroProfile TCK suite to be launched via Maven. The results will then be converted to junit format and presented
 * as if they were the output of a normal FAT project.
 */
public class MvnUtils {

    private static final Class<MvnUtils> c = MvnUtils.class;

    private static final String DEFAULT_FAILSAFE_UNDEPLOYMENT = "true";
    private static final String DEFAULT_APP_DEPLOY_TIMEOUT = "180";
    private static final String DEFAULT_APP_UNDEPLOY_TIMEOUT = "60";
    private static final int DEFAULT_MBEAN_TIMEOUT = 60000;

    public static final String DEFAULT_SUITE_FILENAME = "tck-suite.xml";
    public static final String API_VERSION = "api.version";
    public static final String IMPL_VERSION = "impl.version";
    public static final String BACKSTOP_VERSION = "backstop.version";
    public static final String TCK_VERSION = "tck.version";

    private static final String MVN_FILENAME_PREFIX = "mvnOutput_";

    private static final String RELATIVE_POM_FILE = "tck/pom.xml";
    private static final String RELATIVE_POM_FILE2 = "pom.xml";
    private static final String RELATIVE_TCK_RUNNER = "publish/tckRunner";
    private static final String MVN_CLEAN = "clean";
    private static final String MVN_TEST = "test";
    private static final String MVN_INSTALL = "install";
    private static final String MVN_DEPENDENCY = "dependency:list";

    private static final String SUREFIRE_REPORTS = "surefire-reports";
    private static final String TESTNG_REPORTS = SUREFIRE_REPORTS + "/junitreports";

    private static final String MVN_TEST_OUTPUT_FILENAME_PREFIX = MVN_FILENAME_PREFIX + MVN_TEST + "_";
    private static final String MVN_INSTALL_OUTPUT_FILENAME_PREFIX = MVN_FILENAME_PREFIX + MVN_INSTALL + "_";
    private static final String MVN_TARGET_FOLDER_PREFIX = "tck_";

    private final String bucketName;
    private final String testName;
    private final LibertyServer server;
    private final String suiteFileName;
    private final Set<String> versionedJars;
    private final Map<String, String> additionalMvnProps;

    /**
     * runs "mvn clean test" in the tck folder
     *
     * @param server     the liberty server which should be used to run the TCK
     * @param bucketName the name of the test project
     * @param testName   the name of the method that's being used to launch the TCK
     */
    public static int runTCKMvnCmd(LibertyServer server, String bucketName, String testName) throws Exception {
        return runTCKMvnCmd(server, bucketName, testName, DEFAULT_SUITE_FILENAME, Collections.<String, String> emptyMap(), Collections.<String> emptySet());
    }

    /**
     * runs "mvn clean test" in the tck folder, passing through all the required properties
     *
     * @param server          the liberty server which should be used to run the TCK
     * @param bucketName      the name of the test project
     * @param testName        the name of the method that's being used to launch the TCK
     * @param additionalProps java properties to set when running the mvn command
     */
    public static int runTCKMvnCmd(LibertyServer server, String bucketName, String testName, Map<String, String> additionalProps) throws Exception {
        return runTCKMvnCmd(server, bucketName, testName, DEFAULT_SUITE_FILENAME, additionalProps, Collections.<String> emptySet());
    }

    /**
     * runs "mvn clean test" in the tck folder, passing through all the required properties
     *
     * @param  server          the liberty server which should be used to run the TCK
     * @param  bucketName      the name of the test project
     * @param  testName        the name of the method that's being used to launch the TCK
     * @param  suiteFileName   the name of the suite xml file
     * @param  additionalProps java properties to set when running the mvn command
     * @param  versionedJars   A set of versioned jars
     * @return                 the integer return code from the mvn command. Anything other than 0 should be regarded as a failure.
     * @throws Exception       occurs if anything goes wrong in setting up and running the mvn command.
     */
    public static int runTCKMvnCmd(LibertyServer server, String bucketName, String testName, String suiteFileName, Map<String, String> additionalProps,
                                   Set<String> versionedJars) throws Exception {
        MvnUtils mvn = new MvnUtils(server, bucketName, testName, suiteFileName, additionalProps, versionedJars);
        return mvn.runCleanTest();
    }

    /**
     * Full constructor for MvnUtils. In most cases one of the static convenience methods should be used instead of calling this directly.
     *
     * @param server          the liberty server which should be used to run the TCK
     * @param bucketName      the name of the test project
     * @param testName        the name of the method that's being used to launch the TCK
     * @param suiteFileName   the name of the suite xml file
     * @param additionalProps java properties to set when running the mvn command
     * @param versionedJars   A set of versioned jars
     */
    public MvnUtils(LibertyServer server, String bucketName, String testName, String suiteFileName, Map<String, String> additionalMvnProps,
                    Set<String> versionedJars) {
        this.server = server;
        this.suiteFileName = suiteFileName;
        this.bucketName = bucketName;
        this.testName = testName;
        this.versionedJars = versionedJars;
        this.additionalMvnProps = additionalMvnProps;
    }

    /**
     * Get a list of Files which represent JUnit xml results files.
     *
     * @return a list of junit XML results files
     */
    private List<File> findJunitResultFiles() {
        File surefileResultsDir = getSureFireResultsDir();

        File[] resultsFiles = surefileResultsDir.listFiles(new FilenameFilter() {
            @Override
            public boolean accept(File dir, String name) {
                return name.matches("TEST.*\\.xml");
            }
        });

        if (resultsFiles == null || resultsFiles.length == 0) {
            Assert.fail("No TCK test JUnit result files were found in the results directory which suggests the TCK tests did not run\n"
                        + "Errors found in mvnOutput were:\n" +
                        getErrorsFromMvnOutput());
        }

        return Arrays.asList(resultsFiles);
    }

    private String getErrorsFromMvnOutput() {
        StringBuilder sb = new StringBuilder();
        File installOutput = getMvnInstallOutputFile();
        if (installOutput.exists() && installOutput.canRead()) {
            sb.append("### maven install output:\n");
            try (Scanner s = new Scanner(installOutput)) {
                while (s.hasNextLine() && sb.length() < 20000) {
                    String line = s.nextLine();
                    if (line.contains("[ERROR]"))
                        sb.append(line).append("\n");
                }
            } catch (FileNotFoundException e) {
            }
        }

        File testOutput = getMvnTestOutputFile();
        if (testOutput.exists() && testOutput.canRead()) {
            sb.append("### maven test output:\n");
            try (Scanner s = new Scanner(testOutput)) {
                while (s.hasNextLine() && sb.length() < 20000) {
                    String line = s.nextLine();
                    if (line.contains("[ERROR]"))
                        sb.append(line).append("\n");
                }
            } catch (FileNotFoundException e) {
            }
        }
        return sb.toString();
    }

    /**
     * Get the map of additional properties which should be passed in to the mvn command as "-Dkey=value" parameters
     *
     * @return the additionalMvnProps
     */
    private Map<String, String> getAdditionalMvnProps() {
        return additionalMvnProps;
    }

    /**
     * Get the api.version value from within the additional Mvn properties. This is the version of the API which is to be tested.
     *
     * @return the api.version value from within the additional Mvn properties
     */
    private String getApiVersion() {
        return getAdditionalMvnProps().get(API_VERSION);
    }

    /**
     * Get the backstop.version value from within the additional Mvn properties. This is the default version of the Implementation which is to be tested if the impl.version was not
     * specified.
     *
     * @return the backstop.version value from within the additional Mvn properties
     */
    private String getBackStopImplVersion() {
        return getAdditionalMvnProps().get(BACKSTOP_VERSION);
    }

    /**
     * Get the name of the FAT bucket to use
     *
     * @return the FAT bucket name
     */
    private String getBucketName() {
        return this.bucketName;
    }

    /**
     * Get the absolute path of the component root directory ... i.e. the path to the tck FAT bucket when it is on the target system
     *
     * @return the FAT bucket component root directory
     */
    private String getComponentRootDir() {
        return Props.getInstance().getFileProperty(Props.DIR_COMPONENT_ROOT).getAbsolutePath();
    }

    /**
     * Get the impl.version value from within the additional Mvn properties. This is the version of the Implementation which is to be tested.
     *
     * @return the impl.version
     */
    private String getImplVersion() {
        return getAdditionalMvnProps().get(IMPL_VERSION);
    }

    /**
     * Generates a list of "-Djarname=path" type strings to add to the CLI. The path is resolved to existing
     * jar names that match the jarName but also include version numbers etc.
     *
     * @return           a list of strings that can be added to a ProcessRunner command
     * @throws Exception
     */
    private ArrayList<String> getJarCliProperties() throws Exception {
        Map<String, String> actualJarFiles = resolveJarPaths();
        ArrayList<String> addon = new ArrayList<>();

        for (Entry<String, String> entry : actualJarFiles.entrySet()) {
            String jarKey = entry.getKey();
            String jarPathName = entry.getValue();
            addon.add("-D" + jarKey + "=" + jarPathName);
        }
        return addon;
    }

    /**
     * Generate the array of Strings which will be used to run the "mvn clean test" command with all the appropriate parameters
     *
     * @return           an array of Strings representing the command to be run
     * @throws Exception thrown if there was a problem assembling the parameters to the mvn command
     */
    private String[] getMvnTestCommandArray() throws Exception {
        String mvn = getMvn();

        ArrayList<String> stringArrayList = new ArrayList<>();
        stringArrayList.add(mvn);
        stringArrayList.add(MVN_CLEAN); //TODO do we always want to clean?
        stringArrayList.add(MVN_TEST);
        stringArrayList.add("-Dwlp=" + getWLPInstallRoot());
        stringArrayList.add("-Dtck_server=" + getServerName());
        stringArrayList.add("-Dtck_hostname=" + getServerHostName());
        stringArrayList.add("-Dtck_failSafeUndeployment=" + DEFAULT_FAILSAFE_UNDEPLOYMENT);
        stringArrayList.add("-Dtck_appDeployTimeout=" + DEFAULT_APP_DEPLOY_TIMEOUT);
        stringArrayList.add("-Dtck_appUndeployTimeout=" + DEFAULT_APP_UNDEPLOY_TIMEOUT);
        stringArrayList.add("-Dtck_port=" + getPort());
        stringArrayList.add("-Dtck_port_secure=" + getPortSecure());
        stringArrayList.add("-DtargetDirectory=" + getTargetDir().getAbsolutePath());
        stringArrayList.add("-DcomponentRootDir=" + getComponentRootDir());
        stringArrayList.add("-Dsun.rmi.transport.tcp.responseTimeout=" + DEFAULT_MBEAN_TIMEOUT);

        stringArrayList.addAll(getJarCliProperties());

        // The cmd below is a base for running the TCK as a whole for this project.
        // It is possible to use other Testng control xml files (and even generate them
        // based on examining the TCK jar) in which case the value for suiteXmlFile would
        // be different.
        stringArrayList.add("-DsuiteXmlFile=" + getSuiteFileName());

        // Batch mode, gives better output when logged to a file and allows timestamps to be enabled
        stringArrayList.add("-B");

        // add any additional properties passed
        for (Entry<String, String> prop : getAdditionalMvnProps().entrySet()) {
            stringArrayList.add("-D" + prop.getKey() + "=" + prop.getValue());
        }

        String[] cmd = stringArrayList.toArray(new String[0]);
        return cmd;
    }

    /**
     * Generate the array of Strings which will be used to run the "mvn dependency:list" command with all the appropriate parameters
     *
     * @return           an array of Strings representing the command to be run
     * @throws Exception thrown if there was a problem assembling the parameters to the mvn command
     */
    private String[] getMvnDependencyCommandArray() throws Exception {
        String mvn = getMvn();

        ArrayList<String> stringArrayList = new ArrayList<>();
        stringArrayList.add(mvn);
        stringArrayList.add(MVN_DEPENDENCY);
        stringArrayList.add("-Dwlp=" + getWLPInstallRoot());
        stringArrayList.add("-Dtck_server=" + getServerName());
        stringArrayList.add("-Dtck_hostname=" + getServerHostName());
        stringArrayList.add("-Dtck_failSafeUndeployment=" + DEFAULT_FAILSAFE_UNDEPLOYMENT);
        stringArrayList.add("-Dtck_appDeployTimeout=" + DEFAULT_APP_DEPLOY_TIMEOUT);
        stringArrayList.add("-Dtck_appUndeployTimeout=" + DEFAULT_APP_UNDEPLOY_TIMEOUT);
        stringArrayList.add("-Dtck_port=" + getPort());
        stringArrayList.add("-Dtck_port_secure=" + getPortSecure());
        stringArrayList.add("-DtargetDirectory=" + getTargetDir().getAbsolutePath());
        stringArrayList.add("-DcomponentRootDir=" + getComponentRootDir());
        stringArrayList.add("-Dsun.rmi.transport.tcp.responseTimeout=" + DEFAULT_MBEAN_TIMEOUT);

        stringArrayList.addAll(getJarCliProperties());

        // The cmd below is a base for running the TCK as a whole for this project.
        // It is possible to use other Testng control xml files (and even generate them
        // based on examining the TCK jar) in which case the value for suiteXmlFile would
        // be different.
        stringArrayList.add("-DsuiteXmlFile=" + getSuiteFileName());

        // Batch mode, gives better output when logged to a file and allows timestamps to be enabled
        stringArrayList.add("-B");

        // add any additional properties passed
        for (Entry<String, String> prop : getAdditionalMvnProps().entrySet()) {
            stringArrayList.add("-D" + prop.getKey() + "=" + prop.getValue());
        }

        String[] cmd = stringArrayList.toArray(new String[0]);
        return cmd;
    }

    /**
     * Get a File which represents the mvn output file when the tests are run. Typically ${component_Root_Directory}/results/mvnOutput_test_${suite_name}
     *
     * @return the mvn output file when running tests.
     */
    private File getMvnTestOutputFile() {
        return new File(getResultsDir(), getMvnTestOutputFileName());
    }

    /**
     * The filename for the mvn output file when running tests. Typically mvnOutput_test_${suite_name}
     *
     * @return The filename for the mvn output file when running tests.
     */
    private String getMvnTestOutputFileName() {
        return MVN_TEST_OUTPUT_FILENAME_PREFIX + getSuiteName();
    }

    /**
     * Get a File which represents the TCK pom.xml file. Typically ${component_Root_Directory}/publish/tckRunner/tck/pom.xml
     *
     * @return the pom.xml File
     */
    private File getPomXmlFile() {
        File pomXmlFile = new File(getTCKRunnerDir(), RELATIVE_POM_FILE);
        if (!pomXmlFile.exists()) {
            pomXmlFile = new File(getTCKRunnerDir(), RELATIVE_POM_FILE2);
        }
        return pomXmlFile;
    }

    /**
     * Get the standard http port for the Liberty server
     *
     * @return the http port number
     */
    private int getPort() throws Exception {
        return server.getPort(PortType.WC_defaulthost);
    }

    /**
     * Get the standard https port for the Liberty server
     *
     * @return the https port number
     */
    private int getPortSecure() throws Exception {
        return server.getPort(PortType.WC_defaulthost_secure);
    }

    /**
     * Get the name of the Liberty Server being used to test
     *
     * @return The Liberty Server name
     */
    private String getServerName() {
        return this.server.getServerName();
    }

    /**
     * Get the name of the Liberty Server hostName being used to test
     *
     * @return The Liberty Server hostName
     */
    private String getServerHostName() {
        return this.server.getHostname();
    }

    /**
     * Get the name of the suite xml file. Normally this defaults to tck-suite.xml.
     *
     * @return the name of the suite xml file
     */
    private String getSuiteFileName() {
        return this.suiteFileName;
    }

    /**
     * Get the name of the suite. This is generated from the suite xml file name and made unique by adding the repeat ID, if any.
     *
     * @return the name of the suite
     */
    private String getSuiteName() {
        return getSuiteFileName().replace(".xml", "") + RepeatTestFilter.getRepeatActionsAsString();
    }

    /**
     * Get a File which represents the raw reports folder from surefire ... may be either TestNG or Junit
     *
     * @return the raw reports directory File
     */
    private File getSureFireResultsDir() {
        File targetResultsDir = getTargetDir();
        File surefireResultsDir = new File(targetResultsDir, TESTNG_REPORTS); // TestNG result location
        if (!surefireResultsDir.exists()) {
            surefireResultsDir = new File(targetResultsDir, SUREFIRE_REPORTS); // JUnit result location
        }
        return surefireResultsDir;
    }

    /**
     * Get a File which represents the target output folder. Typically ${component_Root_Directory}/results/tck_${suite_name}
     *
     * The ${suite_name} may include the Repeat ID which means the folder will remain unique if RepeatTests is used
     *
     * @return a File which represents the target output folder
     */
    private File getTargetDir() {
        return new File(getResultsDir(), MVN_TARGET_FOLDER_PREFIX + getSuiteName());
    }

    /**
     * Get a File which represents the root of the TCK runner. Typically ${component_Root_Directory}/publish/tckRunner
     *
     * @return The TCK runner dir
     */
    private File getTCKRunnerDir() {
        return new File(RELATIVE_TCK_RUNNER);
    }

    /**
     * Get the test name. This will have been provided by the caller and is only used as part of error messages.
     *
     * @return the test name
     */
    private String getTestName() {
        return this.testName;
    }

    /**
     * Get a Set of jar names which should be specifically versioned using either the impl.version supplied or the api version obtained from the pom.xml.
     * This helps to disambiguate when there are multiple versions of a jar in the installation.
     *
     * @return A Set of jars which should be specifically versioned
     */
    private Set<String> getVersionedJars() {
        return this.versionedJars;
    }

    /**
     * Get the Liberty Install root, e.g. /opt/ibm/wlp
     *
     * @return the path where Liberty is installed
     */
    private String getWLPInstallRoot() {
        return this.server.getInstallRoot();
    }

    /**
     * Get a File which represents the output folder for the processed junit html files. Typically ${component_Root_Directory}/results/junit
     *
     * @return
     */
    private File getJunitResultsDir() {
        return new File(getResultsDir(), "junit");
    }

    /**
     * Prepare the TestNg/Junit Result XML files for inclusion in Simplicity html processing and return a list of failing tests
     *
     * @return                                      A list of non passing tests
     * @throws IOException
     * @throws SAXException
     * @throws XPathExpressionException
     * @throws ParserConfigurationException
     * @throws TransformerFactoryConfigurationError
     * @throws TransformerException
     */
    private List<String> postProcessTestResults() throws IOException, SAXException, XPathExpressionException, ParserConfigurationException, TransformerFactoryConfigurationError, TransformerException {

        List<File> resultsFiles = findJunitResultFiles(); //the raw input files
        File targetDir = getJunitResultsDir(); //the output dir

        copyResultsAndAppendId(targetDir, resultsFiles);

        // Get the failing tests out of the JUnit result files
        List<String> failingTestsList = getNonPassingTestsNamesList(resultsFiles);
        if (!failingTestsList.isEmpty()) {
            printStdOutAndScreenIfLocal("\nTCK TESTS THAT DID NOT PASS:");
            for (String failedTest : failingTestsList) {
                printStdOutAndScreenIfLocal("                               " + failedTest);
            }
            printStdOutAndScreenIfLocal("\n");
            new File("output").mkdirs();
            try (FileOutputStream fos = new FileOutputStream("output/fail.log")) {
                fos.write("Test FAILED".getBytes());
            }
        }
        return failingTestsList;
    }

    /**
     * Return a full path for a jar file name substr.
     * This function enables the Liberty build version which is often included
     * in jar names to increment and the FAT bucket to find the jar under the
     * new version.
     *
     * @param  jarName A fragment of a jar file name to be fully resolved
     * @return         The fully resolved path to the jar
     */
    private String resolveJarPath(String jarName) {
        String wlp = getWLPInstallRoot();
        String jarPath = genericResolveJarPath(jarName, wlp);
        return jarPath;
    }

    /**
     * Find a set of jars in a LibertyServer
     *
     * The pom.xml file for the TCK may have dependencies which look like this...
     *
     * <dependency>
     * <groupId>org.eclipse.microprofile.config</groupId>
     * <artifactId>microprofile-config-api</artifactId>
     * <version>${microprofile.config.version}</version>
     * <scope>system</scope>
     * <systemPath>${com.ibm.websphere.org.eclipse.microprofile.config.1.1_}</systemPath>
     * </dependency>
     *
     * This method looks for those systemPath entries which have ${xxx} variables in them and then tries to find corresponding jars in the Liberty installation
     *
     * @return           a Map that has the jars list parameter as the keySet and the resolved paths as entries.
     * @throws Exception thrown if a problem occurs in parsing the pom.xml file
     */
    private Map<String, String> resolveJarPaths() throws Exception {
        Map<String, String> mavenVersionBindingJarPatches = new HashMap<String, String>();

        //first find all the systemPath variables to be resolved
        Set<String> jarsFromWlp = new HashSet<>();
        try {
            DocumentBuilderFactory fac = DocumentBuilderFactory.newInstance();
            DocumentBuilder bldr = fac.newDocumentBuilder();
            File pomXml = getPomXmlFile();
            Document doc = bldr.parse(pomXml.getAbsolutePath());
            XPathFactory xpf = XPathFactory.newInstance();
            XPath xp = xpf.newXPath();
            // We are looking for <systemPath>${jar.name}</systemPath>
            XPathExpression expr = xp.compile("//systemPath");

            String implVersion = getImplVersion();

            NodeList nl = (NodeList) expr.evaluate(doc, XPathConstants.NODESET);
            for (int i = 0; i < nl.getLength(); i++) {
                // turn "<systemPath>${jar.name}</systemPath>" into "jar.name"
                String jarKey = nl.item(i).getTextContent().replaceAll("\\$\\{", "").replaceAll("\\}", "".replaceAll("\\s+", ""));

                jarsFromWlp.add(jarKey);
                Log.finer(c, "resolveJarPaths", jarKey);
                // For jars that have more than one version we try to add to the regex the api version
                if (getVersionedJars().contains(jarKey)) {
                    String versionedJarKey;
                    if (implVersion != null) {
                        // User has passed in impl.version
                        versionedJarKey = jarKey + "." + implVersion;
                    } else {
                        // Get version from pom.xml
                        String apiVersion = getApiVersion();
                        versionedJarKey = jarKey + "." + takeOffFinalOrSnapshot(apiVersion);
                    }
                    mavenVersionBindingJarPatches.put(jarKey, versionedJarKey);
                }
            }
        } catch (Exception e) {
            e.printStackTrace();
            Log.warning(c, e.toString());
            throw e;
        }

        //then map all of those jar variables to actual paths
        Map<String, String> result = resolveJarPaths(jarsFromWlp, mavenVersionBindingJarPatches);
        return result;
    }

    /**
     * Resolve a given set of jar name fragments to actual jar paths in a Liberty installation
     *
     * @param  jarsFromWlp
     * @param  mavenVersionBindingJarPatches
     * @return
     * @throws Exception
     */
    private Map<String, String> resolveJarPaths(Set<String> jarsFromWlp, Map<String, String> mavenVersionBindingJarPatches) throws Exception {
        HashMap<String, String> result = new HashMap<String, String>(jarsFromWlp.size());

        for (String jarName : jarsFromWlp) {
            String jarPath;
            // Sometimes we can add a particular version postfix to the regex bases on a spec pom.xml
            if (mavenVersionBindingJarPatches.keySet().contains(jarName)) {
                jarPath = resolveJarPath(mavenVersionBindingJarPatches.get(jarName));
            } else {
                jarPath = resolveJarPath(jarName);
            }

            String backStopImplVersion = getBackStopImplVersion();

            // We allow the situation were we want to test the current TCK version N versus a default level of impl
            // that is passed in from the testcase and used if no impl.version is set. This does not resolve the
            // server.xml features dynamically but does allow different maven systempath jars for the impl jar
            if (jarPath == null && backStopImplVersion != null && backStopImplVersion.length() > 0) {
                jarPath = resolveJarPath(jarName + "." + backStopImplVersion);
            }

            if (jarPath == null) {
                System.out.println("No jar found");
            }

            if (Boolean.valueOf(System.getProperty("fat.test.localrun"))) {
                // Developers laptop FAT
                Assert.assertNotNull(jarPath, "The resolved jarPath for " + jarName + " is null in " + getWLPInstallRoot());
            }
            result.put(jarName, jarPath);
        }
        return result;
    }

    /**
     * runs "mvn clean test" in the tck folder, passing through all the required properties
     */
    public int runCleanTest() throws Exception {
        String[] testcmd = getMvnTestCommandArray();
        // Everything under autoFVT/results is collected from the child build machine
        int rc = runCmd(testcmd, getTCKRunnerDir(), getMvnTestOutputFile());

        List<String> failingTestsList = postProcessTestResults();
            
        String[] mvnDependencyList = getMvnDependencyCommandArray();

        runCmd(mvnDependencyList, getTCKRunnerDir(), getMvnDependencyOutputFile());

        // mvn returns 0 on success, anything else represents a failure.
        // Usually this is caused by failing tests, but if we didn't detect any failing tests then we should raise an exception
        if (rc != 0 && failingTestsList.isEmpty()) {
            Assert.fail("In " + getBucketName() + ":" + getTestName() + " the TCK (" + Arrays.toString(testcmd) + ") has returned non-zero return code of: " + rc + "\n"
                        + "but did not report any failing tests.\n"
                        + "see: ...autoFVT/results/" + getMvnTestOutputFileName() + " for more details");
        }

        return rc;
    }

    /**
     * @return a File which represents the mvn output when "install" is run
     */
    private static File getMvnInstallOutputFile() {
        return new File(getResultsDir(), MVN_INSTALL_OUTPUT_FILENAME_PREFIX + RepeatTestFilter.getRepeatActionsAsString());
    }

    /**
     * @return a File which represents the mvn output when "dependency:list" is run
     */
    private static File getMvnDependencyOutputFile() {
        return new File(getResultsDir(), "dependency.txt");
    }

    /**
     * Copy a list of result files to the target directory, appending the id string to both the file name and to test names inside the result XML.
     *
     * @param  targetDir            the target directory
     * @param  resultFiles          the result files to modify and copy
     * @throws TransformerException
     */
    private static void copyResultsAndAppendId(File targetDir,
                                               List<File> resultFiles) throws ParserConfigurationException, XPathExpressionException, TransformerFactoryConfigurationError, SAXException, IOException, TransformerException {
        DocumentBuilder builder = DocumentBuilderFactory.newInstance().newDocumentBuilder();
        XPath xpath = XPathFactory.newInstance().newXPath();
        XPathExpression xpr = xpath.compile("//testcase/@name");

        Transformer transformer = TransformerFactory.newInstance().newTransformer();

        String id = RepeatTestFilter.getRepeatActionsAsString();

        for (File file : resultFiles) {
            Document doc = builder.parse(file);
            NodeList nodes = (NodeList) xpr.evaluate(doc, XPathConstants.NODESET);
            for (int i = 0; i < nodes.getLength(); i++) {
                Attr nameAttr = (Attr) nodes.item(i);
                nameAttr.setValue(nameAttr.getValue() + id);
            }

            int extensionStart = file.getName().lastIndexOf(".");

            StringBuilder targetNameBuilder = new StringBuilder();
            targetNameBuilder.append(file.getName().substring(0, extensionStart));
            targetNameBuilder.append(id);
            targetNameBuilder.append(file.getName().substring(extensionStart));

            File targetFile = new File(targetDir, targetNameBuilder.toString());

            transformer.transform(new DOMSource(doc), new StreamResult(targetFile));
        }
    }

    /**
     * This is more easily unit testable and reusable version of guts of resolveJarPath
     *
     * @param  jarName
     * @param  wlpPathName
     * @return             the path to the jar
     */
    private static String genericResolveJarPath(String jarName, String wlpPathName) {
        Log.entering(c, "genericResolveJarPath", new Object[] { jarName, wlpPathName });
        String dev = wlpPathName + "/dev/";
        String api = dev + "api/";
        String apiStable = api + "stable/";
        String apiSpec = api + "spec/";
        String lib = wlpPathName + "/lib/";

        ArrayList<String> places = new ArrayList<String>();
        places.add(apiStable);
        places.add(apiSpec);
        places.add(lib);

        String jarPath = null;
        for (String dir : places) {
            Log.finer(c, "genericResolveJarPath", "JAR: dir=" + dir);
            jarPath = jarPathInDir(jarName, dir);
            if (jarPath != null) {
                Log.finer(c, "genericResolveJarPath", "JAR: dir match=" + dir + jarPath);
                jarPath = dir + jarPath;
                break;
            }
        }
        return jarPath;
    }

    /**
     * Return the version from the <repo>/spec/pom.xml
     *
     * @param  repo
     * @return
     */
    public static String getApiSpecVersionAfterClone(File repo) {
        return getPomVersionInDir(repo, "spec");
    }

    /**
     * Get the basic mvn command ... "mvn.cmd" on Windows, otherwise just "mvn"
     *
     * @return the mvn command
     */
    private static String getMvn() {
        String mvn = "mvn";
        if (System.getProperty("os.name").contains("Windows")) {
            mvn = mvn + ".cmd";
        }
        return mvn;
    }

    /**
     * @return                              A list of non-PASSing test results
     * @throws SAXException
     * @throws IOException
     * @throws XPathExpressionException
     * @throws ParserConfigurationException
     */
    private static List<String> getNonPassingTestsNamesList(List<File> resultFiles) throws SAXException, IOException, XPathExpressionException, ParserConfigurationException {
        String notPassingTestsQuery = "//testcase[child::error or child::failure]/@name";
        HashSet<String> excludes = new HashSet<String>(Arrays.asList("arquillianBeforeTest", "arquillianAfterTest"));
        List<String> result = new ArrayList<>();
        for (File resultFile : resultFiles) {
            result.addAll(getQueryInXml(resultFile, notPassingTestsQuery, excludes));
        }
        return result;
    }

    /**
     * Return the project/version String of a directory's pom.xml file
     *
     * @param  repo
     * @param  subdir
     * @return
     */
    private static String getPomVersionInDir(File repo, String subdir) {
        Assert.assertTrue("The cloned into directory " + repo.getAbsolutePath() + " does not exist", repo != null && repo.exists());
        File dir = new File(repo, subdir);
        Assert.assertTrue("The pom.xml parent directory " + dir.getAbsolutePath() + " does not exist", dir.exists());
        File pomXml = new File(dir, "pom.xml");
        Assert.assertTrue("The pom.xml file " + pomXml.getAbsolutePath() + " does not exist", pomXml.exists());
        String query = "/project/version";
        List<String> projectVersion = getQueryInXml(pomXml, query, null);
        // Some pom.xml files have no version but inherit it from the
        // parent
        if (!projectVersion.isEmpty() && projectVersion.get(0).trim().length() > 0) {
            return projectVersion.get(0).trim();
        } else {
            query = "/project/parent/version";
            List<String> parentVersion = getQueryInXml(pomXml, query, null);
            return parentVersion.isEmpty() ? null : parentVersion.get(0).trim();
        }

    }

    /**
     * Return the result of a XPath query on a file
     *
     * @param  xml   file
     * @param  query as a XPath String
     * @return       result of query into the xml
     */
    private static List<String> getQueryInXml(File xml, String query, Set<String> excludes) {
        ArrayList<String> result = new ArrayList<>();
        try {
            DocumentBuilderFactory factory = DocumentBuilderFactory.newInstance();
            DocumentBuilder builder = factory.newDocumentBuilder();
            Document xmlDoc = builder.parse(xml);
            XPathFactory xPathFactory = XPathFactory.newInstance();
            XPath xpath = xPathFactory.newXPath();
            XPathExpression xpr = xpath.compile(query);
            NodeList nodes = (NodeList) xpr.evaluate(xmlDoc, XPathConstants.NODESET);

            Log.finer(c, "getQueryInXml", "query " + query + " returned " + nodes.getLength() + " nodes");

            if (nodes.getLength() > 0) {
                for (int i = 0; i < nodes.getLength(); i++) {
                    String value = nodes.item(i).getNodeValue();
                    if (value == null || value.length() == 0) {
                        value = nodes.item(i).getTextContent();
                    }
                    if (excludes == null || !excludes.contains(value)) {
                        result.add(value);
                    }
                }
            }

            Log.finer(c, "getQueryInXml", "results: {0}", result);

        } catch (Throwable t) {
            Log.warning(c, t.getMessage());
        }
        return result;
    }

    /**
     * Get a File which represents the results directory, typically ${component_Root_Directory}/results
     *
     * @return the results directory
     */
    private static File getResultsDir() {
        return Props.getInstance().getFileProperty(Props.DIR_LOG);
    }

    /**
     * Return the version from the <repo>/tck/pom.xml
     *
     * @param  repo
     * @return
     */
    public static String getTckVersionAfterClone(File repo) {
        return getPomVersionInDir(repo, "tck");
    }

    /**
     * Looks for a path in a directory from a sub set of the filename
     *
     * @param  jarNameFragment
     * @param  dir
     * @return
     */
    private static String jarPathInDir(String jarNameFragment, String dir) {
        String result = null;
        File dirFileObj = new File(dir);
        String[] files = dirFileObj.list();

        // for someone debugging with absolute paths, just ignore those, regex might not handle.
        if (jarNameFragment.toLowerCase().startsWith("c:") || jarNameFragment.startsWith("/")) {
            Log.finer(c, "jarPathInDir", "ignoring absolute path: " + jarNameFragment);
            return null;
        }

        //Allow for some users using ".jar" at the end and some not
        if (jarNameFragment.endsWith(".jar")) {
            jarNameFragment = jarNameFragment.substring(0, jarNameFragment.length() - ".jar".length());
        }

        //In pom.xml <systemPath>${wildcard}</systemPath>
        // "."-> matches literal "." which is "\\." in a regex and "\\\\\\." in a string
        // "DOT" is a regex "." which matches a single char
        // "STAR (or DOTSTAR) is ".*" which matches any sequence of chars.
        // "_" can be used and will match "_"
        // Other char sequences will be passed into the regex pattern but ONLY valid environment variable chars can
        // be passed to the mvn command line so chars like ^[]- are off limits
        //
        String expandedJarNameFragment = jarNameFragment.replaceAll("\\.", "\\\\\\.").replaceAll("DOTSTAR", ".*").replaceAll("DOT", "\\.").replaceAll("STAR", ".*");
        String stringPattern = ".*" + expandedJarNameFragment + ".*" + "\\.jar";
        Log.finer(c, "jarPathInDir", "looking for jar " + jarNameFragment + " using " + stringPattern + " in dir " + dir);

        // Looking for (for example):
        //              <systemPath>${api.stable}com.ibm.websphere.org.eclipse.microprofile.config.${mpconfig.version}_${mpconfig.bundle.version}.${version.qualifier}.jar</systemPath>
        //              <systemPath>${lib}com.ibm.ws.microprofile.config_${liberty.version}.jar</systemPath>
        //              <systemPath>${lib}com.ibm.ws.microprofile.config.cdi_${liberty.version}.jar</systemPath>

        Pattern p = Pattern.compile(stringPattern);
        for (int i = 0; i < files.length; i++) {
            Matcher m = p.matcher(files[i]);
            if (m.matches()) {
                result = files[i];
                Log.finer(c, "jarPathInDir", "dir " + dir + " matches " + stringPattern + " for " + jarNameFragment + " as " + result);
                return result;
            }
        }
        Log.finer(c, "jarPathInDir", "returning NOT FOUND for " + jarNameFragment + " " + expandedJarNameFragment + " " + stringPattern);
        return null;
    }

    /**
     * Run "mvn clean install" to populate a given maven repository
     *
     * @param repo the maven repository directory
     */
    public static int mvnCleanInstall(File repo) {

        String mvn = getMvn();
        String[] mvnCleanInstall = new String[] { mvn, MVN_CLEAN, MVN_INSTALL };

        // Everything under autoFVT/results is collected from the child build machine
        int rc = -1;
        try {
            rc = runCmd(mvnCleanInstall, repo, getMvnInstallOutputFile());
        } catch (Exception e) {
            e.printStackTrace();
        }

        // mvn returns 0 if all surefire tests pass and -1 otherwise - this Assert is enough to mark the build as having failed
        // the TCK regression
        Assert.assertEquals("maven clean install in " + repo + " has a non-zero return code of: "
                            + rc +
                            ".\nThis indicates build failure", 0, rc);

        return rc;

    }

    /**
     * This method will print a String reliably to the 'standard' Standard.out
     * (i.e. the developers screen when running locally)
     *
     * @param msg
     */
    private static void printStdOutAndScreenIfLocal(String msg) {
        // If running locally print to screen and stdout if different else print to 'stdout' only
        if (Boolean.valueOf(System.getProperty("fat.test.localrun"))) {
            // Developers laptop FAT
            PrintStream screen = new PrintStream(new FileOutputStream(FileDescriptor.out));
            screen.println(msg);
            if (!System.out.equals(screen)) {
                System.out.println(msg);
            }
        } else {
            // Build engine FAT
            System.out.println(msg);
        }
    }

    /**
     * Run a command using a ProcessBuilder.
     *
     * @param  cmd
     * @param  workingDirectory
     * @param  outputFile
     * @return                  The return code of the process. (TCKs return 0 if all tests pass and !=0 otherwise).
     * @throws Exception
     */
    public static int runCmd(String[] cmd, File workingDirectory, File outputFile) throws IOException, InterruptedException {
        ProcessBuilder pb = new ProcessBuilder(cmd);

        // Enables timestamps in the mvnOutput logs
        pb.environment()
                        .put("MAVEN_OPTS", "-Dorg.slf4j.simpleLogger.showDateTime=true" +
                                           " -Dorg.slf4j.simpleLogger.dateTimeFormat=HH:mm:ss,SSS");

        pb.directory(workingDirectory);
        pb.redirectOutput(outputFile);
        pb.redirectErrorStream(true);

        Log.info(c, "runCmd", "Running command " + Arrays.asList(cmd));

        int hardTimeout = Integer.parseInt(System.getProperty("fat.timeout", "10800000"));
        long softTimeout = -1;

        // We need to ensure that the hard timeout is large enough to avoid future issues
        if (hardTimeout >= 30000) {
            softTimeout = hardTimeout - 15000; // Soft timeout is 15 seconds less than hard timeout
        }

        Process p = pb.start();
        int returnCode = 1;
        boolean returnStatus;
        if (softTimeout > -1) {
            returnStatus = p.waitFor(softTimeout, TimeUnit.MILLISECONDS); // Requires Java 8+
            if (returnStatus == false) {
                // Parse through the mvn logs
                if (outputFile.exists() && outputFile.canRead()) {
                    try (Scanner s = new Scanner(outputFile)) {
                        // Get the last few lines from the MVN log
                        ArrayList<String> lastLines = new ArrayList<String>();
                        int numOfLinesToInclude = 7; // We will include the last 7 lines of the output file in the timeout message
                        while (s.hasNextLine()) {
                            if (lastLines.size() < numOfLinesToInclude) {
                                lastLines.add(s.nextLine());
                            } else {
                                lastLines.remove(0);
                                lastLines.add(s.nextLine());
                            }
                        }

                        // Prepare the timeout message
                        String timeoutMsg = "Timeout occurred. FAT timeout set to: " + hardTimeout + "ms (soft timeout set to " + softTimeout + "ms). The last " +
                                            numOfLinesToInclude + " lines from the mvn logs are as follows:\n";
                        for (String line : lastLines) {
                            timeoutMsg += line + "\n";
                        }

                        // Special Case: Check if the last or second line has the text "downloading" or "downloaded"
                        if ((lastLines.get(lastLines.size() - 1).toLowerCase().matches(".* downloading .*|.* downloaded .*"))
                            || (lastLines.get(lastLines.size() - 2).toLowerCase().matches(".* downloading .*|.* downloaded .*"))) {
                            timeoutMsg += "It appears there were some issues gathering dependencies. This may be due to network issues such as slow download speeds.";
                        }

                        // Throw custom timeout error message rather then the one provided by the JUnitTask
                        Log.info(c, "runCmd", timeoutMsg); // Log the timeout message into messages.log or the default log
                        throw new AssertionFailedError(timeoutMsg);
                    } catch (FileNotFoundException FileError) {
                        // Do nothing as we can't look at the mvn log. This leads to hard timeout handled by the JUnit Task in p.waitFor()
                    }
                }
                // Return to normal behavior and let it timeout through the Junit Task using the hard timeout
                returnCode = p.waitFor();
            } else {
                returnCode = 0;
            }
        } else {
            // The soft timeout could not be used so return to normal behavior and let the Junit Task take care of the timeout
            returnCode = p.waitFor();
        }

        return returnCode;
    }

    /**
     * @param  version
     * @return
     */
    private static String takeOffFinalOrSnapshot(String version) {
        if (version != null && version.length() > 1) {
            // Remove anything after a dash
            String[] bits = version.split("-");
            version = bits[0];
            // Remove and Final specifier
            version = version.replace(".Final", "");
        }
        return version;
    }

    public static String getOLVersion(String productVersion){
        Pattern olVersionPattern = Pattern.compile("Liberty (.*?) \\(", Pattern.DOTALL);
        Matcher nameMatcher =olVersionPattern.matcher(productVersion);
        if (nameMatcher.find()) {
            productVersion = nameMatcher.group(1);
        }
        return productVersion;
    }

    public static void preparePublicationFile(String type, String productVersion) {
        Path outputPath = Paths.get("results", RepeatTestFilter.getRepeatActionsAsString() + "_CertificationResults.txt");
        File outputFile = outputPath.toFile();
        SAXParserFactory factory = null;
        SAXParser saxParser = null;
        JavaInfo javaInfo = JavaInfo.forCurrentVM();
        try {
            factory = SAXParserFactory.newInstance();
            saxParser = factory.newSAXParser();
        } catch (ParserConfigurationException e) {
            throw new RuntimeException(e);
        } catch (SAXException e) {
            throw new RuntimeException(e);
        }
        TestSuiteXmlParser xmlParser = new TestSuiteXmlParser();
        
        try (FileWriter output = new FileWriter(outputFile)) {
            Path junitPath = Paths.get("results", "junit");
            File junitDirectory = junitPath.toFile();
            for (final File xmlFile : junitDirectory.listFiles()) {
                if (xmlFile.isDirectory()) {
                    continue; //this shouldn't happen.
                }
                if (xmlFile.length() == 0) {
                    continue; //this probably will happen. We create an empty file then populate it after we're expecting this method to run.
                }
                saxParser.parse(xmlFile, xmlParser);
            }

            String adocContent = "";
            String MPversion = "";

            String[] specParts = getSpec();
            String specName = capitalise(specParts[0]);
            String MPSpecLower = (specName.toLowerCase()).replace(" ", "-");
            String specVersion = specParts[1];
            String rcVersion = specParts[2];
<<<<<<< HEAD
=======

            Date date = new Date();
            SimpleDateFormat yearNo = new SimpleDateFormat("yy");
            SimpleDateFormat monthNo = new SimpleDateFormat("MM");
            String year = yearNo.format(date);
            String month = monthNo.format(date);

            String OLVersion = getOLVersion();
>>>>>>> 30ebf721
            String osVersion = System.getProperty("os.name");
            String javaVersion = System.getProperty("java.vm.info").replaceAll("\\r|\\n", ";  ");
            String javaMajorVersion = String.valueOf(javaInfo.majorVersion());
            String OLVersion = getOLVersion(productVersion);
            if(type.equals("MicroProfile")){
                String[] documentParts = { ":page-layout: certification \n= TCK Results\n\n",
                                        "As required by the https://www.eclipse.org/legal/tck.php[Eclipse Foundation Technology Compatibility Kit License], following is a summary of the TCK results for releases of ", 
                                        type, //MicroProfile or Jakarta EE
                                        specName, " ", specVersion, 
                                        ".\n\n== Open Liberty ", OLVersion, " - MicroProfile ", specName, " ", specVersion,
                                        " Certification Summary \n\n* Product Name, Version and download URL (if applicable):\n",
                                        "+\nhttps://repo1.maven.org/maven2/io/openliberty/openliberty-runtime/",
                                        OLVersion, "/openliberty-runtime-", OLVersion, ".zip[Open Liberty ", OLVersion, "]\n",
                                        "* Specification Name, Version and download URL:\n+\n", 
                                        "link:https://download.eclipse.org/microprofile/microprofile-", MPSpecLower, "-", specVersion, rcVersion, 
                                        "/microprofile-", MPSpecLower, "-", specVersion, rcVersion, ".html[MicroProfile ", specName, " ", specVersion,
                                        rcVersion, "]\n\n* Public URL of TCK Results Summary:\n+\n", "link:", OLVersion, "-TCKResults.html[TCK results summary]\n\n",
                                        "* Java runtime used to run the implementation:\n+\nJava ", javaMajorVersion, ": ", javaVersion,
                                        "\n\n* Summary of the information for the certification environment, operating system, cloud, ...:\n+\n", "Java ", javaMajorVersion, ": ",
                                        osVersion,"\n\n= Test results:\n\n [source,xml]\n----\n" };
                for (String part : documentParts) {
                    adocContent += part;
                }
            }
            else{
                String[] documentParts = { ":page-layout: certification \n= TCK Results\n\n",
                                       "As required by the https://www.eclipse.org/legal/tck.php[Eclipse Foundation Technology Compatibility Kit License], following is a summary of the TCK results for releases of ", 
                                       type, //MicroProfile or Jakarta EE
                                       ".\n\n== Open Liberty ", OLVersion, " ", type, specName, " using Java ", javaMajorVersion, " Certification Summary",
                                       " \n\n* Product Name, Version and download URL (if applicable):",
                                       "\n+\nhttps://public.dhe.ibm.com/ibmdl/export/pub/software/openliberty/runtime/release/",OLVersion,".zip[Open Liberty ",OLVersion, "]\n\n",
                                       "* Specification Name, Version and download URL:\n+\n", 
                                       "link:https://jakarta.ee/specifications/[Jakarta EE]\n\n",
                                       "* TCK Version, digital SHA-256 fingerprint and download URL:\n+\n", 
                                       "https://download.eclipse.org/jakartaee/",".zip[Jakarta EE]\n",
                                       "SHA-256: ``\n\n",
                                       "*Public URL of TCK Results Summary:\n",
                                       "+link:", OLVersion, "-Java", javaMajorVersion, "-TCKResults.html[TCK results summary]\n\n",
                                       "* Any Additional Specification Certification Requirements:\n\n",
                                       "+\nJakarta Contexts and Dependency Injection\n",
                                       "link:https://https://download.eclipse.org/jakartaee/cdi/","SHA-256:\n``\n",
                                       "+\nJakarta Bean Validation\n",
                                       "link:https://download.eclipse.org/jakartaee/bean-validation/","SHA-256:\n``\n",
                                       "+\nDependency Injection\n",
                                       "link:https://download.eclipse.org/jakartaee/dependency-injection/","SHA-256:\n``\n",
                                       "+\nDebugging\n",
                                       "link:https://download.eclipse.org/jakartaee/debugging/","SHA-256:\n``\n",
                                       "* Java runtime used to run the implementation:\n+\n", javaVersion,
                                       "\n\n* Summary of the information for the certification environment, operating system, cloud, ...:\n+\n",
                                       osVersion,
                                       "\n\n* Challenges\n+\nhttps://github.com/eclipse-ee4j/faces-api/issues/1474[JSF Signature Test Challenge (signaturetest)]",
                                       "\n\n= Test results:\n\n [source,xml]\n----\n" };
                for (String part : documentParts) {
                    adocContent += part;
                }
            }
            output.write(adocContent);
            for (TestSuiteResult result : xmlParser.getResults()) {
                output.write(result.toString());
            }
            output.write("----");
        
        } catch (IOException e) {
            throw new RuntimeException(e);
        } catch (SAXException e) {
            throw new RuntimeException(e);
        } 
    }

    public static String[] getSpec() {
        Pattern specNamePattern = Pattern.compile("microprofile-(.*?)-tck:jar", Pattern.DOTALL);
        String specName = "";
        String specVersion = "";
        String RC = "";
        String[] parts = {};
        String[] returnArray = { "", "", "" };
        Pattern specVersionPattern = Pattern.compile("jar:(.*?):compile", Pattern.DOTALL);
        try (BufferedReader br = new BufferedReader(new FileReader(getMvnDependencyOutputFile()))) {
            
            String sCurrentLine;
            while ((sCurrentLine = br.readLine()) != null) {
                if (sCurrentLine.contains("-tck:jar")) {
                    Matcher nameMatcher = specNamePattern.matcher(sCurrentLine);
                    Matcher versionMatcher = specVersionPattern.matcher(sCurrentLine);
                    if (nameMatcher.find()) {
                        specName = nameMatcher.group(1).replaceAll("-", " ");
                    }
                    if (versionMatcher.find()) {
                        specVersion = versionMatcher.group(1);
                        if (specVersion.contains("-RC")) {
                            parts = specVersion.split("-RC");
                            RC = "-RC"+parts[1];
                            specVersion = parts[0];
                        }
                        returnArray[0] = specName;
                        returnArray[1] = specVersion;
<<<<<<< HEAD
                        returnArray[2] = RC;
=======
                        returnArray[2] = (RC);
>>>>>>> 30ebf721
                        return returnArray;
                    }
                }
            }
        } catch (IOException e) {
            e.printStackTrace();
        }
        return returnArray;
    }

    public static String getLogs(){
        Path serverPath = Paths.get("output","servers");
        String folderName = "";
        String logsDir = "";
        File serverDirectory = serverPath.toFile();
        if(files.exists(serverPath))) {
            return logsDir;
        }/*
        for (final File folder : serverDirectory.listFiles()) {
            return "";
            if (folder.isDirectory()) {
                folderName = folder.getName();
                logsDir= "output/servers/"+folderName+"/logs/messages.log";
                File f = new File(logsDir);
                if(f.exists()) {
                    return logsDir;
                }
            }
        }*/
        return "NOT FOUND";
    }

    public static String getOLVersion(){
        String messagesPath = getLogs();
        /*Pattern olVersionPattern = Pattern.compile("product = WebSphere Application Server (.*?) ", Pattern.DOTALL);
        try (BufferedReader br = new BufferedReader(new FileReader(getLogs()))) { //TO CHANGE
            String sCurrentLine;
            while ((sCurrentLine = br.readLine()) != null) {
                if(sCurrentLine.startsWith("product = WebSphere Application Server ")){
                    Matcher olVersionMatcher = olVersionPattern.matcher(sCurrentLine);
                    if (olVersionMatcher.find()) {
                        return olVersionMatcher.group(1);
                    }
                }
            }
        }catch (IOException e) {
            e.printStackTrace();
        }*/
        return messagesPath;
    }

    public static String capitalise(String spec) {
        char[] charArray = spec.toCharArray();
        boolean foundSpace = true;
        for (int i = 0; i < charArray.length; i++) {
            if (Character.isLetter(charArray[i])) {
                if (foundSpace) {
                    charArray[i] = Character.toUpperCase(charArray[i]);
                    foundSpace = false;
                }
            } else {
                foundSpace = true;
            }
        }
        spec = String.valueOf(charArray);
        return spec;
    }
}<|MERGE_RESOLUTION|>--- conflicted
+++ resolved
@@ -1189,17 +1189,6 @@
             String MPSpecLower = (specName.toLowerCase()).replace(" ", "-");
             String specVersion = specParts[1];
             String rcVersion = specParts[2];
-<<<<<<< HEAD
-=======
-
-            Date date = new Date();
-            SimpleDateFormat yearNo = new SimpleDateFormat("yy");
-            SimpleDateFormat monthNo = new SimpleDateFormat("MM");
-            String year = yearNo.format(date);
-            String month = monthNo.format(date);
-
-            String OLVersion = getOLVersion();
->>>>>>> 30ebf721
             String osVersion = System.getProperty("os.name");
             String javaVersion = System.getProperty("java.vm.info").replaceAll("\\r|\\n", ";  ");
             String javaMajorVersion = String.valueOf(javaInfo.majorVersion());
@@ -1296,11 +1285,7 @@
                         }
                         returnArray[0] = specName;
                         returnArray[1] = specVersion;
-<<<<<<< HEAD
                         returnArray[2] = RC;
-=======
-                        returnArray[2] = (RC);
->>>>>>> 30ebf721
                         return returnArray;
                     }
                 }
