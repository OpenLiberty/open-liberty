/*******************************************************************************
 * Copyright (c) 2015, 2018 IBM Corporation and others.
 * All rights reserved. This program and the accompanying materials
 * are made available under the terms of the Eclipse Public License v1.0
 * which accompanies this distribution, and is available at
 * http://www.eclipse.org/legal/epl-v10.html
 *
 * Contributors:
 *     IBM Corporation - initial API and implementation
 *******************************************************************************/
package com.ibm.ws.collector.manager.internal;

import java.util.HashSet;
import java.util.Set;

import com.ibm.ws.collector.manager.buffer.BufferManagerImpl;
import com.ibm.ws.logging.collector.CollectorConstants;
import com.ibm.wsspi.collector.manager.BufferManager;
import com.ibm.wsspi.collector.manager.Handler;
import com.ibm.wsspi.collector.manager.Source;

public class SourceManager {

    /* Source identifier, typically a concatenated string of source name and location */
    private String sourceId;

    /* Reference to the source implementation */
    private Source source;

    /* Reference to the buffer manager instance */
    private BufferManagerImpl bufferMgr;

    /* List of subscribed handlers */
    private final Set<String> subscribers;

    private final int BUFFER_SIZE = 10000;

    public SourceManager(Source source) {
        setSource(source);
        subscribers = new HashSet<String>();
    }

    public String getSourceId() {
        return sourceId;
    }

    public void setSourceId(String sourceId) {
        this.sourceId = sourceId;
    }

    public Source getSource() {
        return source;
    }

    public void setSource(Source source) {
        if (source != null) {
            this.source = source;
            this.sourceId = CollectorManagerUtils.getSourceId(source);
        }
    }

    public void unsetSource(Source source) {
        if (this.source == source) {
            this.source = null;
        }
    }

    public BufferManager getBufferManager() {
        return bufferMgr;
    }

    public void setBufferManager(BufferManager bufferMgr) {
        this.bufferMgr = (BufferManagerImpl) bufferMgr;
    }

    /**
     * Method to add a subscriber to the source
     * Source manager will allocate a buffer when the source has
     * atleast one subscriber.
     *
     * @param handler The handler that is to be added as subscriber
     */
    public void addSubscriber(Handler handler) {
        String handlerId = CollectorManagerUtils.getHandlerId(handler);

        //temporary exception for audit Source  //must change later
        if (source.getSourceName().trim().equals("audit") && subscribers.isEmpty()) {
            //First subscriber, assign a buffer.
            bufferMgr = new BufferManagerImpl(BUFFER_SIZE, sourceId, false);
            //Inform the source that a buffer is now available
            //and it can start sending events to this buffer.
            source.setBufferManager(this.bufferMgr);
        }

        subscribers.add(handlerId);
        bufferMgr.addHandler(handlerId);
    }

    /**
     * Method to remove a subscriber from the source
     * Source manager deallocate BufferManager when last subscriber goes away
     *
     * @param handler The handler that is to be removed as subscriber
     * @return a boolean to indicate whether last subscriber has been removed, true for yes false for no
     */
    public boolean removeSubscriber(Handler handler) {
        String handlerId = CollectorManagerUtils.getHandlerId(handler);
        subscribers.remove(handlerId);
        bufferMgr.removeHandler(handlerId);

        if (subscribers.isEmpty()) {
<<<<<<< HEAD
            //Last subscriber, unassign the buffer
            //Inform the source that buffer will no longer be available
            //and it should stop sending events to this buffer.
=======
>>>>>>> c8b9b2ad

            /*
             * Can not set bufferMgr to null (in here or in the source )if this SrcMgr belongs
             * to LogSource or TraceSource
             */
            if (!sourceId.contains(CollectorConstants.MESSAGES_SOURCE) && !sourceId.contains(CollectorConstants.TRACE_SOURCE)) {
<<<<<<< HEAD
                source.unsetBufferManager(bufferMgr);
                bufferMgr = null;
            }

=======
                /*
                 * Last subscriber, unassign the buffer
                 * Inform the source that buffer will no longer be available
                 * and it should stop sending events to this buffer.
                 */
                source.unsetBufferManager(bufferMgr);
                bufferMgr = null;
            }
>>>>>>> c8b9b2ad
            return true;
        }
        return false;
    }

    public Set<String> getSubscriptions() {
        return subscribers;
    }
}<|MERGE_RESOLUTION|>--- conflicted
+++ resolved
@@ -109,24 +109,12 @@
         bufferMgr.removeHandler(handlerId);
 
         if (subscribers.isEmpty()) {
-<<<<<<< HEAD
-            //Last subscriber, unassign the buffer
-            //Inform the source that buffer will no longer be available
-            //and it should stop sending events to this buffer.
-=======
->>>>>>> c8b9b2ad
 
             /*
              * Can not set bufferMgr to null (in here or in the source )if this SrcMgr belongs
              * to LogSource or TraceSource
              */
             if (!sourceId.contains(CollectorConstants.MESSAGES_SOURCE) && !sourceId.contains(CollectorConstants.TRACE_SOURCE)) {
-<<<<<<< HEAD
-                source.unsetBufferManager(bufferMgr);
-                bufferMgr = null;
-            }
-
-=======
                 /*
                  * Last subscriber, unassign the buffer
                  * Inform the source that buffer will no longer be available
@@ -135,7 +123,6 @@
                 source.unsetBufferManager(bufferMgr);
                 bufferMgr = null;
             }
->>>>>>> c8b9b2ad
             return true;
         }
         return false;
