/*******************************************************************************
 * Copyright (c) 2015, 2018 IBM Corporation and others.
 * All rights reserved. This program and the accompanying materials
 * are made available under the terms of the Eclipse Public License v1.0
 * which accompanies this distribution, and is available at
 * http://www.eclipse.org/legal/epl-v10.html
 *
 * Contributors:
 *     IBM Corporation - initial API and implementation
 *******************************************************************************/
package com.ibm.ws.logging.ffdc.source;

import java.io.PrintWriter;
import java.io.StringWriter;
import java.util.ArrayList;
import java.util.Map;
import java.util.concurrent.atomic.AtomicLong;

import com.ibm.websphere.ras.Tr;
import com.ibm.websphere.ras.TraceComponent;
import com.ibm.ws.ffdc.FFDC;
import com.ibm.ws.logging.data.GenericData;
<<<<<<< HEAD
import com.ibm.ws.logging.data.KeyValuePair;
import com.ibm.ws.logging.data.Pair;
=======
>>>>>>> 843b77a9
import com.ibm.wsspi.collector.manager.BufferManager;
import com.ibm.wsspi.collector.manager.Source;
import com.ibm.wsspi.logging.Incident;
import com.ibm.wsspi.logging.IncidentForwarder;

/**
 *
 */
public class FFDCSource implements Source {

    private static final TraceComponent tc = Tr.register(FFDCSource.class);

    public final static int CALLER_DETAILS_CHARS_MAX_SIZE = 2048;
    public final static String NEWLINE_CHARS = System.getProperty("line.separator");

    private final String sourceName = "com.ibm.ws.logging.ffdc.source.ffdcsource";
    private final String location = "memory";

    private BufferManager bufferMgr = null;
    private IncidentHandler incidentHandler;

    protected synchronized void activate(Map<String, Object> configuration) {
        if (TraceComponent.isAnyTracingEnabled() && tc.isEventEnabled()) {
            Tr.event(tc, "Activating " + this);
        }
    }

    protected void deactivate(int reason) {
        if (TraceComponent.isAnyTracingEnabled() && tc.isEventEnabled()) {
            Tr.event(tc, " Deactivating " + this, " reason = " + reason);
        }
    }

    /** {@inheritDoc} */
    @Override
    public String getSourceName() {
        return sourceName;
    }

    /** {@inheritDoc} */
    @Override
    public String getLocation() {
        return location;
    }

    /** {@inheritDoc} */
    @Override
    public void setBufferManager(BufferManager bufferMgr) {
        if (TraceComponent.isAnyTracingEnabled() && tc.isEventEnabled()) {
            Tr.event(tc, "Setting buffer manager " + this);
        }
        this.bufferMgr = bufferMgr;
        startSource();
    }

    /** {@inheritDoc} */
    @Override
    public void unsetBufferManager(BufferManager bufferMgr) {
        if (TraceComponent.isAnyTracingEnabled() && tc.isEventEnabled()) {
            Tr.event(tc, "Un-setting buffer manager " + this);
        }
        //Indication that the buffer will no longer be available
        stopSource();
        this.bufferMgr = null;
    }

    /**
     *
     */
    private void startSource() {
        incidentHandler = new IncidentHandler();
        FFDC.registerIncidentForwarder(incidentHandler);
    }

    /**
     *
     */
    private void stopSource() {
        FFDC.deregisterIncidentForwarder(incidentHandler);
        incidentHandler = null;
    }

    private class IncidentHandler implements IncidentForwarder {

        private final AtomicLong seq = new AtomicLong();

        /** {@inheritDoc} */
//        @Override
//        public void process(Incident in, Throwable th) {
//            long timeStamp = in.getTimeStamp();
//            long dateOfFirstOccurrence = in.getDateOfFirstOccurrence().getTime();
//            int count = in.getCount();
//            //Condition to prevent adding ffdc event for the same failure
//            //to the bufferMgr multiple times
//            //TODO: Need to evaluate the need for the timeStamp (timeStamp == dateOfFirstOccurrence) check is required or not
//            if (count == 1) {
//                String className = in.getSourceId();
//                String label = in.getLabel();
//                String exceptionName = in.getExceptionName();
//                String probeID = in.getProbeId();
//                String sourceID = in.getSourceId();
//                int threadID = (int) in.getThreadId();
//                String stackTrace = getStackTraceAsString(th);
//                String callerDetails = getCallerDetails(in);
//                String message = th.getMessage();
//                String sequence = timeStamp + "_" + String.format("%013X", seq.incrementAndGet());
//
//                FFDCData data = new FFDCData(exceptionName, message, className, timeStamp, dateOfFirstOccurrence, count, label, probeID, sourceID, threadID, stackTrace, callerDetails, sequence);
//                bufferMgr.add(data);
//            }
//        }

        @Override
        public void process(Incident in, Throwable th) {

<<<<<<< HEAD
            KeyValuePair timeStamp = new KeyValuePair("ibm_datetime", Long.toString(in.getTimeStamp()), KeyValuePair.ValueTypes.NUMBER);
            KeyValuePair dateOfFirstOccurrence = new KeyValuePair("dateOfFirstOccurence", Long.toString(in.getDateOfFirstOccurrence().getTime()), KeyValuePair.ValueTypes.NUMBER);
            int countVal = in.getCount();
            KeyValuePair count = new KeyValuePair("count", Integer.toString(countVal), KeyValuePair.ValueTypes.NUMBER);
=======
            int countVal = in.getCount();

>>>>>>> 843b77a9
            //Condition to prevent adding ffdc event for the same failure
            //to the bufferMgr multiple times
            //TODO: Need to evaluate the need for the timeStamp (timeStamp == dateOfFirstOccurrence) check is required or not
            if (countVal == 1) {
<<<<<<< HEAD
                KeyValuePair className = new KeyValuePair("ibm_className", in.getSourceId(), KeyValuePair.ValueTypes.STRING);
                KeyValuePair label = new KeyValuePair("label", in.getLabel(), KeyValuePair.ValueTypes.STRING);
                KeyValuePair exceptionName = new KeyValuePair("ibm_exceptionName", in.getExceptionName(), KeyValuePair.ValueTypes.STRING);
                KeyValuePair probeID = new KeyValuePair("ibm_probeID", in.getProbeId(), KeyValuePair.ValueTypes.STRING);
                KeyValuePair sourceID = new KeyValuePair("sourceID", in.getSourceId(), KeyValuePair.ValueTypes.STRING);
                KeyValuePair threadID = new KeyValuePair("ibm_threadId", Integer.toString((int) in.getThreadId()), KeyValuePair.ValueTypes.NUMBER);
                KeyValuePair stackTrace = new KeyValuePair("ibm_stackTrace", getStackTraceAsString(th), KeyValuePair.ValueTypes.STRING);
                KeyValuePair callerDetails = new KeyValuePair("ibm_objectDetails", getCallerDetails(in), KeyValuePair.ValueTypes.STRING);
                KeyValuePair message = new KeyValuePair("message", th.getMessage(), KeyValuePair.ValueTypes.STRING);

                String sequenceVal = timeStamp + "_" + String.format("%013X", seq.incrementAndGet());
                KeyValuePair sequence = new KeyValuePair("ibm_sequence", sequenceVal, KeyValuePair.ValueTypes.STRING);

                GenericData genData = new GenericData();
                ArrayList<Pair> pairs = genData.getPairs();

                pairs.add(timeStamp);
                pairs.add(dateOfFirstOccurrence);
                pairs.add(count);
                pairs.add(className);
                pairs.add(label);
                pairs.add(exceptionName);
                pairs.add(probeID);
                pairs.add(sourceID);
                pairs.add(threadID);
                pairs.add(stackTrace);
                pairs.add(callerDetails);
                pairs.add(message);
                pairs.add(sequence);

                genData.setSourceType(sourceName);

                bufferMgr.add(genData);
=======

                GenericData genData = new GenericData();

                long timeStampVal = in.getTimeStamp();
                genData.addPair("ibm_datetime", timeStampVal);
                genData.addPair("dateOfFirstOccurence", in.getDateOfFirstOccurrence().getTime());
                genData.addPair("count", countVal);
                genData.addPair("ibm_className", in.getSourceId());
                genData.addPair("label", in.getLabel());
                genData.addPair("ibm_exceptionName", in.getExceptionName());
                genData.addPair("ibm_probeID", in.getProbeId());
                genData.addPair("sourceID", in.getSourceId());
                genData.addPair("ibm_threadId", in.getThreadId());
                genData.addPair("ibm_stackTrace", getStackTraceAsString(th));
                genData.addPair("ibm_objectDetails", getCallerDetails(in));
                genData.addPair("message", th.getMessage());

                String sequenceVal = timeStampVal + "_" + String.format("%013X", seq.incrementAndGet());
                genData.addPair("ibm_sequence", sequenceVal);
                genData.setSourceType(sourceName);
                bufferMgr.add(genData);

>>>>>>> 843b77a9
            }
        }

        private String getCallerDetails(Incident in) {
            String details = null;;

            String dump = in.getIntrospectedCallerDump();
            if (dump != null) {
                int firstLineEnd = dump.indexOf(NEWLINE_CHARS);
                int start = firstLineEnd + NEWLINE_CHARS.length(); // skip 1st line, ie 'Dump of callerThis'

                int len = dump.length() - start;
                if (len > CALLER_DETAILS_CHARS_MAX_SIZE) {
                    // remove 3 chars, and add ...(3 dots), when more chars than max size
                    int end = (start + (CALLER_DETAILS_CHARS_MAX_SIZE - 3));
                    details = dump.substring(start, end) + "...";
                } else {
                    details = dump.substring(start);
                }
            }
            return details;
        }

        private String getStackTraceAsString(Throwable th) {
            StringWriter strBuf = new StringWriter();
            PrintWriter writer = new PrintWriter(strBuf);
            th.printStackTrace(writer);
            writer.close();
            strBuf.flush();
            return strBuf.toString();
        }

    }

}<|MERGE_RESOLUTION|>--- conflicted
+++ resolved
@@ -12,7 +12,6 @@
 
 import java.io.PrintWriter;
 import java.io.StringWriter;
-import java.util.ArrayList;
 import java.util.Map;
 import java.util.concurrent.atomic.AtomicLong;
 
@@ -20,11 +19,6 @@
 import com.ibm.websphere.ras.TraceComponent;
 import com.ibm.ws.ffdc.FFDC;
 import com.ibm.ws.logging.data.GenericData;
-<<<<<<< HEAD
-import com.ibm.ws.logging.data.KeyValuePair;
-import com.ibm.ws.logging.data.Pair;
-=======
->>>>>>> 843b77a9
 import com.ibm.wsspi.collector.manager.BufferManager;
 import com.ibm.wsspi.collector.manager.Source;
 import com.ibm.wsspi.logging.Incident;
@@ -140,54 +134,12 @@
         @Override
         public void process(Incident in, Throwable th) {
 
-<<<<<<< HEAD
-            KeyValuePair timeStamp = new KeyValuePair("ibm_datetime", Long.toString(in.getTimeStamp()), KeyValuePair.ValueTypes.NUMBER);
-            KeyValuePair dateOfFirstOccurrence = new KeyValuePair("dateOfFirstOccurence", Long.toString(in.getDateOfFirstOccurrence().getTime()), KeyValuePair.ValueTypes.NUMBER);
-            int countVal = in.getCount();
-            KeyValuePair count = new KeyValuePair("count", Integer.toString(countVal), KeyValuePair.ValueTypes.NUMBER);
-=======
             int countVal = in.getCount();
 
->>>>>>> 843b77a9
             //Condition to prevent adding ffdc event for the same failure
             //to the bufferMgr multiple times
             //TODO: Need to evaluate the need for the timeStamp (timeStamp == dateOfFirstOccurrence) check is required or not
             if (countVal == 1) {
-<<<<<<< HEAD
-                KeyValuePair className = new KeyValuePair("ibm_className", in.getSourceId(), KeyValuePair.ValueTypes.STRING);
-                KeyValuePair label = new KeyValuePair("label", in.getLabel(), KeyValuePair.ValueTypes.STRING);
-                KeyValuePair exceptionName = new KeyValuePair("ibm_exceptionName", in.getExceptionName(), KeyValuePair.ValueTypes.STRING);
-                KeyValuePair probeID = new KeyValuePair("ibm_probeID", in.getProbeId(), KeyValuePair.ValueTypes.STRING);
-                KeyValuePair sourceID = new KeyValuePair("sourceID", in.getSourceId(), KeyValuePair.ValueTypes.STRING);
-                KeyValuePair threadID = new KeyValuePair("ibm_threadId", Integer.toString((int) in.getThreadId()), KeyValuePair.ValueTypes.NUMBER);
-                KeyValuePair stackTrace = new KeyValuePair("ibm_stackTrace", getStackTraceAsString(th), KeyValuePair.ValueTypes.STRING);
-                KeyValuePair callerDetails = new KeyValuePair("ibm_objectDetails", getCallerDetails(in), KeyValuePair.ValueTypes.STRING);
-                KeyValuePair message = new KeyValuePair("message", th.getMessage(), KeyValuePair.ValueTypes.STRING);
-
-                String sequenceVal = timeStamp + "_" + String.format("%013X", seq.incrementAndGet());
-                KeyValuePair sequence = new KeyValuePair("ibm_sequence", sequenceVal, KeyValuePair.ValueTypes.STRING);
-
-                GenericData genData = new GenericData();
-                ArrayList<Pair> pairs = genData.getPairs();
-
-                pairs.add(timeStamp);
-                pairs.add(dateOfFirstOccurrence);
-                pairs.add(count);
-                pairs.add(className);
-                pairs.add(label);
-                pairs.add(exceptionName);
-                pairs.add(probeID);
-                pairs.add(sourceID);
-                pairs.add(threadID);
-                pairs.add(stackTrace);
-                pairs.add(callerDetails);
-                pairs.add(message);
-                pairs.add(sequence);
-
-                genData.setSourceType(sourceName);
-
-                bufferMgr.add(genData);
-=======
 
                 GenericData genData = new GenericData();
 
@@ -210,7 +162,6 @@
                 genData.setSourceType(sourceName);
                 bufferMgr.add(genData);
 
->>>>>>> 843b77a9
             }
         }
 
