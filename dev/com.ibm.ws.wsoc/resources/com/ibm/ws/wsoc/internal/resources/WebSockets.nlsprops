--- conflicted
+++ resolved
@@ -1,9 +1,5 @@
 ###############################################################################
-<<<<<<< HEAD
 # Copyright (c) 2002, 2024 IBM Corporation and others.
-=======
-# Copyright (c) 2002, 2023 IBM Corporation and others.
->>>>>>> 0ca92de8
 # All rights reserved. This program and the accompanying materials
 # are made available under the terms of the Eclipse Public License 2.0
 # which accompanies this distribution, and is available at
