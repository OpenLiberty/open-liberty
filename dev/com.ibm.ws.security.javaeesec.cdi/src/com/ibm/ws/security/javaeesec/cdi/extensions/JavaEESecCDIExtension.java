--- conflicted
+++ resolved
@@ -29,11 +29,7 @@
 import java.util.Set;
 
 import javax.enterprise.event.Observes;
-<<<<<<< HEAD
 import javax.enterprise.inject.Any;
-=======
-import javax.enterprise.inject.Alternative;
->>>>>>> b21c4632
 import javax.enterprise.inject.spi.AfterBeanDiscovery;
 import javax.enterprise.inject.spi.AnnotatedType;
 import javax.enterprise.inject.spi.Bean;
@@ -168,12 +164,7 @@
                 createModulePropertiesProviderBeanForGlobalLogin(beanManager, javaClass);
             } else {
                 Annotation ltc = annotatedType.getAnnotation(LoginToContinue.class);
-<<<<<<< HEAD
                 createModulePropertiesProviderBeanForApplicationAuthMechToAdd(beanManager, ltc, javaClass, annotations);
-=======
-                Annotation alternative = annotatedType.getAnnotation(Alternative.class);
-                createModulePropertiesProviderBeanForApplicationAuthMechToAdd(beanManager, ltc, alternative, javaClass);
->>>>>>> b21c4632
             }
         }
 
@@ -377,11 +368,7 @@
      * @param implClass   the implementation class
      */
     @SuppressWarnings("rawtypes")
-<<<<<<< HEAD
     private void createModulePropertiesProviderBeanForApplicationAuthMechToAdd(BeanManager beanManager, Annotation ltc, Class implClass, Set<Annotation> annotations) {
-=======
-    private void createModulePropertiesProviderBeanForApplicationAuthMechToAdd(BeanManager beanManager, Annotation ltc, Annotation alternative, Class implClass) {
->>>>>>> b21c4632
         Properties props = null;
         if (ltc != null) {
             try {
@@ -392,31 +379,12 @@
                 e.printStackTrace();
             }
         }
-<<<<<<< HEAD
         if (props == null) {
             props = new Properties();
         }
         addDecoratOrAlternativeProps(annotations, props);
 
         addAuthMech(applicationName, implClass, implClass, props);
-=======
-        boolean isAlternative = (alternative != null);
-        if (isAlternative) {
-            // Use the alternative instead of the existing authMech
-            Class<?> existingAuthMechClass = httpAuthenticationMechanismsTracker.getExistingAuthMechClass(applicationName);
-            boolean authMechAlreadyExists = (existingAuthMechClass != null);
-            if (authMechAlreadyExists) {
-                httpAuthenticationMechanismsTracker.removeAuthMech(applicationName, existingAuthMechClass);
-            }
-            addAuthMech(applicationName, implClass, props);
-            isAlternativeHAMAdded = true;
-            if (tc.isDebugEnabled()) {
-                Tr.debug(tc, "adding alternative HAM: " + implClass);
-            }
-        } else if (!isAlternativeHAMAdded) {
-            addAuthMech(applicationName, implClass, props);
-        }
->>>>>>> b21c4632
     }
 
     /**
