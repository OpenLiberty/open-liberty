/*******************************************************************************
 * Copyright (c) 2012,2018 IBM Corporation and others.
 * All rights reserved. This program and the accompanying materials
 * are made available under the terms of the Eclipse Public License v1.0
 * which accompanies this distribution, and is available at
 * http://www.eclipse.org/legal/epl-v10.html
 *
 * Contributors:
 *     IBM Corporation - initial API and implementation
 *******************************************************************************/
package com.ibm.ws.artifact.zip.cache.internal;

import java.io.IOException;
import java.io.PrintWriter;
<<<<<<< HEAD
=======
import java.text.DateFormat;
import java.text.SimpleDateFormat;
import java.util.Date;
>>>>>>> 9570002a
import java.util.LinkedHashMap;
import java.util.Map;

import com.ibm.websphere.ras.annotation.Trivial;
import com.ibm.ws.artifact.zip.cache.ZipCachingProperties;
import com.ibm.ws.artifact.zip.cache.ZipCachingService;
import com.ibm.ws.artifact.zip.cache.ZipFileHandle;

/**
 * Implementation of a zip file caching service.
 *
 * Three layers of caching are provided:
 *
 * A cache of zip file handles ({@link ZipFileHandle}) tracks the number
 * of opens and closes have been performed on each zip file, and holds the
 * reference to the zip file when at least one open is active.
 *
 * A cache of data for the manifest and small class files for each
 * zip file handle.
 *
 * A cache of zip files (held by a singleton {@link ZipFileReaper})
 * independently tracks open and closes, holds the actual zip file, and
 * provides a delay on zip file closes.
 *
 * Zip file handles are currently used only by zip type containers
 * ({@link ZipFileContainer}), and are only accessed in three ways:
 *
 * First, population of the entries of the zip container causes the
 * a zip file handle to be created, opened, and closed.
 *
 * Second enabling and disabling fast mode on a zip container cause,
 * respectively, a zip file handle to be opened and closed.  The zip file
 * handle is created if needed before it is opened.
 *
 * Third, obtaining an input stream on an entry of a zip container causes
 * the zip handle to be opened.  The close of the input stream of causes
 * the the zip handle to be closed.  The zip file handle is created if
 * needed before it is opened.
 *
 * In all three cases, the same zip file handle is used for the open
 * and close, guaranteeing that the open and close pair reach the same
 * zip file handle.
 *
 * A single zip file container will assign its zip file handle at most once,
 * meaning, all three types of access always use the same zip file handle
 * instance.  However, that does not guarantee unique access to the zip file
 * through the same handle, because the artifact file system does not
 * prevent the creation of multiple instances of equivalent zip file
 * containers.
 *
 * Often, the same zip file handle instance will be used across the multiple
 * instances.  A different zip file handle instance is used when there are
 * more than the zip cache count of unique zip files accessed, since the
 * cache overflow will discard the initial instance.
 */
public class ZipCachingServiceImpl implements ZipCachingService {
    /**
     * Public API: Obtain a zip file handle for a specified path.
     *
     * Callers should agree on the form to use for the path.  Current callers
     * obtain a canonical path, or an absolute path when the canonical path
     * cannot be obtained.
     *
     * The handle which is returned is not guaranteed to be unique, since
     * a cache overflow will result in create of new handles to the same
     * file.  Callers should be careful, then, when calling multiple
     * times for the same path.  If the same handle must be obtained, the
     * caller must store a reference to the initial zip file which was obtained.
     *
     * The handle which is obtained is not initially opened.
     *
     * @param path The path to the handle which is to be retrieved.
     *
     * @return The zip file handle for the specified path.
     *
     * @throws IOException Thrown in case of a problem obtaining the
     *     zip file handle.  Not currently thrown.
     */
    @Trivial
    public ZipFileHandle openZipFile(String path) throws IOException {
        return ZipCachingServiceImpl.getZipFileHandle(path);
    }

    //

    // TODO: With java8, we can replace this using 'computeIfAbsent'; see:
    //
    // https://stackoverflow.com/questions/14876967/lambdas-and-putifabsent
    // http://cs.oswego.edu/pipermail/concurrency-interest/2011-August/008176.html
    // http://cs.oswego.edu/pipermail/concurrency-interest/2011-August/008193.html
    //
    // The pattern is:
    //
    // Map<K, V> map = new HashMap<K, V>();
    // K key;
    //
    // Old:
    //
    // V value;
    // synchronized (map) {
    //   if ( (value = map.get(key)) == null ) {
    //     map.put(key, (value = new V(key)));
    //   }
    // }
    //
    // Or:
    //
    // ConcurrentHashMap<K, V> map = new ConcurrentHashMap<K, V>();
    // K key;
    // V value = map.putIfAbsent(key, new V(key));
    //
    // New:
    //
    // ConcurrentMap<K, V> map = new ConcurrentHashMap<K, V>();
    // K key;
    // V value = map.computeIfAbsent(key, #{key -> new V(key)} };
    //
    // Note that computeIfAbsent has limitations: Only the single
    // key/value pair may be updated.  The lambda which provides
    // the value must be "quick".

    private static final Integer zipFileHandlesLock = new Integer(0);
    private static final LinkedHashMap<String, ZipFileHandle> zipFileHandles;

    static {
        final int handleMax = ZipCachingProperties.ZIP_CACHE_HANDLE_MAX;
        int initialAllocation;
        if ( handleMax == -1 ) {
            initialAllocation = 16;
        } else {
            initialAllocation = handleMax;
        }

        // 'true' means accesses dynamically re-order the mapping, placing the accessed entry first.
        zipFileHandles = new LinkedHashMap<String, ZipFileHandle>(initialAllocation, 0.75f, true) {
            private static final long serialVersionUID = 1L;

            /**
             * Test if a new eldest entry is to be removed from the zip handle
             * cache.
             *
             * This limit on the number of handles which are retained has
             * important implications.  See the {@link ZipCachingServiceImpl}
             * class comment for more information.
             *
             * @param eldest The current eldest entry.  Unused by this implementation,
             *     which only checks the size of the mapping.
             *
             * @return True or false telling if the entry is to be removed.
             */
            @Override
            protected boolean removeEldestEntry(Map.Entry<String, ZipFileHandle> eldest) {
                return ( (handleMax != -1) && (size() > handleMax) );
            }
        };
    }

    /**
     * Answer a zip file handle for a specified path.
     *
     * The handle is not initially opened.  (See {@link #openZipFile(String)}
     * for more details.)
     *
     * @param path The path to the handle which is to be retrieved.
     *
     * @return The zip file handle for the path.
     *
     * @throws IOException Thrown in case of a problem obtaining the
     *     zip file handle.  Not currently thrown.
     */
    private static ZipFileHandle getZipFileHandle(String path) throws IOException {
        synchronized ( zipFileHandlesLock ) {
            ZipFileHandle handle = zipFileHandles.get(path);
            if ( handle == null ) {
                handle = new ZipFileHandleImpl(path);
                zipFileHandles.put(path, handle);
            }
            return handle;
        }
    }

<<<<<<< HEAD
=======
    private static final DateFormat INTROSPECT_STAMP_FORMAT =
        new SimpleDateFormat("MM/dd/yyyy kk:mm:ss:SSS zzz");

>>>>>>> 9570002a
    /**
     * Write the state of the zip caching service to a print writer.
     * This is provided to support Liberty introspection.
     * 
     * @param output The print writer to which to write the
     *     state of the zip caching service
     */
    public void introspect(PrintWriter output) {
<<<<<<< HEAD
        output.println("Zip Caching Service:");

        ZipCachingServiceImpl.introspectProperties(output);
        ZipCachingServiceImpl.introspectHandles(output);
        ZipFileHandleImpl.introspectEntryCache(output);
        ZipFileHandleImpl.introspectZipReaper(output);
=======
        long introspectAt = System.nanoTime();

        Date currentTime = new Date();

        output.println("Zip Caching Service:");
        output.println("  [ " + INTROSPECT_STAMP_FORMAT.format(currentTime) + " ]");

        ZipCachingServiceImpl.introspectProperties(output);
        ZipCachingServiceImpl.introspectHandles(output);
        ZipFileHandleImpl.introspectZipReaper(output, introspectAt);

        output.println();
        output.println("------------------------------------------------------------");
>>>>>>> 9570002a
    }

    protected static void introspectProperties(PrintWriter output) {
        output.println();
<<<<<<< HEAD
        output.println("Entry Cache Settings:");

=======
        output.println("Format:");
        output.println("  [ Property name ] [ Value ] [[ Default value ]] (units)");

        output.println();
        output.println("Entry Cache Settings:");

        output.println();
>>>>>>> 9570002a
        introspectProperty(output,
            "Maximum Handles",
            ZipCachingProperties.ZIP_CACHE_HANDLE_MAX_PROPERTY_NAME,
            Integer.valueOf(ZipCachingProperties.ZIP_CACHE_HANDLE_MAX),
<<<<<<< HEAD
            Integer.valueOf(ZipCachingProperties.ZIP_CACHE_HANDLE_MAX_DEFAULT_VALUE));
=======
            Integer.valueOf(ZipCachingProperties.ZIP_CACHE_HANDLE_MAX_DEFAULT_VALUE),
            "handles");
>>>>>>> 9570002a

        introspectProperty(output,
            "Maximum Entries",
            ZipCachingProperties.ZIP_CACHE_ENTRY_LIMIT_PROPERTY_NAME,
            Integer.valueOf(ZipCachingProperties.ZIP_CACHE_ENTRY_LIMIT),
<<<<<<< HEAD
            Integer.valueOf(ZipCachingProperties.ZIP_CACHE_ENTRY_LIMIT_DEFAULT_VALUE));
=======
            Integer.valueOf(ZipCachingProperties.ZIP_CACHE_ENTRY_LIMIT_DEFAULT_VALUE),
            "cached entries");
>>>>>>> 9570002a

        introspectProperty(output,
            "Maximum Entry Size",
            ZipCachingProperties.ZIP_CACHE_ENTRY_MAX_PROPERTY_NAME,
            Integer.valueOf(ZipCachingProperties.ZIP_CACHE_ENTRY_MAX),
<<<<<<< HEAD
            Integer.valueOf(ZipCachingProperties.ZIP_CACHE_ENTRY_MAX_DEFAULT_VALUE));
=======
            Integer.valueOf(ZipCachingProperties.ZIP_CACHE_ENTRY_MAX_DEFAULT_VALUE),
            "cached entry bytes");
>>>>>>> 9570002a

        output.println();
        output.println("Zip Reaper Settings:");

<<<<<<< HEAD
=======
        output.println();
>>>>>>> 9570002a
        introspectProperty(output,
            "Maximum pending closes",
            ZipCachingProperties.ZIP_CACHE_REAPER_MAX_PENDING_PROPERTY_NAME,
            Integer.valueOf(ZipCachingProperties.ZIP_CACHE_REAPER_MAX_PENDING),
<<<<<<< HEAD
            Integer.valueOf(ZipCachingProperties.ZIP_CACHE_REAPER_MAX_PENDING_DEFAULT_VALUE));
=======
            Integer.valueOf(ZipCachingProperties.ZIP_CACHE_REAPER_MAX_PENDING_DEFAULT_VALUE),
            "pending closes");
>>>>>>> 9570002a

        introspectProperty(output,
            "Fast pending minimum",
            ZipCachingProperties.ZIP_CACHE_REAPER_QUICK_PEND_MIN_PROPERTY_NAME,
            Long.valueOf(ZipCachingProperties.ZIP_CACHE_REAPER_QUICK_PEND_MIN),
<<<<<<< HEAD
            Long.valueOf(ZipCachingProperties.ZIP_CACHE_REAPER_QUICK_PEND_MIN_DEFAULT_VALUE));
=======
            Long.valueOf(ZipCachingProperties.ZIP_CACHE_REAPER_QUICK_PEND_MIN_DEFAULT_VALUE),
            "ns");
>>>>>>> 9570002a

        introspectProperty(output,
            "Fast pending maximum",
            ZipCachingProperties.ZIP_CACHE_REAPER_QUICK_PEND_MAX_PROPERTY_NAME,
            Long.valueOf(ZipCachingProperties.ZIP_CACHE_REAPER_QUICK_PEND_MAX),
<<<<<<< HEAD
            Long.valueOf(ZipCachingProperties.ZIP_CACHE_REAPER_QUICK_PEND_MAX_DEFAULT_VALUE));
=======
            Long.valueOf(ZipCachingProperties.ZIP_CACHE_REAPER_QUICK_PEND_MAX_DEFAULT_VALUE),
            "ns");
>>>>>>> 9570002a

        introspectProperty(output,
            "Slow pending minimum",
            ZipCachingProperties.ZIP_CACHE_REAPER_SLOW_PEND_MIN_PROPERTY_NAME,
            Long.valueOf(ZipCachingProperties.ZIP_CACHE_REAPER_SLOW_PEND_MIN),
<<<<<<< HEAD
            Long.valueOf(ZipCachingProperties.ZIP_CACHE_REAPER_SLOW_PEND_MIN_DEFAULT_VALUE));
=======
            Long.valueOf(ZipCachingProperties.ZIP_CACHE_REAPER_SLOW_PEND_MIN_DEFAULT_VALUE),
            "ns");
>>>>>>> 9570002a

        introspectProperty(output,
            "Slow pending maximum",
            ZipCachingProperties.ZIP_CACHE_REAPER_SLOW_PEND_MAX_PROPERTY_NAME,
            Long.valueOf(ZipCachingProperties.ZIP_CACHE_REAPER_SLOW_PEND_MAX),
<<<<<<< HEAD
            Long.valueOf(ZipCachingProperties.ZIP_CACHE_REAPER_SLOW_PEND_MAX_DEFAULT_VALUE));
=======
            Long.valueOf(ZipCachingProperties.ZIP_CACHE_REAPER_SLOW_PEND_MAX_DEFAULT_VALUE),
            "ns");
>>>>>>> 9570002a

        introspectProperty(output,
            "State debugging",
            ZipCachingProperties.ZIP_REAPDER_DEBUG_STATE_PROPERTY_NAME,
            (ZipCachingProperties.ZIP_REAPER_DEBUG_STATE ? "enabled" : "disabled"),
<<<<<<< HEAD
            (ZipCachingProperties.ZIP_REAPER_DEBUG_STATE_DEFAULT_VALUE ? "enabled" : "disabled"));
=======
            (ZipCachingProperties.ZIP_REAPER_DEBUG_STATE_DEFAULT_VALUE ? "enabled" : "disabled"),
            "enabled/disabled");
>>>>>>> 9570002a

        introspectProperty(output,
            "Collect timings",
            ZipCachingProperties.ZIP_REAPER_COLLECT_TIMINGS_PROPERTY_NAME,
            Boolean.valueOf(ZipCachingProperties.ZIP_REAPER_COLLECT_TIMINGS),
<<<<<<< HEAD
            Boolean.valueOf(ZipCachingProperties.ZIP_REAPER_COLLECT_TIMINGS_DEFAULT_VALUE));

        output.println();
        output.println("The entry cache is a cache of small zip file entries.");
        output.println("The entry cache is disabled if either setting is 0.");

        output.println();
        output.println("The zip reaper is a service which delays closes of zip files.");
        output.println("The zip reaper is disabled if the maximum pending closes setting is 0.");
=======
            Boolean.valueOf(ZipCachingProperties.ZIP_REAPER_COLLECT_TIMINGS_DEFAULT_VALUE),
            "true/false");
>>>>>>> 9570002a
    }

    protected static void introspectProperty(PrintWriter output, 
        String propertyDescription,
        String propertyName,
        Object propertyValue,
<<<<<<< HEAD
        Object propertyDefaultValue) {

        output.println(propertyDescription);
        output.println("  [ " + propertyName + " ] [ " + propertyValue + " ] [[ " + propertyDefaultValue + " ]]");
=======
        Object propertyDefaultValue,
        String propertyUnits) {

        output.println("  " + propertyDescription);
        output.println("    [ " + propertyName + " ] [ " + propertyValue + " ] [[ " + propertyDefaultValue + " ]] (" + propertyUnits + ")");
>>>>>>> 9570002a
    }

    protected static void introspectHandles(PrintWriter output) {
        output.println();
        output.println("Active and Cached ZipFile Handles:");

        synchronized ( ZipCachingServiceImpl.zipFileHandlesLock ) {
            if ( ZipCachingServiceImpl.zipFileHandles.isEmpty() ) {
                output.println("  ** NONE **");
            } else {
                for ( Map.Entry<String, ZipFileHandle> handleEntry : ZipCachingServiceImpl.zipFileHandles.entrySet() ) {
                    ZipFileHandle handle = handleEntry.getValue();
                    if ( handle instanceof ZipFileHandleImpl ) {
<<<<<<< HEAD
                        output.println("  " + ((ZipFileHandleImpl) handle).introspect());
=======
                        ZipFileHandleImpl handleImpl = (ZipFileHandleImpl) handle;
                        handleImpl.introspect(output);
>>>>>>> 9570002a
                    } else {
                        output.println("  " + handle);
                    }
                }
            }
        }
    }
}<|MERGE_RESOLUTION|>--- conflicted
+++ resolved
@@ -12,12 +12,9 @@
 
 import java.io.IOException;
 import java.io.PrintWriter;
-<<<<<<< HEAD
-=======
 import java.text.DateFormat;
 import java.text.SimpleDateFormat;
 import java.util.Date;
->>>>>>> 9570002a
 import java.util.LinkedHashMap;
 import java.util.Map;
 
@@ -199,12 +196,9 @@
         }
     }
 
-<<<<<<< HEAD
-=======
     private static final DateFormat INTROSPECT_STAMP_FORMAT =
         new SimpleDateFormat("MM/dd/yyyy kk:mm:ss:SSS zzz");
 
->>>>>>> 9570002a
     /**
      * Write the state of the zip caching service to a print writer.
      * This is provided to support Liberty introspection.
@@ -213,14 +207,6 @@
      *     state of the zip caching service
      */
     public void introspect(PrintWriter output) {
-<<<<<<< HEAD
-        output.println("Zip Caching Service:");
-
-        ZipCachingServiceImpl.introspectProperties(output);
-        ZipCachingServiceImpl.introspectHandles(output);
-        ZipFileHandleImpl.introspectEntryCache(output);
-        ZipFileHandleImpl.introspectZipReaper(output);
-=======
         long introspectAt = System.nanoTime();
 
         Date currentTime = new Date();
@@ -234,15 +220,10 @@
 
         output.println();
         output.println("------------------------------------------------------------");
->>>>>>> 9570002a
     }
 
     protected static void introspectProperties(PrintWriter output) {
         output.println();
-<<<<<<< HEAD
-        output.println("Entry Cache Settings:");
-
-=======
         output.println("Format:");
         output.println("  [ Property name ] [ Value ] [[ Default value ]] (units)");
 
@@ -250,149 +231,90 @@
         output.println("Entry Cache Settings:");
 
         output.println();
->>>>>>> 9570002a
         introspectProperty(output,
             "Maximum Handles",
             ZipCachingProperties.ZIP_CACHE_HANDLE_MAX_PROPERTY_NAME,
             Integer.valueOf(ZipCachingProperties.ZIP_CACHE_HANDLE_MAX),
-<<<<<<< HEAD
-            Integer.valueOf(ZipCachingProperties.ZIP_CACHE_HANDLE_MAX_DEFAULT_VALUE));
-=======
             Integer.valueOf(ZipCachingProperties.ZIP_CACHE_HANDLE_MAX_DEFAULT_VALUE),
             "handles");
->>>>>>> 9570002a
 
         introspectProperty(output,
             "Maximum Entries",
             ZipCachingProperties.ZIP_CACHE_ENTRY_LIMIT_PROPERTY_NAME,
             Integer.valueOf(ZipCachingProperties.ZIP_CACHE_ENTRY_LIMIT),
-<<<<<<< HEAD
-            Integer.valueOf(ZipCachingProperties.ZIP_CACHE_ENTRY_LIMIT_DEFAULT_VALUE));
-=======
             Integer.valueOf(ZipCachingProperties.ZIP_CACHE_ENTRY_LIMIT_DEFAULT_VALUE),
             "cached entries");
->>>>>>> 9570002a
 
         introspectProperty(output,
             "Maximum Entry Size",
             ZipCachingProperties.ZIP_CACHE_ENTRY_MAX_PROPERTY_NAME,
             Integer.valueOf(ZipCachingProperties.ZIP_CACHE_ENTRY_MAX),
-<<<<<<< HEAD
-            Integer.valueOf(ZipCachingProperties.ZIP_CACHE_ENTRY_MAX_DEFAULT_VALUE));
-=======
             Integer.valueOf(ZipCachingProperties.ZIP_CACHE_ENTRY_MAX_DEFAULT_VALUE),
             "cached entry bytes");
->>>>>>> 9570002a
 
         output.println();
         output.println("Zip Reaper Settings:");
 
-<<<<<<< HEAD
-=======
-        output.println();
->>>>>>> 9570002a
+        output.println();
         introspectProperty(output,
             "Maximum pending closes",
             ZipCachingProperties.ZIP_CACHE_REAPER_MAX_PENDING_PROPERTY_NAME,
             Integer.valueOf(ZipCachingProperties.ZIP_CACHE_REAPER_MAX_PENDING),
-<<<<<<< HEAD
-            Integer.valueOf(ZipCachingProperties.ZIP_CACHE_REAPER_MAX_PENDING_DEFAULT_VALUE));
-=======
             Integer.valueOf(ZipCachingProperties.ZIP_CACHE_REAPER_MAX_PENDING_DEFAULT_VALUE),
             "pending closes");
->>>>>>> 9570002a
 
         introspectProperty(output,
             "Fast pending minimum",
             ZipCachingProperties.ZIP_CACHE_REAPER_QUICK_PEND_MIN_PROPERTY_NAME,
             Long.valueOf(ZipCachingProperties.ZIP_CACHE_REAPER_QUICK_PEND_MIN),
-<<<<<<< HEAD
-            Long.valueOf(ZipCachingProperties.ZIP_CACHE_REAPER_QUICK_PEND_MIN_DEFAULT_VALUE));
-=======
             Long.valueOf(ZipCachingProperties.ZIP_CACHE_REAPER_QUICK_PEND_MIN_DEFAULT_VALUE),
             "ns");
->>>>>>> 9570002a
 
         introspectProperty(output,
             "Fast pending maximum",
             ZipCachingProperties.ZIP_CACHE_REAPER_QUICK_PEND_MAX_PROPERTY_NAME,
             Long.valueOf(ZipCachingProperties.ZIP_CACHE_REAPER_QUICK_PEND_MAX),
-<<<<<<< HEAD
-            Long.valueOf(ZipCachingProperties.ZIP_CACHE_REAPER_QUICK_PEND_MAX_DEFAULT_VALUE));
-=======
             Long.valueOf(ZipCachingProperties.ZIP_CACHE_REAPER_QUICK_PEND_MAX_DEFAULT_VALUE),
             "ns");
->>>>>>> 9570002a
 
         introspectProperty(output,
             "Slow pending minimum",
             ZipCachingProperties.ZIP_CACHE_REAPER_SLOW_PEND_MIN_PROPERTY_NAME,
             Long.valueOf(ZipCachingProperties.ZIP_CACHE_REAPER_SLOW_PEND_MIN),
-<<<<<<< HEAD
-            Long.valueOf(ZipCachingProperties.ZIP_CACHE_REAPER_SLOW_PEND_MIN_DEFAULT_VALUE));
-=======
             Long.valueOf(ZipCachingProperties.ZIP_CACHE_REAPER_SLOW_PEND_MIN_DEFAULT_VALUE),
             "ns");
->>>>>>> 9570002a
 
         introspectProperty(output,
             "Slow pending maximum",
             ZipCachingProperties.ZIP_CACHE_REAPER_SLOW_PEND_MAX_PROPERTY_NAME,
             Long.valueOf(ZipCachingProperties.ZIP_CACHE_REAPER_SLOW_PEND_MAX),
-<<<<<<< HEAD
-            Long.valueOf(ZipCachingProperties.ZIP_CACHE_REAPER_SLOW_PEND_MAX_DEFAULT_VALUE));
-=======
             Long.valueOf(ZipCachingProperties.ZIP_CACHE_REAPER_SLOW_PEND_MAX_DEFAULT_VALUE),
             "ns");
->>>>>>> 9570002a
 
         introspectProperty(output,
             "State debugging",
             ZipCachingProperties.ZIP_REAPDER_DEBUG_STATE_PROPERTY_NAME,
             (ZipCachingProperties.ZIP_REAPER_DEBUG_STATE ? "enabled" : "disabled"),
-<<<<<<< HEAD
-            (ZipCachingProperties.ZIP_REAPER_DEBUG_STATE_DEFAULT_VALUE ? "enabled" : "disabled"));
-=======
             (ZipCachingProperties.ZIP_REAPER_DEBUG_STATE_DEFAULT_VALUE ? "enabled" : "disabled"),
             "enabled/disabled");
->>>>>>> 9570002a
 
         introspectProperty(output,
             "Collect timings",
             ZipCachingProperties.ZIP_REAPER_COLLECT_TIMINGS_PROPERTY_NAME,
             Boolean.valueOf(ZipCachingProperties.ZIP_REAPER_COLLECT_TIMINGS),
-<<<<<<< HEAD
-            Boolean.valueOf(ZipCachingProperties.ZIP_REAPER_COLLECT_TIMINGS_DEFAULT_VALUE));
-
-        output.println();
-        output.println("The entry cache is a cache of small zip file entries.");
-        output.println("The entry cache is disabled if either setting is 0.");
-
-        output.println();
-        output.println("The zip reaper is a service which delays closes of zip files.");
-        output.println("The zip reaper is disabled if the maximum pending closes setting is 0.");
-=======
             Boolean.valueOf(ZipCachingProperties.ZIP_REAPER_COLLECT_TIMINGS_DEFAULT_VALUE),
             "true/false");
->>>>>>> 9570002a
     }
 
     protected static void introspectProperty(PrintWriter output, 
         String propertyDescription,
         String propertyName,
         Object propertyValue,
-<<<<<<< HEAD
-        Object propertyDefaultValue) {
-
-        output.println(propertyDescription);
-        output.println("  [ " + propertyName + " ] [ " + propertyValue + " ] [[ " + propertyDefaultValue + " ]]");
-=======
         Object propertyDefaultValue,
         String propertyUnits) {
 
         output.println("  " + propertyDescription);
         output.println("    [ " + propertyName + " ] [ " + propertyValue + " ] [[ " + propertyDefaultValue + " ]] (" + propertyUnits + ")");
->>>>>>> 9570002a
     }
 
     protected static void introspectHandles(PrintWriter output) {
@@ -406,12 +328,8 @@
                 for ( Map.Entry<String, ZipFileHandle> handleEntry : ZipCachingServiceImpl.zipFileHandles.entrySet() ) {
                     ZipFileHandle handle = handleEntry.getValue();
                     if ( handle instanceof ZipFileHandleImpl ) {
-<<<<<<< HEAD
-                        output.println("  " + ((ZipFileHandleImpl) handle).introspect());
-=======
                         ZipFileHandleImpl handleImpl = (ZipFileHandleImpl) handle;
                         handleImpl.introspect(output);
->>>>>>> 9570002a
                     } else {
                         output.println("  " + handle);
                     }
