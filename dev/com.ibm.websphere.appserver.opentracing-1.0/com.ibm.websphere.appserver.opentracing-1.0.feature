--- conflicted
+++ resolved
@@ -21,11 +21,6 @@
          com.ibm.ws.opentracing, \
          com.ibm.ws.opentracing.cdi, \
          com.ibm.websphere.appserver.thirdparty.opentracing; location:="dev/api/third-party/,lib/"
-<<<<<<< HEAD
-        
-kind=beta
-=======
          
 kind=ga
->>>>>>> 434ce249
 edition=core