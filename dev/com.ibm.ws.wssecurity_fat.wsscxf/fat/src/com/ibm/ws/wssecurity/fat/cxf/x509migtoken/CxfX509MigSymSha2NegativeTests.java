--- conflicted
+++ resolved
@@ -157,22 +157,11 @@
     @Test
     //Orig:
     //@AllowedFFDC(value = { "org.apache.ws.security.WSSecurityException", "java.lang.Exception" })
-<<<<<<< HEAD
-    //Mei:
-    @AllowedFFDC(value = { "org.apache.ws.security.WSSecurityException", "java.lang.Exception", "org.apache.wss4j.common.ext.WSSecurityException" })
-    //End
-    public void testCxfX509KeyIdMigSymServiceSha1ToSha512() throws Exception {
-
-        //2/2021 Orig:
-        //String thisMethod = "testCxfX509KeyIdMigSymService";
-        String thisMethod = "testCxfX509KeyIdMigSymServiceSha1ToSha512";
-=======
     //2/2021
     @AllowedFFDC(value = { "org.apache.ws.security.WSSecurityException", "java.lang.Exception", "org.apache.wss4j.common.ext.WSSecurityException" })
     public void testCxfX509KeyIdMigSymServiceSha1ToSha512() throws Exception {
 
         String thisMethod = "testCxfX509KeyIdMigSymService";
->>>>>>> 7acb76d7
         methodFull = "testCxfX509KeyIdMigSymServiceSha1ToSha512";
 
         try {
@@ -204,22 +193,11 @@
     @Test
     //Orig:
     //@AllowedFFDC(value = { "org.apache.ws.security.WSSecurityException", "java.lang.Exception" })
-<<<<<<< HEAD
-    //Mei:
-    @AllowedFFDC(value = { "org.apache.ws.security.WSSecurityException", "java.lang.Exception", "org.apache.wss4j.common.ext.WSSecurityException" })
-    //End
-    public void testCxfX509KeyIdMigSymServiceHttpsSha1ToSha512() throws Exception {
-
-        //2/2021 Orig:
-        //String thisMethod = "testCxfX509KeyIdMigSymService";
-        String thisMethod = "testCxfX509KeyIdMigSymServiceHttpsSha1ToSha512";
-=======
     //2/2021
     @AllowedFFDC(value = { "org.apache.ws.security.WSSecurityException", "java.lang.Exception", "org.apache.wss4j.common.ext.WSSecurityException" })
     public void testCxfX509KeyIdMigSymServiceHttpsSha1ToSha512() throws Exception {
 
         String thisMethod = "testCxfX509KeyIdMigSymService";
->>>>>>> 7acb76d7
         methodFull = "testCxfX509KeyIdMigSymServiceHttpsSh1ToSha512";
 
         try {
@@ -251,22 +229,11 @@
     @Test
     //Orig:
     //@AllowedFFDC("org.apache.ws.security.WSSecurityException")
-<<<<<<< HEAD
-    //Mei:
-    @AllowedFFDC(value = { "org.apache.ws.security.WSSecurityException", "org.apache.wss4j.common.ext.WSSecurityException" })
-    //End
-    public void testCxfX509IssuerSerialMigSymServiceSha1ToSha512() throws Exception {
-
-        //2/2021 Orig:
-        //String thisMethod = "testCxfX509IssuerSerialMigSymService";
-        String thisMethod = "testCxfX509IssuerSerialMigSymServiceSha1ToSha512";
-=======
     //2/2021
     @AllowedFFDC(value = { "org.apache.ws.security.WSSecurityException", "org.apache.wss4j.common.ext.WSSecurityException" })
     public void testCxfX509IssuerSerialMigSymServiceSha1ToSha512() throws Exception {
 
         String thisMethod = "testCxfX509IssuerSerialMigSymService";
->>>>>>> 7acb76d7
         methodFull = "testCxfX509IssuerSerialMigSymServiceSha1ToSha512";
 
         try {
