--- conflicted
+++ resolved
@@ -29,20 +29,16 @@
 import com.ibm.ws.wssecurity.fat.utils.common.PrepCommonSetup;
 
 import componenttest.annotation.AllowedFFDC;
-//Mei:
+//2/2021
 import componenttest.annotation.ExpectedFFDC;
-//End
 //Added 11/2020
 import componenttest.annotation.Server;
 import componenttest.annotation.SkipForRepeat;
 import componenttest.custom.junit.runner.FATRunner;
 import componenttest.custom.junit.runner.Mode;
 import componenttest.custom.junit.runner.Mode.TestMode;
-<<<<<<< HEAD
-=======
 import componenttest.rules.repeater.FeatureReplacementAction;
 import componenttest.rules.repeater.RepeatTests;
->>>>>>> 7acb76d7
 import componenttest.topology.impl.LibertyFileManager;
 import componenttest.topology.impl.LibertyServer;
 
@@ -194,12 +190,6 @@
     @SkipForRepeat(SkipForRepeat.EE8_FEATURES)
     //Orig:
     @AllowedFFDC("org.apache.ws.security.WSSecurityException")
-<<<<<<< HEAD
-    //Mei:
-    //@ExpectedFFDC("org.apache.wss4j.common.ext.WSSecurityException") //@AV999
-    //End
-=======
->>>>>>> 7acb76d7
     //Orig:
     //public void testCxfClientKeysMismatch() throws Exception {
     public void testCxfClientKeysMismatchEE7Only() throws Exception {
@@ -239,15 +229,7 @@
     //2/2021 to test with EE8, then the corresponding server_badenc_wss4j.xml can be used
     @Test
     @SkipForRepeat(SkipForRepeat.NO_MODIFICATION)
-<<<<<<< HEAD
-    //Orig:
-    //@AllowedFFDC("org.apache.ws.security.WSSecurityException")
-    //Mei:
     @ExpectedFFDC("org.apache.wss4j.common.ext.WSSecurityException") //@AV999
-    //End
-=======
-    @ExpectedFFDC("org.apache.wss4j.common.ext.WSSecurityException") //@AV999
->>>>>>> 7acb76d7
     public void testCxfClientKeysMismatchEE8Only() throws Exception {
 
         // use server config with encryption keystore files
