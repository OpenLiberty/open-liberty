/*******************************************************************************
 * Copyright (c) 2020, 2021 IBM Corporation and others.
 * All rights reserved. This program and the accompanying materials
 * are made available under the terms of the Eclipse Public License v1.0
 * which accompanies this distribution, and is available at
 * http://www.eclipse.org/legal/epl-v10.html
 *
 * Contributors:
 *     IBM Corporation - initial API and implementation
 *******************************************************************************/

package com.ibm.ws.wssecurity.fat.cxf.caller;

import static org.junit.Assert.assertNotNull;
import static org.junit.Assert.assertTrue;

import java.io.File;
import java.util.Set;

import org.junit.AfterClass;
import org.junit.BeforeClass;
//2/2021
import org.junit.ClassRule;
import org.junit.Test;
//Added 10/2020
import org.junit.runner.RunWith;

//Added 10/2020
import com.ibm.websphere.simplicity.ShrinkHelper;
import com.ibm.websphere.simplicity.config.ServerConfiguration;
import com.ibm.websphere.simplicity.log.Log;
import com.ibm.ws.wssecurity.fat.utils.common.SharedTools;
//2/2021
import com.ibm.ws.wssecurity.fat.utils.common.UpdateServerXml;
import com.meterware.httpunit.GetMethodWebRequest;
import com.meterware.httpunit.WebConversation;
import com.meterware.httpunit.WebRequest;
import com.meterware.httpunit.WebResponse;

//Added 10/2020
import componenttest.annotation.Server;
import componenttest.annotation.SkipForRepeat;
import componenttest.custom.junit.runner.FATRunner;
//Added 11/2020
import componenttest.custom.junit.runner.Mode;
import componenttest.custom.junit.runner.Mode.TestMode;
<<<<<<< HEAD
=======
//2/2021
import componenttest.rules.repeater.FeatureReplacementAction;
import componenttest.rules.repeater.RepeatTests;
>>>>>>> 7acb76d7
import componenttest.topology.impl.LibertyFileManager;
import componenttest.topology.impl.LibertyServer;

//Added 11/2020
@Mode(TestMode.FULL)
//Added 10/2020
@RunWith(FATRunner.class)
public class CxfCallerX509AsymTests {
    //orig from CL
    //private static String serverName = "com.ibm.ws.wssecurity_fat.x509caller";
    //private static LibertyServer server = LibertyServerFactory.getLibertyServer(serverName);

    //Added 10/2020
    static final private String serverName = "com.ibm.ws.wssecurity_fat.x509caller";
    @Server(serverName)
    public static LibertyServer server;

    static private final Class<?> thisClass = CxfCallerX509AsymTests.class;

    //2/2021 to use EE7 or EE8 error messages in CxfCallerSvcClient
    private static String errMsgVersion = "";
    private static String errMsgVersionInX509 = "";

    static boolean debugOnHttp = true;

    private static String portNumber = "";
    private static String portNumberSecure = "";
    private static String callerUNTClientUrl = "";
    private static String callerBadUNTClientUrl = "";
    private String methodFull = null;

    static String hostName = "localhost";

    final static String badUsernameToken = "The security token could not be authenticated or authorized";
    final static String msgExpires = "The message has expired";
    final static String badHttpsToken = "HttpsToken could not be asserted";
    final static String badHttpsClientCert = "Could not send Message.";

    //2/2021
    @ClassRule
    public static RepeatTests r = RepeatTests.withoutModification().andWith(FeatureReplacementAction.EE8_FEATURES().forServers(serverName).removeFeature("jsp-2.2").removeFeature("jaxws-2.2").removeFeature("servlet-3.1").removeFeature("usr:wsseccbh-1.0").addFeature("jsp-2.3").addFeature("jaxws-2.3").addFeature("servlet-4.0").addFeature("usr:wsseccbh-2.0"));

    /**
     * Sets up any configuration required for running the OAuth tests.
     * Currently, it just starts the server, which should start the applications
     * in dropins.
     */
    @BeforeClass
    public static void setUp() throws Exception {

        String thisMethod = "setup";

        //orig from CL
        //SharedTools.installCallbackHandler(server);

        //2/2021
        ServerConfiguration config = server.getServerConfiguration();
        Set<String> features = config.getFeatureManager().getFeatures();
        if (features.contains("usr:wsseccbh-1.0")) {
            server.copyFileToLibertyInstallRoot("usr/extension/lib/", "bundles/com.ibm.ws.wssecurity.example.cbh.jar");
            server.copyFileToLibertyInstallRoot("usr/extension/lib/features/", "features/wsseccbh-1.0.mf");
<<<<<<< HEAD
=======
            errMsgVersion = "EE7";
            errMsgVersionInX509 = "EE7";
>>>>>>> 7acb76d7
        }
        if (features.contains("usr:wsseccbh-2.0")) {
            server.copyFileToLibertyInstallRoot("usr/extension/lib/", "bundles/com.ibm.ws.wssecurity.example.cbhwss4j.jar");
            server.copyFileToLibertyInstallRoot("usr/extension/lib/features/", "features/wsseccbh-2.0.mf");
            copyServerXml(System.getProperty("user.dir") + File.separator + server.getPathToAutoFVTNamedServer() + "server_wss4j.xml");
<<<<<<< HEAD
=======
            errMsgVersion = "EE8";
            errMsgVersionInX509 = "EE8";
>>>>>>> 7acb76d7
        }

        //Added 11/2020
        ShrinkHelper.defaultDropinApp(server, "callerclient", "com.ibm.ws.wssecurity.fat.callerclient", "test.libertyfat.caller.contract", "test.libertyfat.caller.types");
        ShrinkHelper.defaultDropinApp(server, "callertoken", "test.libertyfat.caller");

        server.addInstalledAppForValidation("callerclient");
        server.addInstalledAppForValidation("callertoken");

        server.startServer(); // check CWWKS0008I: The security service is ready.
        SharedTools.waitForMessageInLog(server, "CWWKS0008I");
        portNumber = "" + server.getHttpDefaultPort();
        portNumberSecure = "" + server.getHttpDefaultSecurePort();

        server.waitForStringInLog("port " + portNumber);
        server.waitForStringInLog("port " + portNumberSecure);
        // check  message.log
        // CWWKO0219I: TCP Channel defaultHttpEndpoint has been started and is now lis....Port 8010
        assertNotNull("defaultHttpendpoint may not started at :" + portNumber,
                      server.waitForStringInLog("CWWKO0219I.*" + portNumber));
        // CWWKO0219I: TCP Channel defaultHttpEndpoint-ssl has been started and is now lis....Port 8020
        assertNotNull("defaultHttpEndpoint SSL port may not be started at:" + portNumberSecure,
                      server.waitForStringInLog("CWWKO0219I.*" + portNumberSecure));

        // using the original port to send the parameters
        callerUNTClientUrl = "http://localhost:" + portNumber +
                             "/callerclient/CxfCallerSvcClient";

        //2/2021 Orig: from CL, CxfCallerBadUNTClient doesn't exist
        // using the original port to send the parameters
        //callerBadUNTClientUrl = "http://localhost:" + portNumber +
        //                        "/callerclient/CxfCallerBadUNTClient";

        // portNumber = "9085";                // for debugging
        Log.info(thisClass, thisMethod, "****portNumber is(2):" + portNumber);
        Log.info(thisClass, thisMethod, "****portNumberSecure is(2):" + portNumberSecure);

        return;

    }

    /**
     *
     * Test a Caller X509 Token
     *
     */
    //2/2021 to test with EE7, then the corresponding server_x509_asym.xml can be used
    @Test
    @SkipForRepeat(SkipForRepeat.EE8_FEATURES)
    //Orig:
    //public void testCxfCallerX509TokenPolicy() throws Exception {
    public void testCxfCallerX509TokenPolicyEE7Only() throws Exception {

        //Orig:
        //UpdateServerXml.reconfigServer(server, System.getProperty("user.dir") + File.separator + server.getPathToAutoFVTNamedServer() + "server_x509_asym.xml");
        //2/2021
        UpdateServerXml.reconfigServer(server, System.getProperty("user.dir") + File.separator + server.getPathToAutoFVTNamedServer() + "server_x509_asym.xml");

        String thisMethod = "testCxfCallerX509TokenPolicy";
        methodFull = "testCxfCallerX509TokenPolicy";

        try {
            testRoutine(
                        thisMethod, //String thisMethod,
                        "X509TokenPolicy", // Testing policy name
                        "positive", // Positive, positive-1, negative or negative-1... etc
                        portNumber, //String portNumber,
                        "", //String portNumberSecure
                        "FatBAC05Service", //String strServiceName,
                        "UrnCallerToken05", //String strServicePort
                        "test3", // Expecting User ID
                        "x509TokenInUse" // Password (Bad... Testing X509 userID only)
            );
        } catch (Exception e) {
            throw e;
        }

        return;
    }

    //2/2021 to test with EE8, then the corresponding server_x509_asym_wss4j.xml can be used
    @Test
    @SkipForRepeat(SkipForRepeat.NO_MODIFICATION)
    public void testCxfCallerX509TokenPolicyEE8Only() throws Exception {

        //2/2021
        UpdateServerXml.reconfigServer(server, System.getProperty("user.dir") + File.separator + server.getPathToAutoFVTNamedServer() + "server_x509_asym_wss4j.xml");

        String thisMethod = "testCxfCallerX509TokenPolicy";
        methodFull = "testCxfCallerX509TokenPolicy";

        try {
            testRoutine(
                        thisMethod, //String thisMethod,
                        "X509TokenPolicy", // Testing policy name
                        "positive", // Positive, positive-1, negative or negative-1... etc
                        portNumber, //String portNumber,
                        "", //String portNumberSecure
                        "FatBAC05Service", //String strServiceName,
                        "UrnCallerToken05", //String strServicePort
                        "test3", // Expecting User ID
                        "x509TokenInUse" // Password (Bad... Testing X509 userID only)
            );
        } catch (Exception e) {
            throw e;
        }

        return;
    }

    /**
     *
     * Test a Caller X509 Token
     *
     */
    //2/2021 to test with EE7, then the corresponding server_x509_asym.xml can be used
    @Test
    @SkipForRepeat(SkipForRepeat.EE8_FEATURES)
    //Orig:
    //public void testCxfCallerX509TransportEndorsingPolicy() throws Exception {
    public void testCxfCallerX509TransportEndorsingPolicyEE7Only() throws Exception {

        // In case, the sequence on test cases are random... then need to unmark next line
        //UpdateServerXml.reconfigServer(server, System.getProperty("user.dir") + File.separator + server.getPathToAutoFVTNamedServer() + "server_x509_asym.xml");

        //2/2021
        UpdateServerXml.reconfigServer(server, System.getProperty("user.dir") + File.separator + server.getPathToAutoFVTNamedServer() + "server_x509_asym.xml");

        String thisMethod = "testCxfCallerX509TransportEndorsingPolicyEE7Only";
        methodFull = "testCxfCallerX509TransportEndorsingPolicy";

        try {
            testRoutine(
                        thisMethod, //String thisMethod,
                        "X509TransportEndorsingPolicy", // Testing policy name
                        "positive", // Positive, positive-1, negative or negative-1... etc
                        portNumber, //String portNumber,
                        portNumberSecure, //String portNumberSecure
                        "FatBAC06Service", //String strServiceName,
                        "UrnCallerToken06", //String strServicePort
                        "test3", // Expecting User ID
                        "BadPassword" // Password
            );
        } catch (Exception e) {
            throw e;
        }

        return;
    }

    //2/2021 to test with EE8, then the corresponding server_x509_asym_wss4j.xml can be used
    @Test
    @SkipForRepeat(SkipForRepeat.NO_MODIFICATION)
    public void testCxfCallerX509TransportEndorsingPolicyEE8Only() throws Exception {

        //2/2021
        UpdateServerXml.reconfigServer(server, System.getProperty("user.dir") + File.separator + server.getPathToAutoFVTNamedServer() + "server_x509_asym_wss4j.xml");

        String thisMethod = "testCxfCallerX509TransportEndorsingPolicyEE8Only";
        methodFull = "testCxfCallerX509TransportEndorsingPolicy";

        try {
            testRoutine(
                        thisMethod, //String thisMethod,
                        "X509TransportEndorsingPolicy", // Testing policy name
                        "positive", // Positive, positive-1, negative or negative-1... etc
                        portNumber, //String portNumber,
                        portNumberSecure, //String portNumberSecure
                        "FatBAC06Service", //String strServiceName,
                        "UrnCallerToken06", //String strServicePort
                        "test3", // Expecting User ID
                        "BadPassword" // Password
            );
        } catch (Exception e) {
            throw e;
        }

        return;
    }

    /**
     *
     * Test a Caller UsernameToken
     *
     */
    //2/2021 to test with EE7, then the corresponding server_x509_asym.xml can be used
    @Test
<<<<<<< HEAD
    @SkipForRepeat(SkipForRepeat.EE8_FEATURES)
    //Orig:
    //public void testCxfCallerHttpPolicyInX509() throws Exception {
    public void testCxfCallerHttpPolicyInX509EE7Only() throws Exception {
=======
    public void testCxfCallerHttpPolicyInX509() throws Exception {
>>>>>>> 7acb76d7

        // In case, the sequence on test cases are random... then need to unmark next line
        //UpdateServerXml.reconfigServer(server, System.getProperty("user.dir") + File.separator + server.getPathToAutoFVTNamedServer() + "server_x509_asym.xml");

<<<<<<< HEAD
        //2/2021
        UpdateServerXml.reconfigServer(server, System.getProperty("user.dir") + File.separator + server.getPathToAutoFVTNamedServer() + "server_x509_asym.xml");

        //Orig:
        //String thisMethod = "testCxfCallerHttpPolicy";
        String thisMethod = "testCxfCallerHttpPolicyInX509EE7Only";
        methodFull = "testCxfCallerHttpPolicyInx509";

        try {
            testRoutine(
                        thisMethod, //String thisMethod,
                        "CallerHttpPolicy", // Testing policy name
                        "positive", // Positive, positive-1, negative or negative-1... etc
                        portNumber, //String portNumber,
                        "", //String portNumberSecure
                        "FatBAC01Service", //String strServiceName,
                        "UrnCallerToken01", //String strServicePort
                        "test3", // Expecting User ID
                        "test3" // Password for UserNameToken
            );
        } catch (Exception e) {
            throw e;
        }

        return;
    }

    //2/2021 to test with EE8, then the corresponding server_x509_asym_wss4j.xml can be used
    @Test
    @SkipForRepeat(SkipForRepeat.NO_MODIFICATION)
    public void testCxfCallerHttpPolicyInX509EE8Only() throws Exception {

        //2/2021
        UpdateServerXml.reconfigServer(server, System.getProperty("user.dir") + File.separator + server.getPathToAutoFVTNamedServer() + "server_x509_asym_wss4j.xml");

        String thisMethod = "testCxfCallerHttpPolicyInX509EE8Only";
=======
        String thisMethod = "testCxfCallerHttpPolicy";
>>>>>>> 7acb76d7
        methodFull = "testCxfCallerHttpPolicyInx509";

        try {
            testRoutine(
                        thisMethod, //String thisMethod,
                        "CallerHttpPolicy", // Testing policy name
                        "positive", // Positive, positive-1, negative or negative-1... etc
                        portNumber, //String portNumber,
                        "", //String portNumberSecure
                        "FatBAC01Service", //String strServiceName,
                        "UrnCallerToken01", //String strServicePort
                        "test3", // Expecting User ID
<<<<<<< HEAD
                        "test3" // Password for UserNameToken
=======
                        "test3", // Password for UserNameToken
                        errMsgVersionInX509 //2/2021
>>>>>>> 7acb76d7
            );
        } catch (Exception e) {
            throw e;
        }

        return;
    }

    /**
     *
     * Test a Caller X509Token with https
     *
     */
    //2/2021 to test with EE7, then the corresponding server_x509_asym.xml can be used
    @Test
<<<<<<< HEAD
    @SkipForRepeat(SkipForRepeat.EE8_FEATURES)
    //Orig:
    //public void testCxfCallerHttpsPolicyInx509() throws Exception {
    public void testCxfCallerHttpsPolicyInx509EE7Only() throws Exception {
        // In case, the sequence on test cases are random... then need to unmark next line
        //UpdateServerXml.reconfigServer(server, System.getProperty("user.dir") + File.separator + server.getPathToAutoFVTNamedServer() + "server_x509_asym.xml");

        //2/2021
        UpdateServerXml.reconfigServer(server, System.getProperty("user.dir") + File.separator + server.getPathToAutoFVTNamedServer() + "server_x509_asym.xml");

        //Orig:
        //String thisMethod = "testCxfCallerHttpsPolicy";
        String thisMethod = "testCxfCallerHttpsPolicyInx509EE8Only";
        methodFull = "testCxfCallerHttpsPolicyInX509";

        try {
            testRoutine(
                        thisMethod, //String thisMethod,
                        "CallerHttpsPolicy", // Testing policy name
                        "negative", // Positive, positive-1, negative or negative-1... etc
                        portNumber, //String portNumber,
                        portNumberSecure, //String portNumberSecure
                        "FatBAC02Service", //String strServiceName,
                        "UrnCallerToken02", //String strServicePort
                        "test2", // Expecting User ID
                        "test2" // Password
            );
        } catch (Exception e) {
            throw e;
        }

        return;
    }

    //2/2021 to test with EE8, then the corresponding server_x509_asym_wss4j.xml can be used
    @Test
    @SkipForRepeat(SkipForRepeat.NO_MODIFICATION)
    public void testCxfCallerHttpsPolicyInx509EE8Only() throws Exception {

        //2/2021
        UpdateServerXml.reconfigServer(server, System.getProperty("user.dir") + File.separator + server.getPathToAutoFVTNamedServer() + "server_x509_asym_wss4j.xml");

        String thisMethod = "testCxfCallerHttpsPolicyInx509EE8Only";
=======
    public void testCxfCallerHttpsPolicyInx509() throws Exception {

        // In case, the sequence on test cases are random... then need to unmark next line
        //UpdateServerXml.reconfigServer(server, System.getProperty("user.dir") + File.separator + server.getPathToAutoFVTNamedServer() + "server_x509_asym.xml");

        String thisMethod = "testCxfCallerHttpsPolicy";
>>>>>>> 7acb76d7
        methodFull = "testCxfCallerHttpsPolicyInX509";

        try {
            testRoutine(
                        thisMethod, //String thisMethod,
                        "CallerHttpsPolicy", // Testing policy name
                        "negative", // Positive, positive-1, negative or negative-1... etc
                        portNumber, //String portNumber,
                        portNumberSecure, //String portNumberSecure
                        "FatBAC02Service", //String strServiceName,
                        "UrnCallerToken02", //String strServicePort
                        "test2", // Expecting User ID
<<<<<<< HEAD
                        "test2" // Password
=======
                        "test2", // Password
                        errMsgVersion, //2/2021
                        errMsgVersionInX509 //2/2021
>>>>>>> 7acb76d7
            );
        } catch (Exception e) {
            throw e;
        }

        return;
    }

    /**
     *
     * Test a Caller X509Token with https
     *
     */

    //2/2021 to test with EE7, then the corresponding server_x509_asym.xml can be used
    @Test
<<<<<<< HEAD
    @SkipForRepeat(SkipForRepeat.EE8_FEATURES)
    //Orig:
    //public void testCxfCallerNoPolicyInX509() throws Exception {
    public void testCxfCallerNoPolicyInX509EE7Only() throws Exception {
=======
    public void testCxfCallerNoPolicyInX509() throws Exception {
>>>>>>> 7acb76d7

        // In case, the sequence on test cases are random... then need to unmark next line
        //UpdateServerXml.reconfigServer(server, System.getProperty("user.dir") + File.separator + server.getPathToAutoFVTNamedServer() + "server_x509_asym.xml");

<<<<<<< HEAD
        //2/2021
        UpdateServerXml.reconfigServer(server, System.getProperty("user.dir") + File.separator + server.getPathToAutoFVTNamedServer() + "server_x509_asym.xml");

        //Orig:
        //String thisMethod = "testCxfCallerNoPolicy";
        String thisMethod = "testCxfCallerNoPolicyInX509EE7Only";
        methodFull = "testCxfCallerNoPolicyInX509";

        try {
            testRoutine(
                        thisMethod, //String thisMethod,
                        "CallerNoPolicy", // Testing policy name
                        "positive", // Positive, positive-1, negative or negative-1... etc
                        portNumber, //String portNumber,
                        "", //String portNumberSecure
                        "FatBAC03Service", //String strServiceName,
                        "UrnCallerToken03", //String strServicePort
                        "UNAUTHENTICATED", // Expecting User ID
                        "UserIDForVerifyOnly" // Password
            );
        } catch (Exception e) {
            throw e;
        }

        return;
    }

    //2/2021 to test with EE8, then the corresponding server_x509_asym_wss4j.xml can be used
    @Test
    @SkipForRepeat(SkipForRepeat.NO_MODIFICATION)
    public void testCxfCallerNoPolicyInX509EE8Only() throws Exception {

        //2/2021
        UpdateServerXml.reconfigServer(server, System.getProperty("user.dir") + File.separator + server.getPathToAutoFVTNamedServer() + "server_x509_asym_wss4j.xml");

        String thisMethod = "testCxfCallerNoPolicyInX509EE8Only";
=======
        String thisMethod = "testCxfCallerNoPolicy";
>>>>>>> 7acb76d7
        methodFull = "testCxfCallerNoPolicyInX509";

        try {
            testRoutine(
                        thisMethod, //String thisMethod,
                        "CallerNoPolicy", // Testing policy name
                        "positive", // Positive, positive-1, negative or negative-1... etc
                        portNumber, //String portNumber,
                        "", //String portNumberSecure
                        "FatBAC03Service", //String strServiceName,
                        "UrnCallerToken03", //String strServicePort
                        "UNAUTHENTICATED", // Expecting User ID
<<<<<<< HEAD
                        "UserIDForVerifyOnly" // Password
=======
                        "UserIDForVerifyOnly", // Password
                        errMsgVersionInX509 //2/2021
>>>>>>> 7acb76d7
            );
        } catch (Exception e) {
            throw e;
        }

        return;
    }

    /**
     *
     * Test a Caller X509Token with https
     *
     */

    //2/2021 to test with EE7, then the corresponding server_x509_asym.xml can be used
    @Test
<<<<<<< HEAD
    @SkipForRepeat(SkipForRepeat.EE8_FEATURES)
    //Orig:
    //public void testCxfCallerHttpsNoUntPolicyInX509() throws Exception {
    public void testCxfCallerHttpsNoUntPolicyInX509EE7Only() throws Exception {
        // In case, the sequence on test cases are random... then need to unmark next line
        //UpdateServerXml.reconfigServer(server, System.getProperty("user.dir") + File.separator + server.getPathToAutoFVTNamedServer() + "server_x509_asym.xml");

        //2/2021
        UpdateServerXml.reconfigServer(server, System.getProperty("user.dir") + File.separator + server.getPathToAutoFVTNamedServer() + "server_x509_asym.xml");

        //Orig:
        //String thisMethod = "testCxfCallerHttpsNoUntPolicy";
        String thisMethod = "testCxfCallerHttpsNoUntPolicyInX509EE7Only";
        methodFull = "testCxfCallerHttpsNoUntPolicyInX509";

        try {
            testRoutine(
                        thisMethod, //String thisMethod,
                        "CallerHttpsNoUntPolicy", // Testing policy name
                        "negative", // Positive, positive-1, negative or negative-1... etc
                        portNumber, //String portNumber,
                        portNumberSecure, //String portNumberSecure
                        "FatBAC04Service", //String strServiceName,
                        "UrnCallerToken04", //String strServicePort
                        "test4", // Expecting User ID
                        "test4" // Password
            );
        } catch (Exception e) {
            throw e;
        }

        return;
    }

    //2/2021 to test with EE8, then the corresponding server_x509_asym_wss4j.xml can be used
    @Test
    @SkipForRepeat(SkipForRepeat.NO_MODIFICATION)
    public void testCxfCallerHttpsNoUntPolicyInX509EE8Only() throws Exception {

        //2/2021
        UpdateServerXml.reconfigServer(server, System.getProperty("user.dir") + File.separator + server.getPathToAutoFVTNamedServer() + "server_x509_asym_wss4j.xml");

        String thisMethod = "testCxfCallerHttpsNoUntPolicyInX509EE8Only";
=======
    public void testCxfCallerHttpsNoUntPolicyInX509() throws Exception {

        // In case, the sequence on test cases are random... then need to unmark next line
        //UpdateServerXml.reconfigServer(server, System.getProperty("user.dir") + File.separator + server.getPathToAutoFVTNamedServer() + "server_x509_asym.xml");

        String thisMethod = "testCxfCallerHttpsNoUntPolicy";
>>>>>>> 7acb76d7
        methodFull = "testCxfCallerHttpsNoUntPolicyInX509";

        try {
            testRoutine(
                        thisMethod, //String thisMethod,
                        "CallerHttpsNoUntPolicy", // Testing policy name
                        "negative", // Positive, positive-1, negative or negative-1... etc
                        portNumber, //String portNumber,
                        portNumberSecure, //String portNumberSecure
                        "FatBAC04Service", //String strServiceName,
                        "UrnCallerToken04", //String strServicePort
                        "test4", // Expecting User ID
<<<<<<< HEAD
                        "test4" // Password
=======
                        "test4", // Password
                        errMsgVersion, //2/2021
                        errMsgVersionInX509 //2/2021
>>>>>>> 7acb76d7
            );
        } catch (Exception e) {
            throw e;
        }

        return;
    }

    /**
     * TestDescription:
     *
     * This test invokes a jax-ws cxf web service.
     * It needs to have caller key set to sign and encrypt the SOAPBody
     * The request is request in https.
     * Though this test is not enforced it yet.
     *
     */

    //2/2021 Orig:
    //protected void testRoutine(
    //                           String thisMethod,
    //                           String callerPolicy,
    //                           String testMode, // Positive, positive-1, negative or negative-1... etc
    //                           String portNumber,
    //                           String portNumberSecure,
    //                           String strServiceName,
    //                           String strServicePort,
    //                           String untID,
    //                           String untPassword) throws Exception {
    //    testSubRoutine(
    //                   thisMethod,
    //                   callerPolicy,
    //                   testMode, // Positive, positive-1, negative or negative-1... etc
    //                   portNumber,
    //                   portNumberSecure,
    //                   strServiceName,
    //                   strServicePort,
    //                   callerUNTClientUrl,
    //                   "",
    //                   untID,
    //                   untPassword);

    //    return;
    //}

    //2/2021
    protected void testRoutine(
                               String thisMethod,
                               String callerPolicy,
                               String testMode, // Positive, positive-1, negative or negative-1... etc
                               String portNumber,
                               String portNumberSecure,
                               String strServiceName,
                               String strServicePort,
                               String untID,
                               String untPassword) throws Exception {

        testSubRoutine(
                       thisMethod,
                       callerPolicy,
                       testMode, // Positive, positive-1, negative or negative-1... etc
                       portNumber,
                       portNumberSecure,
                       strServiceName,
                       strServicePort,
                       callerUNTClientUrl,
                       "",
                       untID,
                       untPassword,
                       null, //2/2021
                       null);//2/2021

        return;
    }

    //2/2021
    protected void testRoutine(
                               String thisMethod,
                               String callerPolicy,
                               String testMode, // Positive, positive-1, negative or negative-1... etc
                               String portNumber,
                               String portNumberSecure,
                               String strServiceName,
                               String strServicePort,
                               String untID,
                               String untPassword,
                               String errMsgVersion) throws Exception {
        //2/2021
        testSubRoutine(
                       thisMethod,
                       callerPolicy,
                       testMode, // Positive, positive-1, negative or negative-1... etc
                       portNumber,
                       portNumberSecure,
                       strServiceName,
                       strServicePort,
                       callerUNTClientUrl,
                       "",
                       untID,
                       untPassword,
                       errMsgVersion, //2/2021
                       null); //2/2021

        return;
    }

    //2/2021
    protected void testRoutine(
                               String thisMethod,
                               String callerPolicy,
                               String testMode, // Positive, positive-1, negative or negative-1... etc
                               String portNumber,
                               String portNumberSecure,
                               String strServiceName,
                               String strServicePort,
                               String untID,
                               String untPassword,
                               String errMsgVersion,
                               String errMsgVersionInX509) throws Exception {
        //2/2021
        testSubRoutine(
                       thisMethod,
                       callerPolicy,
                       testMode, // Positive, positive-1, negative or negative-1... etc
                       portNumber,
                       portNumberSecure,
                       strServiceName,
                       strServicePort,
                       callerUNTClientUrl,
                       "",
                       untID,
                       untPassword,
                       errMsgVersion, //2/2021
                       errMsgVersionInX509); //2/2021

        return;
    }

    /**
     * TestDescription:
     *
     * This test invokes a jax-ws cxf web service.
     * It needs to have caller key set to sign and encrypt the SOAPBody
     * The request is request in https.
     * Though this test is not enforced it yet.
     *
     */
    protected void testBadRoutine(
                                  String thisMethod,
                                  String callerPolicy,
                                  String testMode, // Positive, positive-1, negative or negative-1... etc
                                  String portNumber,
                                  String portNumberSecure,
                                  String strServiceName,
                                  String strServicePort,
                                  String untID,
                                  String untPassword) throws Exception {
        testSubRoutine(
                       thisMethod,
                       callerPolicy,
                       testMode, // Positive, positive-1, negative or negative-1... etc
                       portNumber,
                       portNumberSecure,
                       strServiceName,
                       strServicePort,
                       callerBadUNTClientUrl,
                       "Bad",
                       untID,
                       untPassword,
                       null,
                       null); //2/2021

        return;
    }

    //2/2021
    protected void testBadRoutine(
                                  String thisMethod,
                                  String callerPolicy,
                                  String testMode, // Positive, positive-1, negative or negative-1... etc
                                  String portNumber,
                                  String portNumberSecure,
                                  String strServiceName,
                                  String strServicePort,
                                  String untID,
                                  String untPassword,
                                  String errMsgVersionInX509) throws Exception {
        testSubRoutine(
                       thisMethod,
                       callerPolicy,
                       testMode, // Positive, positive-1, negative or negative-1... etc
                       portNumber,
                       portNumberSecure,
                       strServiceName,
                       strServicePort,
                       callerBadUNTClientUrl,
                       "Bad",
                       untID,
                       untPassword,
                       null,
                       errMsgVersionInX509); //2/2021

        return;
    }

    //2/2021
    protected void testBadRoutine(
                                  String thisMethod,
                                  String callerPolicy,
                                  String testMode, // Positive, positive-1, negative or negative-1... etc
                                  String portNumber,
                                  String portNumberSecure,
                                  String strServiceName,
                                  String strServicePort,
                                  String untID,
                                  String untPassword,
                                  String errMsgVersion,
                                  String errMsgVersionInX509) throws Exception {
        //2/2021
        testSubRoutine(
                       thisMethod,
                       callerPolicy,
                       testMode, // Positive, positive-1, negative or negative-1... etc
                       portNumber,
                       portNumberSecure,
                       strServiceName,
                       strServicePort,
                       callerBadUNTClientUrl,
                       "Bad",
                       untID,
                       untPassword,
                       errMsgVersion,
                       errMsgVersionInX509);
        //2/2021

        return;
    }

    /**
     * TestDescription:
     *
     * This test invokes a jax-ws cxf web service.
     * It needs to have caller key set to sign and encrypt the SOAPBody
     * The request is request in https.
     * Though this test is not enforced it yet.
     *
     */
    protected void testSubRoutine(
                                  String thisMethod,
                                  String callerPolicy,
                                  String testMode, // Positive, positive-1, negative or negative-1... etc
                                  String portNumber,
                                  String portNumberSecure,
                                  String strServiceName,
                                  String strServicePort,
                                  String strClientUrl,
                                  String strBadOrGood,
                                  String untID,
                                  String untPassword,
                                  String errMsgVersion,
                                  String errMsgVersionInX509) throws Exception {
        //2/2021
        try {

            WebRequest request = null;
            WebResponse response = null;

            // Create the conversation object which will maintain state for us
            WebConversation wc = new WebConversation();

            // Invoke the service client - servlet
            Log.info(thisClass, methodFull, "Invoking: " + callerPolicy + ":" + testMode);
            request = new GetMethodWebRequest(strClientUrl);

            request.setParameter("serverName", serverName);
            request.setParameter("thisMethod", thisMethod);
            request.setParameter("callerPolicy", callerPolicy);
            request.setParameter("testMode", testMode);
            request.setParameter("httpDefaultPort", portNumber);
            request.setParameter("httpSecureDefaultPort", portNumberSecure);
            request.setParameter("serviceName", strServiceName);
            request.setParameter("servicePort", strServicePort);
            request.setParameter("methodFull", methodFull);
            request.setParameter("untID", untID);
            request.setParameter("untPassword", untPassword);
            //2/2021
            request.setParameter("errorMsgVersion", errMsgVersion);
            request.setParameter("errorMsgVersionInX509", errMsgVersionInX509);

            // Invoke the client
            response = wc.getResponse(request);

            // Read the response page from client jsp
            String respReceived = response.getText();
            String methodFull = thisMethod;
            if (strBadOrGood.length() > 0) {
                methodFull = thisMethod.substring(0, 4) + // "test"
                             strBadOrGood +
                             thisMethod.substring(4);
            }
            if (respReceived != null && respReceived.isEmpty()) {
                respReceived = "pass:false:'received nothing'";
            }
            Log.info(thisClass, methodFull, "'" + respReceived + "'");
            assertTrue("Failed to get back the expected text. But :" + respReceived, respReceived.contains("<p>pass:true:"));
            assertTrue("Hmm... Strange! wrong testMethod back. But :" + respReceived, respReceived.contains(">m:" + thisMethod + "<"));
        } catch (Exception e) {
            Log.info(thisClass, thisMethod, "Exception occurred:");
            System.err.println("Exception: " + e);
            throw e;
        }

        return;
    }

    @AfterClass
    public static void tearDown() throws Exception {
        try {
            printMethodName("tearDown");
            if (server != null && server.isStarted()) {
                server.stopServer();
            }
        } catch (Exception e) {
            e.printStackTrace(System.out);
        }
        //orig from CL
        //SharedTools.unInstallCallbackHandler(server);

        //2/2021
        server.deleteFileFromLibertyInstallRoot("usr/extension/lib/bundles/com.ibm.ws.wssecurity.example.cbh.jar");
        server.deleteFileFromLibertyInstallRoot("usr/extension/lib/features/wsseccbh-1.0.mf");
        server.deleteFileFromLibertyInstallRoot("usr/extension/lib/bundles/com.ibm.ws.wssecurity.example.cbhwss4j.jar");
        server.deleteFileFromLibertyInstallRoot("usr/extension/lib/features/wsseccbh-2.0.mf");

    }

<<<<<<< HEAD
    //2/2021 Mei:
=======
    //2/2021
>>>>>>> 7acb76d7
    private static void printMethodName(String strMethod) {
        Log.info(thisClass, strMethod, "*****************************"
                                       + strMethod);
        System.err.println("*****************************" + strMethod);
    }

    //2/2021
    public static void copyServerXml(String copyFromFile) throws Exception {

        try {
            String serverFileLoc = (new File(server.getServerConfigurationPath().replace('\\', '/'))).getParent();
            Log.info(thisClass, "copyServerXml", "Copying: " + copyFromFile
                                                 + " to " + serverFileLoc);
            LibertyFileManager.copyFileIntoLiberty(server.getMachine(),
                                                   serverFileLoc, "server.xml", copyFromFile);
        } catch (Exception ex) {
            ex.printStackTrace(System.out);
        }
    }

}<|MERGE_RESOLUTION|>--- conflicted
+++ resolved
@@ -44,12 +44,9 @@
 //Added 11/2020
 import componenttest.custom.junit.runner.Mode;
 import componenttest.custom.junit.runner.Mode.TestMode;
-<<<<<<< HEAD
-=======
 //2/2021
 import componenttest.rules.repeater.FeatureReplacementAction;
 import componenttest.rules.repeater.RepeatTests;
->>>>>>> 7acb76d7
 import componenttest.topology.impl.LibertyFileManager;
 import componenttest.topology.impl.LibertyServer;
 
@@ -111,21 +108,15 @@
         if (features.contains("usr:wsseccbh-1.0")) {
             server.copyFileToLibertyInstallRoot("usr/extension/lib/", "bundles/com.ibm.ws.wssecurity.example.cbh.jar");
             server.copyFileToLibertyInstallRoot("usr/extension/lib/features/", "features/wsseccbh-1.0.mf");
-<<<<<<< HEAD
-=======
             errMsgVersion = "EE7";
             errMsgVersionInX509 = "EE7";
->>>>>>> 7acb76d7
         }
         if (features.contains("usr:wsseccbh-2.0")) {
             server.copyFileToLibertyInstallRoot("usr/extension/lib/", "bundles/com.ibm.ws.wssecurity.example.cbhwss4j.jar");
             server.copyFileToLibertyInstallRoot("usr/extension/lib/features/", "features/wsseccbh-2.0.mf");
             copyServerXml(System.getProperty("user.dir") + File.separator + server.getPathToAutoFVTNamedServer() + "server_wss4j.xml");
-<<<<<<< HEAD
-=======
             errMsgVersion = "EE8";
             errMsgVersionInX509 = "EE8";
->>>>>>> 7acb76d7
         }
 
         //Added 11/2020
@@ -311,27 +302,14 @@
      * Test a Caller UsernameToken
      *
      */
-    //2/2021 to test with EE7, then the corresponding server_x509_asym.xml can be used
+
     @Test
-<<<<<<< HEAD
-    @SkipForRepeat(SkipForRepeat.EE8_FEATURES)
-    //Orig:
-    //public void testCxfCallerHttpPolicyInX509() throws Exception {
-    public void testCxfCallerHttpPolicyInX509EE7Only() throws Exception {
-=======
     public void testCxfCallerHttpPolicyInX509() throws Exception {
->>>>>>> 7acb76d7
 
         // In case, the sequence on test cases are random... then need to unmark next line
         //UpdateServerXml.reconfigServer(server, System.getProperty("user.dir") + File.separator + server.getPathToAutoFVTNamedServer() + "server_x509_asym.xml");
 
-<<<<<<< HEAD
-        //2/2021
-        UpdateServerXml.reconfigServer(server, System.getProperty("user.dir") + File.separator + server.getPathToAutoFVTNamedServer() + "server_x509_asym.xml");
-
-        //Orig:
-        //String thisMethod = "testCxfCallerHttpPolicy";
-        String thisMethod = "testCxfCallerHttpPolicyInX509EE7Only";
+        String thisMethod = "testCxfCallerHttpPolicy";
         methodFull = "testCxfCallerHttpPolicyInx509";
 
         try {
@@ -353,65 +331,19 @@
         return;
     }
 
-    //2/2021 to test with EE8, then the corresponding server_x509_asym_wss4j.xml can be used
+    /**
+     *
+     * Test a Caller X509Token with https
+     *
+     */
+
     @Test
-    @SkipForRepeat(SkipForRepeat.NO_MODIFICATION)
-    public void testCxfCallerHttpPolicyInX509EE8Only() throws Exception {
-
-        //2/2021
-        UpdateServerXml.reconfigServer(server, System.getProperty("user.dir") + File.separator + server.getPathToAutoFVTNamedServer() + "server_x509_asym_wss4j.xml");
-
-        String thisMethod = "testCxfCallerHttpPolicyInX509EE8Only";
-=======
-        String thisMethod = "testCxfCallerHttpPolicy";
->>>>>>> 7acb76d7
-        methodFull = "testCxfCallerHttpPolicyInx509";
-
-        try {
-            testRoutine(
-                        thisMethod, //String thisMethod,
-                        "CallerHttpPolicy", // Testing policy name
-                        "positive", // Positive, positive-1, negative or negative-1... etc
-                        portNumber, //String portNumber,
-                        "", //String portNumberSecure
-                        "FatBAC01Service", //String strServiceName,
-                        "UrnCallerToken01", //String strServicePort
-                        "test3", // Expecting User ID
-<<<<<<< HEAD
-                        "test3" // Password for UserNameToken
-=======
-                        "test3", // Password for UserNameToken
-                        errMsgVersionInX509 //2/2021
->>>>>>> 7acb76d7
-            );
-        } catch (Exception e) {
-            throw e;
-        }
-
-        return;
-    }
-
-    /**
-     *
-     * Test a Caller X509Token with https
-     *
-     */
-    //2/2021 to test with EE7, then the corresponding server_x509_asym.xml can be used
-    @Test
-<<<<<<< HEAD
-    @SkipForRepeat(SkipForRepeat.EE8_FEATURES)
-    //Orig:
-    //public void testCxfCallerHttpsPolicyInx509() throws Exception {
-    public void testCxfCallerHttpsPolicyInx509EE7Only() throws Exception {
+    public void testCxfCallerHttpsPolicyInx509() throws Exception {
+
         // In case, the sequence on test cases are random... then need to unmark next line
         //UpdateServerXml.reconfigServer(server, System.getProperty("user.dir") + File.separator + server.getPathToAutoFVTNamedServer() + "server_x509_asym.xml");
 
-        //2/2021
-        UpdateServerXml.reconfigServer(server, System.getProperty("user.dir") + File.separator + server.getPathToAutoFVTNamedServer() + "server_x509_asym.xml");
-
-        //Orig:
-        //String thisMethod = "testCxfCallerHttpsPolicy";
-        String thisMethod = "testCxfCallerHttpsPolicyInx509EE8Only";
+        String thisMethod = "testCxfCallerHttpsPolicy";
         methodFull = "testCxfCallerHttpsPolicyInX509";
 
         try {
@@ -424,51 +356,9 @@
                         "FatBAC02Service", //String strServiceName,
                         "UrnCallerToken02", //String strServicePort
                         "test2", // Expecting User ID
-                        "test2" // Password
-            );
-        } catch (Exception e) {
-            throw e;
-        }
-
-        return;
-    }
-
-    //2/2021 to test with EE8, then the corresponding server_x509_asym_wss4j.xml can be used
-    @Test
-    @SkipForRepeat(SkipForRepeat.NO_MODIFICATION)
-    public void testCxfCallerHttpsPolicyInx509EE8Only() throws Exception {
-
-        //2/2021
-        UpdateServerXml.reconfigServer(server, System.getProperty("user.dir") + File.separator + server.getPathToAutoFVTNamedServer() + "server_x509_asym_wss4j.xml");
-
-        String thisMethod = "testCxfCallerHttpsPolicyInx509EE8Only";
-=======
-    public void testCxfCallerHttpsPolicyInx509() throws Exception {
-
-        // In case, the sequence on test cases are random... then need to unmark next line
-        //UpdateServerXml.reconfigServer(server, System.getProperty("user.dir") + File.separator + server.getPathToAutoFVTNamedServer() + "server_x509_asym.xml");
-
-        String thisMethod = "testCxfCallerHttpsPolicy";
->>>>>>> 7acb76d7
-        methodFull = "testCxfCallerHttpsPolicyInX509";
-
-        try {
-            testRoutine(
-                        thisMethod, //String thisMethod,
-                        "CallerHttpsPolicy", // Testing policy name
-                        "negative", // Positive, positive-1, negative or negative-1... etc
-                        portNumber, //String portNumber,
-                        portNumberSecure, //String portNumberSecure
-                        "FatBAC02Service", //String strServiceName,
-                        "UrnCallerToken02", //String strServicePort
-                        "test2", // Expecting User ID
-<<<<<<< HEAD
-                        "test2" // Password
-=======
                         "test2", // Password
                         errMsgVersion, //2/2021
                         errMsgVersionInX509 //2/2021
->>>>>>> 7acb76d7
             );
         } catch (Exception e) {
             throw e;
@@ -483,27 +373,13 @@
      *
      */
 
-    //2/2021 to test with EE7, then the corresponding server_x509_asym.xml can be used
     @Test
-<<<<<<< HEAD
-    @SkipForRepeat(SkipForRepeat.EE8_FEATURES)
-    //Orig:
-    //public void testCxfCallerNoPolicyInX509() throws Exception {
-    public void testCxfCallerNoPolicyInX509EE7Only() throws Exception {
-=======
     public void testCxfCallerNoPolicyInX509() throws Exception {
->>>>>>> 7acb76d7
 
         // In case, the sequence on test cases are random... then need to unmark next line
         //UpdateServerXml.reconfigServer(server, System.getProperty("user.dir") + File.separator + server.getPathToAutoFVTNamedServer() + "server_x509_asym.xml");
 
-<<<<<<< HEAD
-        //2/2021
-        UpdateServerXml.reconfigServer(server, System.getProperty("user.dir") + File.separator + server.getPathToAutoFVTNamedServer() + "server_x509_asym.xml");
-
-        //Orig:
-        //String thisMethod = "testCxfCallerNoPolicy";
-        String thisMethod = "testCxfCallerNoPolicyInX509EE7Only";
+        String thisMethod = "testCxfCallerNoPolicy";
         methodFull = "testCxfCallerNoPolicyInX509";
 
         try {
@@ -516,45 +392,8 @@
                         "FatBAC03Service", //String strServiceName,
                         "UrnCallerToken03", //String strServicePort
                         "UNAUTHENTICATED", // Expecting User ID
-                        "UserIDForVerifyOnly" // Password
-            );
-        } catch (Exception e) {
-            throw e;
-        }
-
-        return;
-    }
-
-    //2/2021 to test with EE8, then the corresponding server_x509_asym_wss4j.xml can be used
-    @Test
-    @SkipForRepeat(SkipForRepeat.NO_MODIFICATION)
-    public void testCxfCallerNoPolicyInX509EE8Only() throws Exception {
-
-        //2/2021
-        UpdateServerXml.reconfigServer(server, System.getProperty("user.dir") + File.separator + server.getPathToAutoFVTNamedServer() + "server_x509_asym_wss4j.xml");
-
-        String thisMethod = "testCxfCallerNoPolicyInX509EE8Only";
-=======
-        String thisMethod = "testCxfCallerNoPolicy";
->>>>>>> 7acb76d7
-        methodFull = "testCxfCallerNoPolicyInX509";
-
-        try {
-            testRoutine(
-                        thisMethod, //String thisMethod,
-                        "CallerNoPolicy", // Testing policy name
-                        "positive", // Positive, positive-1, negative or negative-1... etc
-                        portNumber, //String portNumber,
-                        "", //String portNumberSecure
-                        "FatBAC03Service", //String strServiceName,
-                        "UrnCallerToken03", //String strServicePort
-                        "UNAUTHENTICATED", // Expecting User ID
-<<<<<<< HEAD
-                        "UserIDForVerifyOnly" // Password
-=======
                         "UserIDForVerifyOnly", // Password
                         errMsgVersionInX509 //2/2021
->>>>>>> 7acb76d7
             );
         } catch (Exception e) {
             throw e;
@@ -571,20 +410,12 @@
 
     //2/2021 to test with EE7, then the corresponding server_x509_asym.xml can be used
     @Test
-<<<<<<< HEAD
-    @SkipForRepeat(SkipForRepeat.EE8_FEATURES)
-    //Orig:
-    //public void testCxfCallerHttpsNoUntPolicyInX509() throws Exception {
-    public void testCxfCallerHttpsNoUntPolicyInX509EE7Only() throws Exception {
+    public void testCxfCallerHttpsNoUntPolicyInX509() throws Exception {
+
         // In case, the sequence on test cases are random... then need to unmark next line
         //UpdateServerXml.reconfigServer(server, System.getProperty("user.dir") + File.separator + server.getPathToAutoFVTNamedServer() + "server_x509_asym.xml");
 
-        //2/2021
-        UpdateServerXml.reconfigServer(server, System.getProperty("user.dir") + File.separator + server.getPathToAutoFVTNamedServer() + "server_x509_asym.xml");
-
-        //Orig:
-        //String thisMethod = "testCxfCallerHttpsNoUntPolicy";
-        String thisMethod = "testCxfCallerHttpsNoUntPolicyInX509EE7Only";
+        String thisMethod = "testCxfCallerHttpsNoUntPolicy";
         methodFull = "testCxfCallerHttpsNoUntPolicyInX509";
 
         try {
@@ -597,51 +428,9 @@
                         "FatBAC04Service", //String strServiceName,
                         "UrnCallerToken04", //String strServicePort
                         "test4", // Expecting User ID
-                        "test4" // Password
-            );
-        } catch (Exception e) {
-            throw e;
-        }
-
-        return;
-    }
-
-    //2/2021 to test with EE8, then the corresponding server_x509_asym_wss4j.xml can be used
-    @Test
-    @SkipForRepeat(SkipForRepeat.NO_MODIFICATION)
-    public void testCxfCallerHttpsNoUntPolicyInX509EE8Only() throws Exception {
-
-        //2/2021
-        UpdateServerXml.reconfigServer(server, System.getProperty("user.dir") + File.separator + server.getPathToAutoFVTNamedServer() + "server_x509_asym_wss4j.xml");
-
-        String thisMethod = "testCxfCallerHttpsNoUntPolicyInX509EE8Only";
-=======
-    public void testCxfCallerHttpsNoUntPolicyInX509() throws Exception {
-
-        // In case, the sequence on test cases are random... then need to unmark next line
-        //UpdateServerXml.reconfigServer(server, System.getProperty("user.dir") + File.separator + server.getPathToAutoFVTNamedServer() + "server_x509_asym.xml");
-
-        String thisMethod = "testCxfCallerHttpsNoUntPolicy";
->>>>>>> 7acb76d7
-        methodFull = "testCxfCallerHttpsNoUntPolicyInX509";
-
-        try {
-            testRoutine(
-                        thisMethod, //String thisMethod,
-                        "CallerHttpsNoUntPolicy", // Testing policy name
-                        "negative", // Positive, positive-1, negative or negative-1... etc
-                        portNumber, //String portNumber,
-                        portNumberSecure, //String portNumberSecure
-                        "FatBAC04Service", //String strServiceName,
-                        "UrnCallerToken04", //String strServicePort
-                        "test4", // Expecting User ID
-<<<<<<< HEAD
-                        "test4" // Password
-=======
                         "test4", // Password
                         errMsgVersion, //2/2021
                         errMsgVersionInX509 //2/2021
->>>>>>> 7acb76d7
             );
         } catch (Exception e) {
             throw e;
@@ -811,7 +600,7 @@
                        "Bad",
                        untID,
                        untPassword,
-                       null,
+                       null, //2/2021
                        null); //2/2021
 
         return;
@@ -841,7 +630,7 @@
                        "Bad",
                        untID,
                        untPassword,
-                       null,
+                       null, //2/2021
                        errMsgVersionInX509); //2/2021
 
         return;
@@ -874,8 +663,7 @@
                        untID,
                        untPassword,
                        errMsgVersion,
-                       errMsgVersionInX509);
-        //2/2021
+                       errMsgVersionInX509); //2/2021
 
         return;
     }
@@ -978,11 +766,7 @@
 
     }
 
-<<<<<<< HEAD
-    //2/2021 Mei:
-=======
     //2/2021
->>>>>>> 7acb76d7
     private static void printMethodName(String strMethod) {
         Log.info(thisClass, strMethod, "*****************************"
                                        + strMethod);
