/*******************************************************************************
<<<<<<< HEAD
S * Copyright (c) 2020 IBM Corporation and others.
=======
S * Copyright (c) 2020, 2021 IBM Corporation and others.
>>>>>>> 7acb76d7
 * All rights reserved. This program and the accompanying materials
 * are made available under the terms of the Eclipse Public License v1.0
 * which accompanies this distribution, and is available at
 * http://www.eclipse.org/legal/epl-v10.html
 *
 * Contributors:
 *     IBM Corporation - initial API and implementation
 *******************************************************************************/

package com.ibm.ws.wssecurity.fat.cxf.usernametoken;

import org.junit.Test;
import org.junit.runner.RunWith;

import componenttest.annotation.AllowedFFDC;
import componenttest.annotation.ExpectedFFDC;
import componenttest.annotation.SkipForRepeat;
import componenttest.custom.junit.runner.FATRunner;

//12/2020 Setting this test class for LITE bucket
//Added 10/2020
@RunWith(FATRunner.class)
public class CxfSSLUNTNonceTests extends SSLTestCommon {

    static private final Class<?> thisClass = CxfSSLUNTNonceTests.class;

    /**
     * TestDescription:
     *
     * This test invokes a jax-ws cxf service client, with a valid
     * username/password in the username token. The call to the service client
     * is made using https. The call to the server is also made using https.
     * TransportBinding and Nonce are specified in the wsdl. A valid msg is sent
     * (nonce generated) The request should be successful.
     *
     */
    @Test
<<<<<<< HEAD
    //Added 11/2020
    //@Mode(TestMode.FULL)
    //Mei:
    @AllowedFFDC("java.util.MissingResourceException") //@AV999
    //End
=======
    //2/2021
    @AllowedFFDC("java.util.MissingResourceException") //@AV999
>>>>>>> 7acb76d7
    public void testCxfUntNonceOnlySSL() throws Exception {

        genericTest("testCxfUntNonceOnlySSL", untSSLClientUrl,
                    portNumberSecure, "user1", "security", "FVTVersionBA5Service",
                    "UrnBasicPlcyBA5", "", "",
                    "Response: WSSECFVT FVTVersion_ba05",
                    "The test expected a succesful message from the server.");

    }

    /**
     * TestDescription:
     *
     * This test invokes a jax-ws cxf service client, with a valid
     * username/password in the username token. The call to the service client
     * is made using https. The call to the server is also made using https.
     * TransportBinding, Nonce and Created are specified in the wsdl. A valid
     * msg is sent (nonce/created generated) The request should be successful.
     *
     */
    @Test
<<<<<<< HEAD
    //Added 11/2020
    //@Mode(TestMode.FULL)
    //Mei:
    @AllowedFFDC("java.util.MissingResourceException") //@AV999
    //End
=======
    //2/2021
    @AllowedFFDC("java.util.MissingResourceException") //@AV999
>>>>>>> 7acb76d7
    public void testCxfUntNonceAndCreatedSSL() throws Exception {

        genericTest("testCxfUntNonceAndCreatedSSL", untSSLClientUrl,
                    portNumberSecure, "user1", "security", "FVTVersionBA4Service",
                    "UrnBasicPlcyBA4", "", "",
                    "Response: WSSECFVT FVTVersion_ba04",
                    "The test expected a succesful message from the server.");

    }

    /**
     * TestDescription:
     *
     * This test invokes a jax-ws cxf service client, with NO username/password
     * in the username token. The client default should be used instead. The
     * call to the service client is made using https. The call to the server is
     * also made using https. TransportBinding, Nonce and Created are specified
     * in the wsdl. A valid msg is sent (nonce/created generated) The request
     * should be successful.
     *
     */
    @Test
<<<<<<< HEAD
    //Added 11/2020
    //@Mode(TestMode.FULL)
    //Mei:
    @AllowedFFDC("java.util.MissingResourceException") //@AV999
    //End
=======
    //2/2021
    @AllowedFFDC("java.util.MissingResourceException") //@AV999
>>>>>>> 7acb76d7
    public void testCxfUntNonceAndCreatedNoIdSSL() throws Exception {

        genericTest("testCxfUntNonceAndCreatedNoIdSSL", untSSLClientUrl,
                    portNumberSecure, null, null, "FVTVersionBA4Service",
                    "UrnBasicPlcyBA4", "", "",
                    "Response: WSSECFVT FVTVersion_ba04",
                    "The test expected a succesful message from the server.");

    }

    // need another server with NO id/pw info to really test behavior with no
    // id/pw

    /**
     * TestDescription:
     *
     * This test invokes a jax-ws cxf service client, with a valid
     * username/password in the username token. The call to the service client
     * is made using https. The call to the server is also made using https.
     * TransportBinding, Nonce and Created are specified in the wsdl. A
     * hard-coded message containing a timestamp that is expired. The request
     * should fail as the message has expired.
     *
     */
    @Test
<<<<<<< HEAD
    //Added 11/2020
    //@Mode(TestMode.FULL)
    //Orig: this will trigger failure although test passed
    //@ExpectedFFDC("org.apache.ws.security.WSSecurityException")
    //Mei:
    //@AllowedFFDC(value = { "java.util.MissingResourceException", "org.apache.wss4j.common.ext.WSSecurityException" }) //@AV999
    //this will be better for both features:
    @AllowedFFDC(value = { "java.util.MissingResourceException", "org.apache.wss4j.common.ext.WSSecurityException", "org.apache.ws.security.WSSecurityException" })
    //End
=======
    //Orig: this will trigger failure although test passed
    //@ExpectedFFDC("org.apache.ws.security.WSSecurityException")
    //2/2021
    @AllowedFFDC(value = { "java.util.MissingResourceException", "org.apache.wss4j.common.ext.WSSecurityException", "org.apache.ws.security.WSSecurityException" })
>>>>>>> 7acb76d7
    public void testCxfUntExpiredMsgSSL() throws Exception {

        genericTest("testCxfUntExpiredMsgSSL", untSSLClientUrl, portNumberSecure,
                    "user1", "security", "FVTVersionBA4Service", "UrnBasicPlcyBA4",
                    "", "oldTimeMsg", msgExpires,
                    "The message has expired. It should have failed");

    }

    /**
     * TestDescription:
     *
     * This test invokes a jax-ws cxf service client, with a valid
     * username/password in the username token. The call to the service client
     * is made using https. The call to the server is also made using https.
     * TransportBinding, Nonce and Created are specified in the wsdl. A
     * hard-coded message containing a timestamp that is in the future. The
     * request should fail as the message is set in the future.
     *
     */

    //2/2021 run with EE7
    @Test
    @SkipForRepeat(SkipForRepeat.EE8_FEATURES)
<<<<<<< HEAD
    //Added 11/2020
    //@Mode(TestMode.FULL)
=======
>>>>>>> 7acb76d7
    //Orig: need to work on old feature
    @AllowedFFDC("org.apache.ws.security.WSSecurityException")
    public void testCxfUntOldExtFutureTimestampSSLEE7Only() throws Exception {

        genericTest(
                    "testCxfUntOldExtFutureTimestampSSLEE7Only",
                    untSSLClientUrl,
                    portNumberSecure,
                    "user1",
                    "security",
                    "FVTVersionBA7Service",
                    "UrnBasicPlcyBA7",
                    "",
                    "futureTime",
                    "The message has expired (WSSecurityEngine: Invalid timestamp The security semantics of the message have expired)",
                    "A future time stamp in WS request did not fail");

    }

    //2/2021 to run with EE8
    @Test
    @SkipForRepeat(SkipForRepeat.NO_MODIFICATION)
<<<<<<< HEAD
    //Added 11/2020
    //@Mode(TestMode.FULL)
    //Mei:
    @AllowedFFDC(value = { "org.apache.wss4j.common.ext.WSSecurityException", "java.util.MissingResourceException" })
    //End
=======
    //2/2021
    @AllowedFFDC(value = { "org.apache.wss4j.common.ext.WSSecurityException", "java.util.MissingResourceException" })
>>>>>>> 7acb76d7
    public void testCxfUntOldExtFutureTimestampSSLEE8Only() throws Exception {

        genericTest(
                    "testCxfUntOldExtFutureTimestampSSLEE8Only",
                    untSSLClientUrl,
                    portNumberSecure,
                    "user1",
                    "security",
                    "FVTVersionBA7Service",
                    "UrnBasicPlcyBA7",
                    "",
                    "futureTime",
                    //Mei: this works for jaxws-2.2 only
                    //"The message has expired (WSSecurityEngine: Invalid timestamp The security semantics of the message have expired)",
                    "Invalid timestamp: The message timestamp is out of range", //@AV999 new message
                    //End
                    "A future time stamp in WS request did not fail");

    }

    /**
     * TestDescription:
     *
     * This test invokes a jax-ws cxf service client, with a valid
     * username/password in the username token. The call to the service client
     * is made using https. The call to the server is also made using https.
     * TransportBinding with Timestamp and Nonce are specified in the wsdl. Test
     * should pass as the Timestamp should be generated.
     *
     */
    @Test
<<<<<<< HEAD
    //Added 11/2020
    //@Mode(TestMode.FULL)
    //Mei:
    @AllowedFFDC("java.util.MissingResourceException") //@AV999
    //End
=======
    //2/2021
    @AllowedFFDC("java.util.MissingResourceException") //@AV999
>>>>>>> 7acb76d7
    public void testCxfUntReqTimestampSSL() throws Exception {

        genericTest("testCxfUntReqTimestampSSL", untSSLClientUrl,
                    portNumberSecure, "user1", "security", "FVTVersionBA5Service",
                    "UrnBasicPlcyBA5", "", "",
                    "Response: WSSECFVT FVTVersion_ba05",
                    "The test expected a succesful message from the server.");

    }

    /**
     * TestDescription:
     *
     * This test invokes a jax-ws cxf service client, with a valid
     * username/password in the username token. The call to the service client
     * is made using https. The call to the server is also made using https.
     * TransportBinding with Timestamp and Nonce are specified in the wsdl. Test
     * expects a failure as the timestamp content is missing.
     *
     */

    //2/2021 run with EE7
    @Test
    @SkipForRepeat(SkipForRepeat.EE8_FEATURES)
<<<<<<< HEAD
    //Added 11/2020
    //@Mode(TestMode.FULL)
=======
>>>>>>> 7acb76d7
    //Orig:
    @ExpectedFFDC("org.apache.ws.security.WSSecurityException")
    public void testCxfUntReqTimestampMissingSSLEE7Only() throws Exception {

        genericTest(
                    "testCxfUntReqTimestampMissingSSLEE7Only",
                    untSSLClientUrl,
                    portNumberSecure,
                    "user1",
                    "security",
                    "FVTVersionBA5Service",
                    "UrnBasicPlcyBA5",
                    "",
                    "missingTimestamp",
                    //orig:
                    timestampReqButMissing,
                    "The test expected an exception from the server because the timestamp was missing.");

    }

    //2/2021 run with EE8
    @Test
    @SkipForRepeat(SkipForRepeat.NO_MODIFICATION)
<<<<<<< HEAD
    //Added 11/2020
    //@Mode(TestMode.FULL)
    @AllowedFFDC(value = { "java.util.MissingResourceException", "org.apache.wss4j.common.ext.WSSecurityException" }) //@AV999
    //End
=======
    @AllowedFFDC(value = { "java.util.MissingResourceException", "org.apache.wss4j.common.ext.WSSecurityException" }) //@AV999
>>>>>>> 7acb76d7
    public void testCxfUntReqTimestampMissingSSLEE8Only() throws Exception {

        genericTest(
                    "testCxfUntReqTimestampMissingSSLEE8Only",
                    untSSLClientUrl,
                    portNumberSecure,
                    "user1",
                    "security",
                    "FVTVersionBA5Service",
                    "UrnBasicPlcyBA5",
                    "",
                    "missingTimestamp",
                    //Mei:
                    morethanOneTimestamp,
                    //End
                    "The test expected an exception from the server because the timestamp was missing.");

    }

    /**
     * TestDescription:
     *
     * This test invokes a jax-ws cxf service client, with a valid
     * username/password in the username token. The call to the service client
     * is made using https. The call to the server is also made using https.
     * TransportBinding and Nonce are specified in the wsdl. A hard-coded
     * message is passed twice. The request should fail on the second call with
     * a replay exception.
     *
     */
    //Defect 88389 - uncomment next line when issue is resolved
    //@Test
    public void testCxfUntReqTimestampHardcodedMsgTwiceSSL() throws Exception {

        genericTest("testCxfUntReqTimestampHardcodedMsgTwiceSSL",
                    untSSLClientUrl, portNumberSecure, "user1", "security",
                    "FVTVersionBA5Service", "UrnBasicPlcyBA5", "true", "replay",
                    replayAttack, "The CXF SSL Web service test failed");

    }

    /**
     * TestDescription:
     *
     * This test invokes a jax-ws cxf service client, with a valid
     * username/password in the username token. The call to the service client
     * is made using https. The call to the server is also made using https.
     * TransportBinding and Nonce are specified in the wsdl. A hard-coded
     * message is passed twice. The request should fail on the second call with
     * a replay exception.
     *
     */
    //Defect 88389 - uncomment next line when issue is resolved
    //@Test
    public void testCxfUntReqTimestampSendMsgTwiceSSL() throws Exception {

        genericTest("testCxfUntReqTimestampSendMsgTwiceSSL", untSSLClientUrl,
                    portNumberSecure, "user1", "security", "FVTVersionBA5Service",
                    "UrnBasicPlcyBA5", "true", "", replayAttack,
                    "The CXF SSL Web service test failed");

    }

    /**
     * TestDescription:
     *
     * This test invokes a jax-ws cxf service client, with a valid
     * username/password in the username token. The call to the service client
     * is made using https. The call to the server is also made using https.
     * TransportBinding and Nonce are specified in the wsdl. A generated message
     * is passed twice. The request should fail on the second call with a replay
     * exception.
     *
     */

    //2/2021 run with EE7
    @Test
    @SkipForRepeat(SkipForRepeat.EE8_FEATURES)
<<<<<<< HEAD
    //Added 11/2020
    //@Mode(TestMode.FULL)
=======
>>>>>>> 7acb76d7
    //Orig: also needs the old variable replayAttack to work on old feature
    @ExpectedFFDC("org.apache.ws.security.WSSecurityException")
    public void testCxfUntReplaySSLEE7Only() throws Exception {

        genericTest("testCxfUntReplaySSLEE7Only", untSSLClientUrl, portNumberSecure,
                    "user1", "security", "FVTVersionBA7Service", "UrnBasicPlcyBA7",
                    //Orig: only works for jaxws-2.2
                    "true", "", replayAttack,
                    "Second call to FVTVersionBA7Service should have failed");
    }

<<<<<<< HEAD
    // 2/2021 run with EE8
    @Test
    @SkipForRepeat(SkipForRepeat.NO_MODIFICATION)
    //Added 11/2020
    //@Mode(TestMode.FULL)
    //Mei:
    @AllowedFFDC(value = { "java.util.MissingResourceException", "org.apache.wss4j.common.ext.WSSecurityException" }) //@AV999
    //End
=======
    //2/2021 run with EE8
    @Test
    @SkipForRepeat(SkipForRepeat.NO_MODIFICATION)
    @AllowedFFDC(value = { "java.util.MissingResourceException", "org.apache.wss4j.common.ext.WSSecurityException" }) //@AV999
>>>>>>> 7acb76d7
    public void testCxfUntReplaySSLEE8Only() throws Exception {

        genericTest("testCxfUntReplaySSLEE8Only", untSSLClientUrl, portNumberSecure,
                    "user1", "security", "FVTVersionBA7Service", "UrnBasicPlcyBA7",
                    "true", "", replayAttackNew, //@AV999
                    "Second call to FVTVersionBA7Service should have failed");
    }

    /**
     * TestDescription:
     *
     * This test invokes a jax-ws cxf service client, with a valid
     * username/password in the username token. The call to the service client
     * is made using https. The call to the server is also made using https.
     * TransportBinding and Nonce are specified in the wsdl. A hard-coded
     * message is passed twice. The request should fail on the second call with
     * a replay exception.
     *
     */

    //2/2021 run with EE7
    @Test
    @SkipForRepeat(SkipForRepeat.EE8_FEATURES)
<<<<<<< HEAD
    //Added 11/2020
    //@Mode(TestMode.FULL)
=======
>>>>>>> 7acb76d7
    //Orig:
    @ExpectedFFDC("org.apache.ws.security.WSSecurityException")
    public void testCxfUntHardcodedReplaySSLEE7Only() throws Exception {

        genericTest("testCxfUntHardcodedReplaySSLEE7Only", untSSLClientUrl, portNumberSecure,
                    "user1", "security", "FVTVersionBA7Service", "UrnBasicPlcyBA7",
                    //orig:
                    "true", "strReplayNonce", replayAttack,
                    "Second call to FVTVersionBA7Service should have failed");
    }

    //2/2021 run with EE8
    @Test
    @SkipForRepeat(SkipForRepeat.NO_MODIFICATION)
<<<<<<< HEAD
    //Added 11/2020
    //@Mode(TestMode.FULL)
    //Mei:
    @AllowedFFDC(value = { "java.util.MissingResourceException", "org.apache.wss4j.common.ext.WSSecurityException" }) //@AV999
    //End
=======
    //2/2021
    @AllowedFFDC(value = { "java.util.MissingResourceException", "org.apache.wss4j.common.ext.WSSecurityException" }) //@AV999
>>>>>>> 7acb76d7
    public void testCxfUntHardcodedReplaySSLEE8Only() throws Exception {

        genericTest("testCxfUntHardcodedReplaySSLEE8Only", untSSLClientUrl, portNumberSecure,
                    "user1", "security", "FVTVersionBA7Service", "UrnBasicPlcyBA7",
                    //orig:
                    //"true", "strReplayNonce", replayAttack,
                    //Mei:
                    "true", "strReplayNonce", replayAttackNew, //@AV999
                    //End
                    "Second call to FVTVersionBA7Service should have failed");
    }

}<|MERGE_RESOLUTION|>--- conflicted
+++ resolved
@@ -1,9 +1,5 @@
 /*******************************************************************************
-<<<<<<< HEAD
-S * Copyright (c) 2020 IBM Corporation and others.
-=======
-S * Copyright (c) 2020, 2021 IBM Corporation and others.
->>>>>>> 7acb76d7
+* Copyright (c) 2020, 2021 IBM Corporation and others.
  * All rights reserved. This program and the accompanying materials
  * are made available under the terms of the Eclipse Public License v1.0
  * which accompanies this distribution, and is available at
@@ -41,16 +37,8 @@
      *
      */
     @Test
-<<<<<<< HEAD
-    //Added 11/2020
-    //@Mode(TestMode.FULL)
-    //Mei:
+    //2/2021
     @AllowedFFDC("java.util.MissingResourceException") //@AV999
-    //End
-=======
-    //2/2021
-    @AllowedFFDC("java.util.MissingResourceException") //@AV999
->>>>>>> 7acb76d7
     public void testCxfUntNonceOnlySSL() throws Exception {
 
         genericTest("testCxfUntNonceOnlySSL", untSSLClientUrl,
@@ -72,16 +60,8 @@
      *
      */
     @Test
-<<<<<<< HEAD
-    //Added 11/2020
-    //@Mode(TestMode.FULL)
-    //Mei:
+    //2/2021
     @AllowedFFDC("java.util.MissingResourceException") //@AV999
-    //End
-=======
-    //2/2021
-    @AllowedFFDC("java.util.MissingResourceException") //@AV999
->>>>>>> 7acb76d7
     public void testCxfUntNonceAndCreatedSSL() throws Exception {
 
         genericTest("testCxfUntNonceAndCreatedSSL", untSSLClientUrl,
@@ -104,16 +84,8 @@
      *
      */
     @Test
-<<<<<<< HEAD
-    //Added 11/2020
-    //@Mode(TestMode.FULL)
-    //Mei:
+    //2/2021
     @AllowedFFDC("java.util.MissingResourceException") //@AV999
-    //End
-=======
-    //2/2021
-    @AllowedFFDC("java.util.MissingResourceException") //@AV999
->>>>>>> 7acb76d7
     public void testCxfUntNonceAndCreatedNoIdSSL() throws Exception {
 
         genericTest("testCxfUntNonceAndCreatedNoIdSSL", untSSLClientUrl,
@@ -139,22 +111,10 @@
      *
      */
     @Test
-<<<<<<< HEAD
-    //Added 11/2020
-    //@Mode(TestMode.FULL)
     //Orig: this will trigger failure although test passed
     //@ExpectedFFDC("org.apache.ws.security.WSSecurityException")
-    //Mei:
-    //@AllowedFFDC(value = { "java.util.MissingResourceException", "org.apache.wss4j.common.ext.WSSecurityException" }) //@AV999
-    //this will be better for both features:
+    //2/2021
     @AllowedFFDC(value = { "java.util.MissingResourceException", "org.apache.wss4j.common.ext.WSSecurityException", "org.apache.ws.security.WSSecurityException" })
-    //End
-=======
-    //Orig: this will trigger failure although test passed
-    //@ExpectedFFDC("org.apache.ws.security.WSSecurityException")
-    //2/2021
-    @AllowedFFDC(value = { "java.util.MissingResourceException", "org.apache.wss4j.common.ext.WSSecurityException", "org.apache.ws.security.WSSecurityException" })
->>>>>>> 7acb76d7
     public void testCxfUntExpiredMsgSSL() throws Exception {
 
         genericTest("testCxfUntExpiredMsgSSL", untSSLClientUrl, portNumberSecure,
@@ -179,11 +139,6 @@
     //2/2021 run with EE7
     @Test
     @SkipForRepeat(SkipForRepeat.EE8_FEATURES)
-<<<<<<< HEAD
-    //Added 11/2020
-    //@Mode(TestMode.FULL)
-=======
->>>>>>> 7acb76d7
     //Orig: need to work on old feature
     @AllowedFFDC("org.apache.ws.security.WSSecurityException")
     public void testCxfUntOldExtFutureTimestampSSLEE7Only() throws Exception {
@@ -206,16 +161,8 @@
     //2/2021 to run with EE8
     @Test
     @SkipForRepeat(SkipForRepeat.NO_MODIFICATION)
-<<<<<<< HEAD
-    //Added 11/2020
-    //@Mode(TestMode.FULL)
-    //Mei:
+    //2/2021
     @AllowedFFDC(value = { "org.apache.wss4j.common.ext.WSSecurityException", "java.util.MissingResourceException" })
-    //End
-=======
-    //2/2021
-    @AllowedFFDC(value = { "org.apache.wss4j.common.ext.WSSecurityException", "java.util.MissingResourceException" })
->>>>>>> 7acb76d7
     public void testCxfUntOldExtFutureTimestampSSLEE8Only() throws Exception {
 
         genericTest(
@@ -247,16 +194,8 @@
      *
      */
     @Test
-<<<<<<< HEAD
-    //Added 11/2020
-    //@Mode(TestMode.FULL)
-    //Mei:
+    //2/2021
     @AllowedFFDC("java.util.MissingResourceException") //@AV999
-    //End
-=======
-    //2/2021
-    @AllowedFFDC("java.util.MissingResourceException") //@AV999
->>>>>>> 7acb76d7
     public void testCxfUntReqTimestampSSL() throws Exception {
 
         genericTest("testCxfUntReqTimestampSSL", untSSLClientUrl,
@@ -281,11 +220,6 @@
     //2/2021 run with EE7
     @Test
     @SkipForRepeat(SkipForRepeat.EE8_FEATURES)
-<<<<<<< HEAD
-    //Added 11/2020
-    //@Mode(TestMode.FULL)
-=======
->>>>>>> 7acb76d7
     //Orig:
     @ExpectedFFDC("org.apache.ws.security.WSSecurityException")
     public void testCxfUntReqTimestampMissingSSLEE7Only() throws Exception {
@@ -309,14 +243,7 @@
     //2/2021 run with EE8
     @Test
     @SkipForRepeat(SkipForRepeat.NO_MODIFICATION)
-<<<<<<< HEAD
-    //Added 11/2020
-    //@Mode(TestMode.FULL)
     @AllowedFFDC(value = { "java.util.MissingResourceException", "org.apache.wss4j.common.ext.WSSecurityException" }) //@AV999
-    //End
-=======
-    @AllowedFFDC(value = { "java.util.MissingResourceException", "org.apache.wss4j.common.ext.WSSecurityException" }) //@AV999
->>>>>>> 7acb76d7
     public void testCxfUntReqTimestampMissingSSLEE8Only() throws Exception {
 
         genericTest(
@@ -395,11 +322,6 @@
     //2/2021 run with EE7
     @Test
     @SkipForRepeat(SkipForRepeat.EE8_FEATURES)
-<<<<<<< HEAD
-    //Added 11/2020
-    //@Mode(TestMode.FULL)
-=======
->>>>>>> 7acb76d7
     //Orig: also needs the old variable replayAttack to work on old feature
     @ExpectedFFDC("org.apache.ws.security.WSSecurityException")
     public void testCxfUntReplaySSLEE7Only() throws Exception {
@@ -411,21 +333,10 @@
                     "Second call to FVTVersionBA7Service should have failed");
     }
 
-<<<<<<< HEAD
-    // 2/2021 run with EE8
-    @Test
-    @SkipForRepeat(SkipForRepeat.NO_MODIFICATION)
-    //Added 11/2020
-    //@Mode(TestMode.FULL)
-    //Mei:
-    @AllowedFFDC(value = { "java.util.MissingResourceException", "org.apache.wss4j.common.ext.WSSecurityException" }) //@AV999
-    //End
-=======
     //2/2021 run with EE8
     @Test
     @SkipForRepeat(SkipForRepeat.NO_MODIFICATION)
     @AllowedFFDC(value = { "java.util.MissingResourceException", "org.apache.wss4j.common.ext.WSSecurityException" }) //@AV999
->>>>>>> 7acb76d7
     public void testCxfUntReplaySSLEE8Only() throws Exception {
 
         genericTest("testCxfUntReplaySSLEE8Only", untSSLClientUrl, portNumberSecure,
@@ -449,11 +360,6 @@
     //2/2021 run with EE7
     @Test
     @SkipForRepeat(SkipForRepeat.EE8_FEATURES)
-<<<<<<< HEAD
-    //Added 11/2020
-    //@Mode(TestMode.FULL)
-=======
->>>>>>> 7acb76d7
     //Orig:
     @ExpectedFFDC("org.apache.ws.security.WSSecurityException")
     public void testCxfUntHardcodedReplaySSLEE7Only() throws Exception {
@@ -468,16 +374,8 @@
     //2/2021 run with EE8
     @Test
     @SkipForRepeat(SkipForRepeat.NO_MODIFICATION)
-<<<<<<< HEAD
-    //Added 11/2020
-    //@Mode(TestMode.FULL)
-    //Mei:
+    //2/2021
     @AllowedFFDC(value = { "java.util.MissingResourceException", "org.apache.wss4j.common.ext.WSSecurityException" }) //@AV999
-    //End
-=======
-    //2/2021
-    @AllowedFFDC(value = { "java.util.MissingResourceException", "org.apache.wss4j.common.ext.WSSecurityException" }) //@AV999
->>>>>>> 7acb76d7
     public void testCxfUntHardcodedReplaySSLEE8Only() throws Exception {
 
         genericTest("testCxfUntHardcodedReplaySSLEE8Only", untSSLClientUrl, portNumberSecure,
