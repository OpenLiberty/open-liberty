--- conflicted
+++ resolved
@@ -11,7 +11,6 @@
 
 package com.ibm.ws.wssecurity.fat.cxf;
 
-import org.junit.ClassRule;
 import org.junit.runner.RunWith;
 import org.junit.runners.Suite;
 import org.junit.runners.Suite.SuiteClasses;
@@ -49,10 +48,6 @@
 import com.ibm.ws.wssecurity.fat.cxf.x509token.CxfX509SigTests;
 import com.ibm.ws.wssecurity.fat.cxf.x509token.CxfX509StrTypeTests;
 
-import componenttest.rules.repeater.EmptyAction;
-import componenttest.rules.repeater.FeatureReplacementAction;
-import componenttest.rules.repeater.RepeatTests;
-
 @RunWith(Suite.class)
 @SuiteClasses({
 
@@ -69,12 +64,8 @@
                 CxfSampleTests.class,
                 CxfSymSampleTests.class,
 
-<<<<<<< HEAD
-                //The following 27 are run as FULL FAT bucket, where full mode annotation @Mode(TestMode.FULL) is specified in the java file
-=======
                 // The following are run as FULL FAT bucket, where full mode annotation
                 // @Mode(TestMode.FULL) is specified in the java file
->>>>>>> 7acb76d7
                 CxfSSLUNTNonceTimeOutTests.class,
                 CxfPasswordDigestTests.class,
                 CxfSSLUNTBasicTests.class,
@@ -102,21 +93,12 @@
                 CxfSha2SigTests.class,
                 CxfBspTests.class,
                 CxfInteropX509Tests.class
-<<<<<<< HEAD
-                //orig from CL as commented out,
-                //but attempted in OL with failure "The signature or decryption was invalid (Unsupported key identification:..."
-                //CxfEndSupTokensSym2Tests.class,
-                //orig from CL as commented out, but not sure why test class name is used here although CL has CxfX509MustUnderstandTests.java
-                //CxfMustUnderstandTests.class,
-                //CxfX509MustUnderstandTests.class,
-=======
->>>>>>> 7acb76d7
 
-                // orig from CL as commented out,
+                // orig from CL as commented out:
                 // but attempted in OL with failure "The signature or decryption was invalid
                 // (Unsupported key identification:..."
                 // CxfEndSupTokensSym2Tests.class,
-                // orig from CL as commented out, but not sure why test class name is used here
+                // orig from CL as commented out: but not sure why test class name is used here
                 // although CL has CxfX509MustUnderstandTests.java
                 // CxfMustUnderstandTests.class,
                 // CxfX509MustUnderstandTests.class,
@@ -127,12 +109,5 @@
  */
 
 public class FATSuite {
-    //For Lite
-    //@ClassRule
-    //public static RepeatTests r = RepeatTests.withoutModification().andWith(FeatureReplacementAction.EE8_FEATURES().removeFeature("jsp-2.2").removeFeature("jaxws-2.2").removeFeature("servlet-3.1").removeFeature("usr:wsseccbh-1.0").addFeature("jsp-2.3").addFeature("jaxws-2.3").addFeature("servlet-4.0").addFeature("usr:wsseccbh-2.0"));
-
-    //For Full
-    @ClassRule
-    public static RepeatTests r = RepeatTests.with(new EmptyAction().fullFATOnly()).andWith(FeatureReplacementAction.EE8_FEATURES().removeFeature("jsp-2.2").removeFeature("jaxws-2.2").removeFeature("servlet-3.1").removeFeature("usr:wsseccbh-1.0").addFeature("jsp-2.3").addFeature("jaxws-2.3").addFeature("servlet-4.0").addFeature("usr:wsseccbh-2.0"));
 
 }