--- conflicted
+++ resolved
@@ -30,20 +30,17 @@
 import com.ibm.ws.wssecurity.fat.utils.common.UpdateWSDLPortNum;
 
 import componenttest.annotation.AllowedFFDC;
-//Mei:
+//2/2021
 import componenttest.annotation.ExpectedFFDC;
-//End
 //Added 10/2020
 import componenttest.annotation.Server;
 import componenttest.annotation.SkipForRepeat;
 import componenttest.custom.junit.runner.FATRunner;
 import componenttest.custom.junit.runner.Mode;
 import componenttest.custom.junit.runner.Mode.TestMode;
-<<<<<<< HEAD
-=======
+//2/2021
 import componenttest.rules.repeater.FeatureReplacementAction;
 import componenttest.rules.repeater.RepeatTests;
->>>>>>> 7acb76d7
 import componenttest.topology.impl.LibertyFileManager;
 import componenttest.topology.impl.LibertyServer;
 
@@ -410,12 +407,6 @@
     @SkipForRepeat(SkipForRepeat.EE8_FEATURES)
     //Orig:
     @AllowedFFDC("org.apache.ws.security.WSSecurityException")
-<<<<<<< HEAD
-    //Mei:
-    //@ExpectedFFDC("org.apache.wss4j.common.ext.WSSecurityException") //@AV999
-    //End
-=======
->>>>>>> 7acb76d7
     //Orig:
     //public void testCXFClientWrongEncKeyAlgorithm() throws Exception {
     public void testCXFClientWrongEncKeyAlgorithmEE7Only() throws Exception {
@@ -599,12 +590,6 @@
     @SkipForRepeat(SkipForRepeat.EE8_FEATURES)
     //Orig:
     @AllowedFFDC("org.apache.ws.security.WSSecurityException")
-<<<<<<< HEAD
-    //Mei:
-    //@ExpectedFFDC("org.apache.wss4j.common.ext.WSSecurityException") //@AV999
-    //End
-=======
->>>>>>> 7acb76d7
     //Orig:
     //public void testCXFClientWrongEncryptionKey() throws Exception {
     public void testCXFClientWrongEncryptionKeyEE7Only() throws Exception {
