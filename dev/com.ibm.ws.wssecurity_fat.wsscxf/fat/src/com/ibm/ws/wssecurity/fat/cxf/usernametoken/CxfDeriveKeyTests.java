--- conflicted
+++ resolved
@@ -35,11 +35,9 @@
 import componenttest.custom.junit.runner.FATRunner;
 import componenttest.custom.junit.runner.Mode;
 import componenttest.custom.junit.runner.Mode.TestMode;
-<<<<<<< HEAD
-=======
+//2/2021
 import componenttest.rules.repeater.FeatureReplacementAction;
 import componenttest.rules.repeater.RepeatTests;
->>>>>>> 7acb76d7
 import componenttest.topology.impl.LibertyFileManager;
 import componenttest.topology.impl.LibertyServer;
 
@@ -144,14 +142,8 @@
     @Test
     //Orig:
     //@AllowedFFDC("org.apache.ws.security.WSSecurityException")
-<<<<<<< HEAD
-    //Mei:
-    @AllowedFFDC(value = { "org.apache.ws.security.WSSecurityException", "org.apache.wss4j.common.ext.WSSecurityException" })
-    //End
-=======
     //2/2021
     @AllowedFFDC(value = { "org.apache.ws.security.WSSecurityException", "org.apache.wss4j.common.ext.WSSecurityException" })
->>>>>>> 7acb76d7
     public void testCXFDeriveKey1WrongPw() throws Exception {
 
         String thisMethod = "testCXFDeriveKey1WrongPw";
@@ -460,13 +452,7 @@
      * This is a positive scenario.
      *
      */
-<<<<<<< HEAD
-    //Mei:
-    @AllowedFFDC("java.util.MissingResourceException") //@AV999 TODO
-    //End
-=======
-
->>>>>>> 7acb76d7
+
     @Test
     //2/2021
     @AllowedFFDC("java.util.MissingResourceException") //@AV999 TODO
