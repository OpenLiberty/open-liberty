/*******************************************************************************
 * Copyright (c) 2020, 2021 IBM Corporation and others.
 * All rights reserved. This program and the accompanying materials
 * are made available under the terms of the Eclipse Public License v1.0
 * which accompanies this distribution, and is available at
 * http://www.eclipse.org/legal/epl-v10.html
 *
 * Contributors:
 *     IBM Corporation - initial API and implementation
 *******************************************************************************/

package com.ibm.ws.wssecurity.fat.cxf.x509migtoken;

import static org.junit.Assert.assertNotNull;
import static org.junit.Assert.assertTrue;

import java.io.File;
import java.util.Set;

import javax.crypto.Cipher;

import org.junit.AfterClass;
import org.junit.BeforeClass;
import org.junit.ClassRule;
import org.junit.Test;
//Added 11/2020
import org.junit.runner.RunWith;

//Added 11/2020
import com.ibm.websphere.simplicity.ShrinkHelper;
import com.ibm.websphere.simplicity.config.ServerConfiguration;
import com.ibm.websphere.simplicity.log.Log;
import com.ibm.ws.wssecurity.fat.utils.common.SharedTools;
import com.meterware.httpunit.GetMethodWebRequest;
import com.meterware.httpunit.WebConversation;
import com.meterware.httpunit.WebRequest;
import com.meterware.httpunit.WebResponse;

import componenttest.annotation.AllowedFFDC;
//Added 11/2020
import componenttest.annotation.Server;
import componenttest.custom.junit.runner.FATRunner;
import componenttest.custom.junit.runner.Mode;
import componenttest.custom.junit.runner.Mode.TestMode;
import componenttest.rules.repeater.FeatureReplacementAction;
import componenttest.rules.repeater.RepeatTests;
import componenttest.topology.impl.LibertyFileManager;
import componenttest.topology.impl.LibertyServer;

//Added 11/2020
@Mode(TestMode.FULL)
//Added 11/2020
@RunWith(FATRunner.class)
public class CxfX509MigSymTests {

    //orig from CL:
    //private static String serverName = "com.ibm.ws.wssecurity_fat.x509migsym";
    //private static LibertyServer server = LibertyServerFactory.getLibertyServer(serverName);

    //Added 11/2020
    static final private String serverName = "com.ibm.ws.wssecurity_fat.x509migsym";
    @Server(serverName)
    public static LibertyServer server;

    static private final Class<?> thisClass = CxfX509MigSymTests.class;

    static boolean debugOnHttp = true;

    private static String portNumber = "";
    private static String portNumberSecure = "";
    private static String x509MigSymClientUrl = "";
    private static String x509MigBadSymClientUrl = "";
    private String methodFull = null;

    static String hostName = "localhost";

    final static String badUsernameToken = "The security token could not be authenticated or authorized";
    final static String msgExpires = "The message has expired";
    final static String badHttpsToken = "HttpsToken could not be asserted";
    final static String badHttpsClientCert = "Could not send Message.";

    //2/2021
    @ClassRule
    public static RepeatTests r = RepeatTests.withoutModification().andWith(FeatureReplacementAction.EE8_FEATURES().forServers(serverName).removeFeature("jsp-2.2").removeFeature("jaxws-2.2").removeFeature("servlet-3.1").removeFeature("usr:wsseccbh-1.0").addFeature("jsp-2.3").addFeature("jaxws-2.3").addFeature("servlet-4.0").addFeature("usr:wsseccbh-2.0"));

    /**
     * Sets up any configuration required for running the OAuth tests.
     * Currently, it just starts the server, which should start the applications
     * in dropins.
     */
    @BeforeClass
    public static void setUp() throws Exception {

        //Orig:
        //copyServerXml(System.getProperty("user.dir") + File.separator + server.getPathToAutoFVTNamedServer() + "server_sha512.xml");

        String thisMethod = "setup";

        //orig from CL
        //SharedTools.installCallbackHandler(server);

        //2/2021
        ServerConfiguration config = server.getServerConfiguration();
        Set<String> features = config.getFeatureManager().getFeatures();
        if (features.contains("usr:wsseccbh-1.0")) {
            server.copyFileToLibertyInstallRoot("usr/extension/lib/", "bundles/com.ibm.ws.wssecurity.example.cbh.jar");
            server.copyFileToLibertyInstallRoot("usr/extension/lib/features/", "features/wsseccbh-1.0.mf");
            copyServerXml(System.getProperty("user.dir") + File.separator + server.getPathToAutoFVTNamedServer() + "server_sha512.xml");
        }
        if (features.contains("usr:wsseccbh-2.0")) {
            server.copyFileToLibertyInstallRoot("usr/extension/lib/", "bundles/com.ibm.ws.wssecurity.example.cbhwss4j.jar");
            server.copyFileToLibertyInstallRoot("usr/extension/lib/features/", "features/wsseccbh-2.0.mf");
            copyServerXml(System.getProperty("user.dir") + File.separator + server.getPathToAutoFVTNamedServer() + "server_sha512_wss4j.xml");
        }

        //Added 11/2020
        ShrinkHelper.defaultDropinApp(server, "x509migclient", "com.ibm.ws.wssecurity.fat.x509migclient", "test.libertyfat.x509mig.contract", "test.libertyfat.x509mig.types");
        ShrinkHelper.defaultDropinApp(server, "x509migbadclient", "com.ibm.ws.wssecurity.fat.x509migbadclient", "test.libertyfat.x509mig.contract",
                                      "test.libertyfat.x509mig.types");
        ShrinkHelper.defaultDropinApp(server, "x509migtoken", "basicplcy.wssecfvt.test");

        server.startServer(); // check CWWKS0008I: The security service is ready.
        SharedTools.waitForMessageInLog(server, "CWWKS0008I");
        portNumber = "" + server.getHttpDefaultPort();
        portNumberSecure = "" + server.getHttpDefaultSecurePort();

        server.waitForStringInLog("port " + portNumber);
        server.waitForStringInLog("port " + portNumberSecure);
        // check  message.log
        // CWWKO0219I: TCP Channel defaultHttpEndpoint has been started and is now lis....Port 8010
        assertNotNull("defaultHttpendpoint may not started at :" + portNumber,
                      server.waitForStringInLog("CWWKO0219I.*" + portNumber));
        // CWWKO0219I: TCP Channel defaultHttpEndpoint-ssl has been started and is now lis....Port 8020
        assertNotNull("defaultHttpEndpoint SSL port may not be started at:" + portNumberSecure,
                      server.waitForStringInLog("CWWKO0219I.*" + portNumberSecure));

        // using the original port to send the parameters
        x509MigSymClientUrl = "http://localhost:" + portNumber +
                              "/x509migclient/CxfX509MigSvcClient";
        // using the original port to send the parameters
        x509MigBadSymClientUrl = "http://localhost:" + portNumber +
                                 "/x509migbadclient/CxfX509MigBadSvcClient";
        // portNumber = "9085";                // for debugging
        Log.info(thisClass, thisMethod, "****portNumber is(2):" + portNumber);
        Log.info(thisClass, thisMethod, "****portNumberSecure is(2):" + portNumberSecure);

        return;

    }

    /**
     * TestDescription:
     *
     * Test KeyIdentifierPolicy.
     * <!-- bax01 -->
     * <wsp:Policy wsu:Id="X509KeyIdentifierPolicy">
     * <wsp:ExactlyOne>
     * <wsp:All>
     * <sp:SymmetricBinding>
     * <wsp:Policy>
     * <sp:ProtectionToken>
     * <wsp:Policy>
     * <sp:X509Token
     * sp:IncludeToken="http://docs.oasis-open.org/ws-sx/ws-securitypolicy/200702/IncludeToken/Never">
     * <wsp:Policy>
     * <sp:WssX509V3Token10 />
     * <sp:RequireKeyIdentifierReference />
     * </wsp:Policy>
     * </sp:X509Token>
     * </wsp:Policy>
     * </sp:ProtectionToken>
     * <sp:Layout>
     * <wsp:Policy>
     * <sp:Lax/>
     * </wsp:Policy>
     * </sp:Layout>
     * <sp:IncludeTimestamp/>
     * <sp:OnlySignEntireHeadersAndBody/>
     * <sp:AlgorithmSuite>
     * <wsp:Policy>
     * <sp:Basic128/>
     * </wsp:Policy>
     * </sp:AlgorithmSuite>
     * </wsp:Policy>
     * </sp:SymmetricBinding>
     * <sp:EncryptedParts>
     * <sp:Body/>
     * </sp:EncryptedParts>
     * <sp:SignedParts>
     * <sp:Body/>
     * </sp:SignedParts>
     * </wsp:All>
     * </wsp:ExactlyOne>
     * </wsp:Policy>
     *
     * **An example SOAPMessage the service-client sends
     * <soapenv:Envelope xmlns:soapenv="http://schemas.xmlsoap.org/soap/envelope/">
     * <soapenv:Header>
     * <wsse:Security xmlns:wsse="http://docs.oasis-open.org/wss/2004/01/oasis-200401-wss-wssecurity-secext-1.0.xsd"
     * xmlns:wsu="http://docs.oasis-open.org/wss/2004/01/oasis-200401-wss-wssecurity-utility-1.0.xsd"
     * soapenv:mustUnderstand="1">
     * <wsu:Timestamp wsu:Id="TS-1">
     * <wsu:Created>
     * 2012-12-20T19:14:18.548Z
     * </wsu:Created>
     * <wsu:Expires>
     * 2012-12-20T19:19:18.548Z
     * </wsu:Expires>
     * </wsu:Timestamp>
     * <xenc:EncryptedKey xmlns:xenc="http://www.w3.org/2001/04/xmlenc#"
     * Id="EK-EEF851A0D5D1683B3613560308585851">
     * <xenc:EncryptionMethod Algorithm="http://www.w3.org/2001/04/xmlenc#rsa-oaep-mgf1p"/>
     * <ds:KeyInfo xmlns:ds="http://www.w3.org/2000/09/xmldsig#">
     * <wsse:SecurityTokenReference xmlns:wsse="http://docs.oasis-open.org/wss/2004/01/oasis-200401-wss-wssecurity-secext-1.0.xsd">
     * <wsse:KeyIdentifier EncodingType="http://docs.oasis-open.org/wss/2004/01/oasis-200401-wss-soap-message-security-1.0#Base64Binary"
     * ValueType="http://docs.oasis-open.org/wss/2004/01/oasis-200401-wss-x509-token-profile-1.0#X509SubjectKeyIdentifier">
     * /SI03jIK6G7W4H1pmoW3Jf9rIUA=
     * </wsse:KeyIdentifier>
     * </wsse:SecurityTokenReference>
     * </ds:KeyInfo>
     * <xenc:CipherData>
     * <xenc:CipherValue>
     * Evyl6c8T0fRjg6Jrn98UVCVJw4sRBqzklyn/sAy6idG/LlKcfnKW5bL3ZL1ckBp9D0f2k/pOQIFKWIHOwhhvcBd2YRwCOgYL6ldvN6QHMao0292eSiUrfIGCN5xS8u+wOhoOhxE+CvVNiNM4vreUqS2gC+RXYpnN5g7ys4uHzhc=
     * </xenc:CipherValue>
     * </xenc:CipherData>
     * </xenc:EncryptedKey>
     * <xenc:ReferenceList xmlns:xenc="http://www.w3.org/2001/04/xmlenc#">
     * <xenc:DataReference URI="#ED-3"/>
     * </xenc:ReferenceList>
     * <ds:Signature xmlns:ds="http://www.w3.org/2000/09/xmldsig#"
     * Id="SIG-2">
     * <ds:SignedInfo>
     * <ds:CanonicalizationMethod Algorithm="http://www.w3.org/2001/10/xml-exc-c14n#">
     * <ec:InclusiveNamespaces xmlns:ec="http://www.w3.org/2001/10/xml-exc-c14n#"
     * PrefixList="soapenv"/>
     * </ds:CanonicalizationMethod>
     * <ds:SignatureMethod Algorithm="http://www.w3.org/2000/09/xmldsig#hmac-sha1"/>
     * <ds:Reference URI="#Id-883980723">
     * <ds:Transforms>
     * <ds:Transform Algorithm="http://www.w3.org/2001/10/xml-exc-c14n#">
     * <ec:InclusiveNamespaces xmlns:ec="http://www.w3.org/2001/10/xml-exc-c14n#"
     * PrefixList=""/>
     * </ds:Transform>
     * </ds:Transforms>
     * <ds:DigestMethod Algorithm="http://www.w3.org/2000/09/xmldsig#sha1"/>
     * <ds:DigestValue>
     * RWKJl80CHb4DQQG7sqJoaJlzBOs=
     * </ds:DigestValue>
     * </ds:Reference>
     * <ds:Reference URI="#TS-1">
     * <ds:Transforms>
     * <ds:Transform Algorithm="http://www.w3.org/2001/10/xml-exc-c14n#">
     * <ec:InclusiveNamespaces xmlns:ec="http://www.w3.org/2001/10/xml-exc-c14n#"
     * PrefixList="wsse soapenv"/>
     * </ds:Transform>
     * </ds:Transforms>
     * <ds:DigestMethod Algorithm="http://www.w3.org/2000/09/xmldsig#sha1"/>
     * <ds:DigestValue>
     * WdU3Q3lrMkpnjl05UkMJZMWqIIg=
     * </ds:DigestValue>
     * </ds:Reference>
     * </ds:SignedInfo>
     * <ds:SignatureValue>
     * EkRSa73B6timSQ+Q1CeQ5J2FZmc=
     * </ds:SignatureValue>
     * <ds:KeyInfo Id="KI-EEF851A0D5D1683B3613560308586012">
     * <wsse:SecurityTokenReference xmlns:wsse11="http://docs.oasis-open.org/wss/oasis-wss-wssecurity-secext-1.1.xsd"
     * wsse11:TokenType="http://docs.oasis-open.org/wss/oasis-wss-soap-message-security-1.1#EncryptedKey"
     * wsu:Id="STR-EEF851A0D5D1683B3613560308586023">
     * <wsse:Reference URI="#EK-EEF851A0D5D1683B3613560308585851"
     * ValueType="http://docs.oasis-open.org/wss/oasis-wss-soap-message-security-1.1#EncryptedKey"/>
     * </wsse:SecurityTokenReference>
     * </ds:KeyInfo>
     * </ds:Signature>
     * </wsse:Security>
     * </soapenv:Header>
     * <soapenv:Body xmlns="http://x509mig.liberty.test/types"
     * xmlns:wsu="http://docs.oasis-open.org/wss/2004/01/oasis-200401-wss-wssecurity-utility-1.0.xsd"
     * wsu:Id="Id-883980723">
     * <xenc:EncryptedData xmlns:xenc="http://www.w3.org/2001/04/xmlenc#"
     * Id="ED-3"
     * Type="http://www.w3.org/2001/04/xmlenc#Content">
     * <xenc:EncryptionMethod Algorithm="http://www.w3.org/2001/04/xmlenc#aes128-cbc"/>
     * <ds:KeyInfo xmlns:ds="http://www.w3.org/2000/09/xmldsig#">
     * <wsse:SecurityTokenReference xmlns:wsse="http://docs.oasis-open.org/wss/2004/01/oasis-200401-wss-wssecurity-secext-1.0.xsd"
     * xmlns:wsse11="http://docs.oasis-open.org/wss/oasis-wss-wssecurity-secext-1.1.xsd"
     * wsse11:TokenType="http://docs.oasis-open.org/wss/oasis-wss-soap-message-security-1.1#EncryptedKey">
     * <wsse:Reference URI="#EK-EEF851A0D5D1683B3613560308585851"/>
     * </wsse:SecurityTokenReference>
     * </ds:KeyInfo>
     * <xenc:CipherData>
     * <xenc:CipherValue>
     * QTUrcL+Gd6Gshh3OR//unXTHkZWeh+dhUVb+2OJMAhaFP4UqeOkos+5jLblz03GZPM9skK2A5CY4fIYK74S5O50gMGJg4FZ47UAFBXZobsv25bNYPinBDPXG/s5uzB8W
     * </xenc:CipherValue>
     * </xenc:CipherData>
     * </xenc:EncryptedData>
     * </soapenv:Body>
     * </soapenv:Envelope>
     *
     *
     */

    @Test
    @AllowedFFDC(value = { "java.lang.Exception" })
    public void testCxfX509KeyIdMigSymService() throws Exception {

        String thisMethod = "testCxfX509KeyIdMigSymService";
        methodFull = "testCxfX509KeyIdMigSymService";

        try {
            testRoutine(
                        thisMethod, //String thisMethod,
                        "X509KeyIdentifierPolicy", // Testing policy name
                        "positive", // Positive, positive-1, negative or negative-1... etc
                        portNumber, //String portNumber,
                        "", //String portNumberSecure
                        "FatBAX01Service", //String strServiceName,
                        "UrnX509Token01" //String strServicePort
            );
        } catch (Exception e) {
            throw e;
        }

        return;
    }

    /**
     * TestDescription:
     *
     * Same as the testCxfX509KeyIdMigSymService but this goes with https
     *
     */

    @Test
    @AllowedFFDC(value = { "java.lang.Exception" })
    public void testCxfX509KeyIdMigSymServiceHttps() throws Exception {
        //2/2021 Orig:
        //String thisMethod = "testCxfX509KeyIdMigSymService";
        String thisMethod = "testCxfX509KeyIdMigSymServiceHttps";
        methodFull = "testCxfX509KeyIdMigSymServiceHttps";

        try {
            testRoutine(
                        thisMethod, //String thisMethod,
                        "X509KeyIdentifierPolicy", // Testing policy name
                        "positive", // Positive, positive-1, negative or negative-1... etc
                        portNumber, //String portNumber,
                        portNumberSecure, //String portNumberSecure
                        "FatBAX01Service", //String strServiceName,
                        "UrnX509Token01" //String strServicePort
            );
        } catch (Exception e) {
            throw e;
        }

        return;
    }

    /**
     * TestDescription:
     *
     * test Symmetric IssuerSerialPolicy
     * <!-- bax03 -->
     * <wsp:Policy wsu:Id="X509IssuerSerialPolicy">
     * <wsp:ExactlyOne>
     * <wsp:All>
     * <sp:SymmetricBinding>
     * <wsp:Policy>
     * <sp:ProtectionToken>
     * <wsp:Policy>
     * <sp:X509Token
     * sp:IncludeToken="http://docs.oasis-open.org/ws-sx/ws-securitypolicy/200702/IncludeToken/Never">
     * <wsp:Policy>
     * <sp:WssX509V3Token11 />
     * <sp:RequireIssuerSerialReference />
     * </wsp:Policy>
     * </sp:X509Token>
     * </wsp:Policy>
     * </sp:ProtectionToken>
     * <sp:Layout>
     * <wsp:Policy>
     * <sp:Lax/>
     * </wsp:Policy>
     * </sp:Layout>
     * <sp:IncludeTimestamp/>
     * <sp:OnlySignEntireHeadersAndBody/>
     * <sp:AlgorithmSuite>
     * <wsp:Policy>
     * <sp:Basic128/>
     * </wsp:Policy>
     * </sp:AlgorithmSuite>
     * </wsp:Policy>
     * </sp:SymmetricBinding>
     * <sp:EncryptedParts>
     * <sp:Body/>
     * </sp:EncryptedParts>
     * <sp:SignedParts>
     * <sp:Body/>
     * </sp:SignedParts>
     * </wsp:All>
     * </wsp:ExactlyOne>
     * </wsp:Policy>
     *
     * **An example SOAPMessage the service-client sends
     * <soapenv:Envelope xmlns:soapenv="http://schemas.xmlsoap.org/soap/envelope/">
     * <soapenv:Header>
     * <wsse:Security xmlns:wsse="http://docs.oasis-open.org/wss/2004/01/oasis-200401-wss-wssecurity-secext-1.0.xsd"
     * xmlns:wsu="http://docs.oasis-open.org/wss/2004/01/oasis-200401-wss-wssecurity-utility-1.0.xsd"
     * soapenv:mustUnderstand="1">
     * <wsu:Timestamp wsu:Id="TS-13">
     * <wsu:Created>
     * 2012-12-20T19:14:19.398Z
     * </wsu:Created>
     * <wsu:Expires>
     * 2012-12-20T19:19:19.398Z
     * </wsu:Expires>
     * </wsu:Timestamp>
     * <xenc:EncryptedKey xmlns:xenc="http://www.w3.org/2001/04/xmlenc#"
     * Id="EK-EEF851A0D5D1683B36135603085939911">
     * <xenc:EncryptionMethod Algorithm="http://www.w3.org/2001/04/xmlenc#rsa-oaep-mgf1p"/>
     * <ds:KeyInfo xmlns:ds="http://www.w3.org/2000/09/xmldsig#">
     * <wsse:SecurityTokenReference xmlns:wsse="http://docs.oasis-open.org/wss/2004/01/oasis-200401-wss-wssecurity-secext-1.0.xsd">
     * <ds:X509Data>
     * <ds:X509IssuerSerial>
     * <ds:X509IssuerName>
     * CN=test2,O=IBM,C=US
     * </ds:X509IssuerName>
     * <ds:X509SerialNumber>
     * 1353451350
     * </ds:X509SerialNumber>
     * </ds:X509IssuerSerial>
     * </ds:X509Data>
     * </wsse:SecurityTokenReference>
     * </ds:KeyInfo>
     * <xenc:CipherData>
     * <xenc:CipherValue>
     * fN1lg3I7x5nkjNRz5/AkjAtOFt5k68xS0mqjyEqWtENa1S1AB16/V4OcSfkJ17DfAgsjtBIpkixyDpjI5OrcHnkKRXGdhYLCtekfPFr3b/GSwItGUMDhTeUYYG9MSk3GoYCHxrfp8oXe4DTGzxvOeZJHj0A4ddqMYv9o6+ojIFU=
     * </xenc:CipherValue>
     * </xenc:CipherData>
     * </xenc:EncryptedKey>
     * <xenc:ReferenceList xmlns:xenc="http://www.w3.org/2001/04/xmlenc#">
     * <xenc:DataReference URI="#ED-15"/>
     * </xenc:ReferenceList>
     * <ds:Signature xmlns:ds="http://www.w3.org/2000/09/xmldsig#"
     * Id="SIG-14">
     * <ds:SignedInfo>
     * <ds:CanonicalizationMethod Algorithm="http://www.w3.org/2001/10/xml-exc-c14n#">
     * <ec:InclusiveNamespaces xmlns:ec="http://www.w3.org/2001/10/xml-exc-c14n#"
     * PrefixList="soapenv"/>
     * </ds:CanonicalizationMethod>
     * <ds:SignatureMethod Algorithm="http://www.w3.org/2000/09/xmldsig#hmac-sha1"/>
     * <ds:Reference URI="#Id-400485205">
     * <ds:Transforms>
     * <ds:Transform Algorithm="http://www.w3.org/2001/10/xml-exc-c14n#">
     * <ec:InclusiveNamespaces xmlns:ec="http://www.w3.org/2001/10/xml-exc-c14n#"
     * PrefixList=""/>
     * </ds:Transform>
     * </ds:Transforms>
     * <ds:DigestMethod Algorithm="http://www.w3.org/2000/09/xmldsig#sha1"/>
     * <ds:DigestValue>
     * LMSuBvQO/J7NL6yvg4Mk6BZFUpo=
     * </ds:DigestValue>
     * </ds:Reference>
     * <ds:Reference URI="#TS-13">
     * <ds:Transforms>
     * <ds:Transform Algorithm="http://www.w3.org/2001/10/xml-exc-c14n#">
     * <ec:InclusiveNamespaces xmlns:ec="http://www.w3.org/2001/10/xml-exc-c14n#"
     * PrefixList="wsse soapenv"/>
     * </ds:Transform>
     * </ds:Transforms>
     * <ds:DigestMethod Algorithm="http://www.w3.org/2000/09/xmldsig#sha1"/>
     * <ds:DigestValue>
     * 5Zpj0Wq66jdwnWtBCUWfkUaLyFM=
     * </ds:DigestValue>
     * </ds:Reference>
     * </ds:SignedInfo>
     * <ds:SignatureValue>
     * jwqEKYXCVQmCHcr6DXHSPvSFeQA=
     * </ds:SignatureValue>
     * <ds:KeyInfo Id="KI-EEF851A0D5D1683B36135603085940212">
     * <wsse:SecurityTokenReference xmlns:wsse11="http://docs.oasis-open.org/wss/oasis-wss-wssecurity-secext-1.1.xsd"
     * wsse11:TokenType="http://docs.oasis-open.org/wss/oasis-wss-soap-message-security-1.1#EncryptedKey"
     * wsu:Id="STR-EEF851A0D5D1683B36135603085940213">
     * <wsse:Reference URI="#EK-EEF851A0D5D1683B36135603085939911"
     * ValueType="http://docs.oasis-open.org/wss/oasis-wss-soap-message-security-1.1#EncryptedKey"/>
     * </wsse:SecurityTokenReference>
     * </ds:KeyInfo>
     * </ds:Signature>
     * </wsse:Security>
     * </soapenv:Header>
     * <soapenv:Body xmlns="http://x509mig.liberty.test/types"
     * xmlns:wsu="http://docs.oasis-open.org/wss/2004/01/oasis-200401-wss-wssecurity-utility-1.0.xsd"
     * wsu:Id="Id-400485205">
     * <xenc:EncryptedData xmlns:xenc="http://www.w3.org/2001/04/xmlenc#"
     * Id="ED-15"
     * Type="http://www.w3.org/2001/04/xmlenc#Content">
     * <xenc:EncryptionMethod Algorithm="http://www.w3.org/2001/04/xmlenc#aes128-cbc"/>
     * <ds:KeyInfo xmlns:ds="http://www.w3.org/2000/09/xmldsig#">
     * <wsse:SecurityTokenReference xmlns:wsse="http://docs.oasis-open.org/wss/2004/01/oasis-200401-wss-wssecurity-secext-1.0.xsd"
     * xmlns:wsse11="http://docs.oasis-open.org/wss/oasis-wss-wssecurity-secext-1.1.xsd"
     * wsse11:TokenType="http://docs.oasis-open.org/wss/oasis-wss-soap-message-security-1.1#EncryptedKey">
     * <wsse:Reference URI="#EK-EEF851A0D5D1683B36135603085939911"/>
     * </wsse:SecurityTokenReference>
     * </ds:KeyInfo>
     * <xenc:CipherData>
     * <xenc:CipherValue>
     * VWCPyoiyOL1SQDSYVznP3RbZXL7LFNIlIEQFrkt5aiB/usGHm1zp+Hj2/A23pt68+iGF6tIlIu0tE0VHcNqtb+LLBYtWvjBmJpCQLzVJOmKgrnfwLxPAD/3KrEL4/NF4eVDGXE4Bicl96MN7beIBMg==
     * </xenc:CipherValue>
     * </xenc:CipherData>
     * </xenc:EncryptedData>
     * </soapenv:Body>
     * </soapenv:Envelope>
     *
     */

    @Test
    public void testCxfX509IssuerSerialMigSymService() throws Exception {
        String thisMethod = "testCxfX509IssuerSerialMigSymService";
        methodFull = "testCxfX509IssuerSerialMigSymService";

        try {
            testRoutine(
                        thisMethod, //String thisMethod,
                        "X509IssuerSerialPolicy", // Testing policy name
                        "positive", // Positive, positive-1, negative or negative-1... etc
                        portNumber, //String portNumber,
                        "", //String portNumberSecure
                        "FatBAX03Service", //String strServiceName,
                        "UrnX509Token03" //String strServicePort
            );
        } catch (Exception e) {
            throw e;
        }

        return;
    }

    /**
     * TestDescription:
     *
     * test SymmetricProtectTokensPolicy
     * <!-- bax09 -->
     * <wsp:Policy wsu:Id="X509SymmetricProtectTokensPolicy">
     * <wsp:ExactlyOne>
     * <wsp:All>
     * <sp:SymmetricBinding>
     * <wsp:Policy>
     * <sp:ProtectionToken>
     * <wsp:Policy>
     * <sp:X509Token
     * sp:IncludeToken="http://docs.oasis-open.org/ws-sx/ws-securitypolicy/200702/IncludeToken/AlwaysToRecipient">
     * <wsp:Policy>
     * <sp:WssX509V3Token11 />
     * </wsp:Policy>
     * </sp:X509Token>
     * </wsp:Policy>
     * </sp:ProtectionToken>
     * <sp:Layout>
     * <wsp:Policy>
     * <sp:Lax/>
     * </wsp:Policy>
     * </sp:Layout>
     * <sp:IncludeTimestamp/>
     * <sp:OnlySignEntireHeadersAndBody/>
     * <sp:ProtectTokens/>
     * <sp:SignBeforeEncrypting/>
     * <sp:AlgorithmSuite>
     * <wsp:Policy>
     * <sp:Basic128/>
     * </wsp:Policy>
     * </sp:AlgorithmSuite>
     * </wsp:Policy>
     * </sp:SymmetricBinding>
     * <sp:EncryptedParts>
     * <sp:Body/>
     * </sp:EncryptedParts>
     * <sp:SignedParts>
     * <sp:Body/>
     * </sp:SignedParts>
     * </wsp:All>
     * </wsp:ExactlyOne>
     * </wsp:Policy>
     *
     * **An example SOAPMessage the service-client sends
     * <soapenv:Envelope xmlns:soapenv="http://schemas.xmlsoap.org/soap/envelope/">
     * <soapenv:Header>
     * <wsse:Security xmlns:wsse="http://docs.oasis-open.org/wss/2004/01/oasis-200401-wss-wssecurity-secext-1.0.xsd"
     * xmlns:wsu="http://docs.oasis-open.org/wss/2004/01/oasis-200401-wss-wssecurity-utility-1.0.xsd"
     * soapenv:mustUnderstand="1">
     * <wsse:BinarySecurityToken EncodingType="http://docs.oasis-open.org/wss/2004/01/oasis-200401-wss-soap-message-security-1.0#Base64Binary"
     * ValueType="http://docs.oasis-open.org/wss/2004/01/oasis-200401-wss-x509-token-profile-1.0#X509v3"
     * wsu:Id="EEF851A0D5D1683B36135603085959817">
     * MIIBzTCCATagAwIBAgIEUKwHVjANBgkqhkiG9w0BAQQFADArMQswCQYDVQQGEwJVUzEMMAoGA1UEChMDSUJNMQ4wDAYDVQQDEwV0ZXN0MjAeFw0xMjExMjAyMjQyMzBaFw0zNDEwMTYyMjQyMzBaMCsxCzAJBgNVBAYTAlVTMQwwCgYDVQQKEwNJQk0xDjAMBgNVBAMTBXRlc3QyMIGfMA0GCSqGSIb3DQEBAQUAA4GNADCBiQKBgQDPWOQKPX8I3qzsZdcKWHxFZC1a
     * +yysPEZpB5ZqlHc0ZKxfj/20k+1O6Gu8C7yqY2ZqkZSSyKVHWEhcUMZ38r+9Ib664YNFTzYxvNLqFGZW8+79h5Jb8h+jQ8/iN0MuMEevz0LpzPsbyG+mNKyg/
     * dhiVh6uhd5SiGm5EJTjcz7Q9QIDAQABMA0GCSqGSIb3DQEBBAUAA4GBAAnykqGOEjrrWFyfK7ULICLnMQ3hqwcvyj29LpbkrBHJ1Ko7M7ptlz1Vx0teoTdMv04WkOeBhg5y0SqtWxPmrfsrkBC6pYfJZoDr26DIT5ZfMJE
     * +NrKWBM4NrfyTtIitlT2Lyb5zhJYFD/7n0UdsXGLRAdlOsODlvHrvS8z1MgPA
     * </wsse:BinarySecurityToken>
     * <wsu:Timestamp wsu:Id="TS-19">
     * <wsu:Created>
     * 2012-12-20T19:14:19.596Z
     * </wsu:Created>
     * <wsu:Expires>
     * 2012-12-20T19:19:19.596Z
     * </wsu:Expires>
     * </wsu:Timestamp>
     * <xenc:EncryptedKey xmlns:xenc="http://www.w3.org/2001/04/xmlenc#"
     * Id="EK-EEF851A0D5D1683B36135603085959816">
     * <xenc:EncryptionMethod Algorithm="http://www.w3.org/2001/04/xmlenc#rsa-oaep-mgf1p"/>
     * <ds:KeyInfo xmlns:ds="http://www.w3.org/2000/09/xmldsig#">
     * <wsse:SecurityTokenReference xmlns:wsse="http://docs.oasis-open.org/wss/2004/01/oasis-200401-wss-wssecurity-secext-1.0.xsd">
     * <wsse:Reference URI="#EEF851A0D5D1683B36135603085959817"
     * ValueType="http://docs.oasis-open.org/wss/2004/01/oasis-200401-wss-x509-token-profile-1.0#X509v3"/>
     * </wsse:SecurityTokenReference>
     * </ds:KeyInfo>
     * <xenc:CipherData>
     * <xenc:CipherValue>
     * JQOyhOUSesJzIdikTcku2+SN91dLILbpScIdRgEF4i0iCV2DC741SqLM59MUfbLOngGyZGUurYbJwCs01PXixTAnPoyDZEV/4Va4h6GRUoPjCEftQEYkQaIcXV7wV0RN8Ws3R8tO8eXL7YSwl1tuU2zpoxBfSNe4yKFJn9ke1fw=
     * </xenc:CipherValue>
     * </xenc:CipherData>
     * </xenc:EncryptedKey>
     * <xenc:ReferenceList xmlns:xenc="http://www.w3.org/2001/04/xmlenc#">
     * <xenc:DataReference URI="#ED-21"/>
     * </xenc:ReferenceList>
     * <ds:Signature xmlns:ds="http://www.w3.org/2000/09/xmldsig#"
     * Id="SIG-20">
     * <ds:SignedInfo>
     * <ds:CanonicalizationMethod Algorithm="http://www.w3.org/2001/10/xml-exc-c14n#">
     * <ec:InclusiveNamespaces xmlns:ec="http://www.w3.org/2001/10/xml-exc-c14n#"
     * PrefixList="soapenv"/>
     * </ds:CanonicalizationMethod>
     * <ds:SignatureMethod Algorithm="http://www.w3.org/2000/09/xmldsig#hmac-sha1"/>
     * <ds:Reference URI="#Id--239997262">
     * <ds:Transforms>
     * <ds:Transform Algorithm="http://www.w3.org/2001/10/xml-exc-c14n#">
     * <ec:InclusiveNamespaces xmlns:ec="http://www.w3.org/2001/10/xml-exc-c14n#"
     * PrefixList=""/>
     * </ds:Transform>
     * </ds:Transforms>
     * <ds:DigestMethod Algorithm="http://www.w3.org/2000/09/xmldsig#sha1"/>
     * <ds:DigestValue>
     * JF2UaMK35gUGAwCJALtVQKeIHns=
     * </ds:DigestValue>
     * </ds:Reference>
     * <ds:Reference URI="#TS-19">
     * <ds:Transforms>
     * <ds:Transform Algorithm="http://www.w3.org/2001/10/xml-exc-c14n#">
     * <ec:InclusiveNamespaces xmlns:ec="http://www.w3.org/2001/10/xml-exc-c14n#"
     * PrefixList="wsse soapenv"/>
     * </ds:Transform>
     * </ds:Transforms>
     * <ds:DigestMethod Algorithm="http://www.w3.org/2000/09/xmldsig#sha1"/>
     * <ds:DigestValue>
     * PvyvciVLM0iyFj30PGK5JCquRTQ=
     * </ds:DigestValue>
     * </ds:Reference>
     * <ds:Reference URI="#EK-EEF851A0D5D1683B36135603085959816">
     * <ds:Transforms>
     * <ds:Transform Algorithm="http://www.w3.org/2001/10/xml-exc-c14n#">
     * <ec:InclusiveNamespaces xmlns:ec="http://www.w3.org/2001/10/xml-exc-c14n#"
     * PrefixList="wsse wsu soapenv"/>
     * </ds:Transform>
     * </ds:Transforms>
     * <ds:DigestMethod Algorithm="http://www.w3.org/2000/09/xmldsig#sha1"/>
     * <ds:DigestValue>
     * e5ilawvw4u3RpVxZPu09Vug7OIM=
     * </ds:DigestValue>
     * </ds:Reference>
     * </ds:SignedInfo>
     * <ds:SignatureValue>
     * sKXpUD6xiZGO42uVv9lnaFwWi0M=
     * </ds:SignatureValue>
     * <ds:KeyInfo Id="KI-EEF851A0D5D1683B36135603085960018">
     * <wsse:SecurityTokenReference xmlns:wsse11="http://docs.oasis-open.org/wss/oasis-wss-wssecurity-secext-1.1.xsd"
     * wsse11:TokenType="http://docs.oasis-open.org/wss/oasis-wss-soap-message-security-1.1#EncryptedKey"
     * wsu:Id="STR-EEF851A0D5D1683B36135603085960019">
     * <wsse:Reference URI="#EK-EEF851A0D5D1683B36135603085959816"
     * ValueType="http://docs.oasis-open.org/wss/oasis-wss-soap-message-security-1.1#EncryptedKey"/>
     * </wsse:SecurityTokenReference>
     * </ds:KeyInfo>
     * </ds:Signature>
     * </wsse:Security>
     * </soapenv:Header>
     * <soapenv:Body xmlns="http://x509mig.liberty.test/types"
     * xmlns:wsu="http://docs.oasis-open.org/wss/2004/01/oasis-200401-wss-wssecurity-utility-1.0.xsd"
     * wsu:Id="Id--239997262">
     * <xenc:EncryptedData xmlns:xenc="http://www.w3.org/2001/04/xmlenc#"
     * Id="ED-21"
     * Type="http://www.w3.org/2001/04/xmlenc#Content">
     * <xenc:EncryptionMethod Algorithm="http://www.w3.org/2001/04/xmlenc#aes128-cbc"/>
     * <ds:KeyInfo xmlns:ds="http://www.w3.org/2000/09/xmldsig#">
     * <wsse:SecurityTokenReference xmlns:wsse="http://docs.oasis-open.org/wss/2004/01/oasis-200401-wss-wssecurity-secext-1.0.xsd"
     * xmlns:wsse11="http://docs.oasis-open.org/wss/oasis-wss-wssecurity-secext-1.1.xsd"
     * wsse11:TokenType="http://docs.oasis-open.org/wss/oasis-wss-soap-message-security-1.1#EncryptedKey">
     * <wsse:Reference URI="#EK-EEF851A0D5D1683B36135603085959816"/>
     * </wsse:SecurityTokenReference>
     * </ds:KeyInfo>
     * <xenc:CipherData>
     * <xenc:CipherValue>
     * UKY/SvRAF4EJt0/qUzsCtFVayvx+vmz6B8L+EAywSvVvqIPNK3g+CKLwvwwTWyY3qFHViFW4se4HuV3LzIC32iuwCyF6IAzWdYHZcpKVQxJLj/xJTM61nkNDyQlruiJPIiPg9TkRIIvOZTGY320JSHdD9n39IF3BqZR6SnNRVlw=
     * </xenc:CipherValue>
     * </xenc:CipherData>
     * </xenc:EncryptedData>
     * </soapenv:Body>
     * </soapenv:Envelope>
     *
     *
     */

    @Test
    public void testCxfX509ProtectTokensMigSymService() throws Exception {
        String thisMethod = "testCxfX509ProtectTokensMigSymService";
        methodFull = "testCxfX509ProtectTokensMigSymService";

        try {
            testRoutine(
                        thisMethod, //String thisMethod,
                        "X509SymmetricProtectTokensPolicy", // Testing policy name
                        "positive", // Positive, positive-1, negative or negative-1... etc
                        portNumber, //String portNumber,
                        "", //String portNumberSecure
                        "FatBAX09Service", //String strServiceName,
                        "UrnX509Token09" //String strServicePort
            );
        } catch (Exception e) {
            throw e;
        }

        return;
    }

    /**
     * TestDescription:
     *
     * Test Symmetric ThumbprintPolicy
     * <!-- bax04 -->
     * <wsp:Policy wsu:Id="X509ThumbprintPolicy">
     * <wsp:ExactlyOne>
     * <wsp:All>
     * <sp:SymmetricBinding>
     * <wsp:Policy>
     * <sp:ProtectionToken>
     * <wsp:Policy>
     * <sp:X509Token
     * sp:IncludeToken="http://docs.oasis-open.org/ws-sx/ws-securitypolicy/200702/IncludeToken/Never">
     * <wsp:Policy>
     * <sp:WssX509V3Token11 />
     * <sp:RequireThumbprintReference />
     * </wsp:Policy>
     * </sp:X509Token>
     * </wsp:Policy>
     * </sp:ProtectionToken>
     * <sp:Layout>
     * <wsp:Policy>
     * <sp:Lax/>
     * </wsp:Policy>
     * </sp:Layout>
     * <sp:IncludeTimestamp/>
     * <sp:OnlySignEntireHeadersAndBody/>
     * <sp:SignBeforeEncrypting/>
     * <sp:AlgorithmSuite>
     * <wsp:Policy>
     * <sp:Basic128/>
     * </wsp:Policy>
     * </sp:AlgorithmSuite>
     * </wsp:Policy>
     * </sp:SymmetricBinding>
     * <sp:EncryptedParts>
     * <sp:Body/>
     * </sp:EncryptedParts>
     * <sp:SignedParts>
     * <sp:Body/>
     * </sp:SignedParts>
     * </wsp:All>
     * </wsp:ExactlyOne>
     * </wsp:Policy>
     *
     * **An example SOAPMessage the service-client sends
     * <soapenv:Envelope xmlns:soapenv="http://schemas.xmlsoap.org/soap/envelope/">
     * <soapenv:Header>
     * <wsse:Security xmlns:wsse="http://docs.oasis-open.org/wss/2004/01/oasis-200401-wss-wssecurity-secext-1.0.xsd"
     * xmlns:wsu="http://docs.oasis-open.org/wss/2004/01/oasis-200401-wss-wssecurity-utility-1.0.xsd"
     * soapenv:mustUnderstand="1">
     * <wsu:Timestamp wsu:Id="TS-25">
     * <wsu:Created>
     * 2012-12-20T19:14:19.844Z
     * </wsu:Created>
     * <wsu:Expires>
     * 2012-12-20T19:19:19.844Z
     * </wsu:Expires>
     * </wsu:Timestamp>
     * <xenc:EncryptedKey xmlns:xenc="http://www.w3.org/2001/04/xmlenc#"
     * Id="EK-EEF851A0D5D1683B36135603085984622">
     * <xenc:EncryptionMethod Algorithm="http://www.w3.org/2001/04/xmlenc#rsa-oaep-mgf1p"/>
     * <ds:KeyInfo xmlns:ds="http://www.w3.org/2000/09/xmldsig#">
     * <wsse:SecurityTokenReference xmlns:wsse="http://docs.oasis-open.org/wss/2004/01/oasis-200401-wss-wssecurity-secext-1.0.xsd">
     * <wsse:KeyIdentifier EncodingType="http://docs.oasis-open.org/wss/2004/01/oasis-200401-wss-soap-message-security-1.0#Base64Binary"
     * ValueType="http://docs.oasis-open.org/wss/oasis-wss-soap-message-security-1.1#ThumbprintSHA1">
     * g0pNyKdzNr5oceeQwE2Ema44cE8=
     * </wsse:KeyIdentifier>
     * </wsse:SecurityTokenReference>
     * </ds:KeyInfo>
     * <xenc:CipherData>
     * <xenc:CipherValue>
     * X83VDaYwtshTiXcWc7DPRX9WwN5Ml0Z37Uw5/oyWiXWa0ndYQBcdf986WEbAt1DJb7fs5x8/ZWhuNTrFnC11Ex7wzWWEr+hXO73xqnkvjeC8/S/lPae79QApVnAF6dA+xfTmQb4mPKjX72cuxBqOvsrAfHkaWj6Df8z9KBz4LKk=
     * </xenc:CipherValue>
     * </xenc:CipherData>
     * </xenc:EncryptedKey>
     * <xenc:ReferenceList xmlns:xenc="http://www.w3.org/2001/04/xmlenc#">
     * <xenc:DataReference URI="#ED-27"/>
     * </xenc:ReferenceList>
     * <ds:Signature xmlns:ds="http://www.w3.org/2000/09/xmldsig#"
     * Id="SIG-26">
     * <ds:SignedInfo>
     * <ds:CanonicalizationMethod Algorithm="http://www.w3.org/2001/10/xml-exc-c14n#">
     * <ec:InclusiveNamespaces xmlns:ec="http://www.w3.org/2001/10/xml-exc-c14n#"
     * PrefixList="soapenv"/>
     * </ds:CanonicalizationMethod>
     * <ds:SignatureMethod Algorithm="http://www.w3.org/2000/09/xmldsig#hmac-sha1"/>
     * <ds:Reference URI="#Id-1918186578">
     * <ds:Transforms>
     * <ds:Transform Algorithm="http://www.w3.org/2001/10/xml-exc-c14n#">
     * <ec:InclusiveNamespaces xmlns:ec="http://www.w3.org/2001/10/xml-exc-c14n#"
     * PrefixList=""/>
     * </ds:Transform>
     * </ds:Transforms>
     * <ds:DigestMethod Algorithm="http://www.w3.org/2000/09/xmldsig#sha1"/>
     * <ds:DigestValue>
     * oAzJZi+C4cu8s+v5DzpxbOkNs58=
     * </ds:DigestValue>
     * </ds:Reference>
     * <ds:Reference URI="#TS-25">
     * <ds:Transforms>
     * <ds:Transform Algorithm="http://www.w3.org/2001/10/xml-exc-c14n#">
     * <ec:InclusiveNamespaces xmlns:ec="http://www.w3.org/2001/10/xml-exc-c14n#"
     * PrefixList="wsse soapenv"/>
     * </ds:Transform>
     * </ds:Transforms>
     * <ds:DigestMethod Algorithm="http://www.w3.org/2000/09/xmldsig#sha1"/>
     * <ds:DigestValue>
     * sMMzQ4t0al0usCu4q91Y0uNwbNM=
     * </ds:DigestValue>
     * </ds:Reference>
     * </ds:SignedInfo>
     * <ds:SignatureValue>
     * GNgsQGCr+KSjhc6UJ7wIGRhzj6I=
     * </ds:SignatureValue>
     * <ds:KeyInfo Id="KI-EEF851A0D5D1683B36135603085984723">
     * <wsse:SecurityTokenReference xmlns:wsse11="http://docs.oasis-open.org/wss/oasis-wss-wssecurity-secext-1.1.xsd"
     * wsse11:TokenType="http://docs.oasis-open.org/wss/oasis-wss-soap-message-security-1.1#EncryptedKey"
     * wsu:Id="STR-EEF851A0D5D1683B36135603085984724">
     * <wsse:Reference URI="#EK-EEF851A0D5D1683B36135603085984622"
     * ValueType="http://docs.oasis-open.org/wss/oasis-wss-soap-message-security-1.1#EncryptedKey"/>
     * </wsse:SecurityTokenReference>
     * </ds:KeyInfo>
     * </ds:Signature>
     * </wsse:Security>
     * </soapenv:Header>
     * <soapenv:Body xmlns="http://x509mig.liberty.test/types"
     * xmlns:wsu="http://docs.oasis-open.org/wss/2004/01/oasis-200401-wss-wssecurity-utility-1.0.xsd"
     * wsu:Id="Id-1918186578">
     * <xenc:EncryptedData xmlns:xenc="http://www.w3.org/2001/04/xmlenc#"
     * Id="ED-27"
     * Type="http://www.w3.org/2001/04/xmlenc#Content">
     * <xenc:EncryptionMethod Algorithm="http://www.w3.org/2001/04/xmlenc#aes128-cbc"/>
     * <ds:KeyInfo xmlns:ds="http://www.w3.org/2000/09/xmldsig#">
     * <wsse:SecurityTokenReference xmlns:wsse="http://docs.oasis-open.org/wss/2004/01/oasis-200401-wss-wssecurity-secext-1.0.xsd"
     * xmlns:wsse11="http://docs.oasis-open.org/wss/oasis-wss-wssecurity-secext-1.1.xsd"
     * wsse11:TokenType="http://docs.oasis-open.org/wss/oasis-wss-soap-message-security-1.1#EncryptedKey">
     * <wsse:Reference URI="#EK-EEF851A0D5D1683B36135603085984622"/>
     * </wsse:SecurityTokenReference>
     * </ds:KeyInfo>
     * <xenc:CipherData>
     * <xenc:CipherValue>
     * H+PwKPVEnZvpTPfUnT42gHTgHU9+Y6gVr+OWpso+gvo9EOIqgn3NU4PAxWFCA6s8QsOoHN0UMqGXJ5QE1N9wvLE3i/VvUA8WPSlLXSY3DDjOGwIsCRnUnyfMkSWdcjfJBnEDlcXhWZtLrVMM7mlSRw==
     * </xenc:CipherValue>
     * </xenc:CipherData>
     * </xenc:EncryptedData>
     * </soapenv:Body>
     * </soapenv:Envelope>
     *
     */

    @Test
    public void testCxfX509ThumbprintMigSymService() throws Exception {
        String thisMethod = "testCxfX509ThumbprintMigSymService";
        methodFull = "testCxfX509ThumbprintMigSymService";

        try {
            testRoutine(
                        thisMethod, //String thisMethod,
                        "X509ThumbprintPolicy", // Testing policy name
                        "positive", // Positive, positive-1, negative or negative-1... etc
                        portNumber, //String portNumber,
                        "", //String portNumberSecure
                        "FatBAX04Service", //String strServiceName,
                        "UrnX509Token04" //String strServicePort
            );
        } catch (Exception e) {
            throw e;
        }

        return;
    }

    /**
     * TestDescription:
     *
     * Test symmetric KeyIdentifierDerivedPolicy
     * <!-- bax05 -->
     * <wsp:Policy wsu:Id="X509KeyIdentifierDerivedPolicy">
     * <wsp:ExactlyOne>
     * <wsp:All>
     * <sp:SymmetricBinding>
     * <wsp:Policy>
     * <sp:ProtectionToken>
     * <wsp:Policy>
     * <sp:X509Token
     * sp:IncludeToken="http://docs.oasis-open.org/ws-sx/ws-securitypolicy/200702/IncludeToken/Never">
     * <wsp:Policy>
     * <sp:WssX509V3Token10 />
     * <sp:RequireKeyIdentifierReference />
     * <sp:RequireDerivedKeys/>
     * </wsp:Policy>
     * </sp:X509Token>
     * </wsp:Policy>
     * </sp:ProtectionToken>
     * <sp:Layout>
     * <wsp:Policy>
     * <sp:Lax/>
     * </wsp:Policy>
     * </sp:Layout>
     * <sp:IncludeTimestamp/>
     * <!-- sp:ProtectTokens/> <newly added GKUO -->
     * <sp:OnlySignEntireHeadersAndBody/>
     * <sp:AlgorithmSuite>
     * <wsp:Policy>
     * <sp:Basic128/>
     * </wsp:Policy>
     * </sp:AlgorithmSuite>
     * </wsp:Policy>
     * </sp:SymmetricBinding>
     * <sp:EncryptedParts>
     * <sp:Body/>
     * </sp:EncryptedParts>
     * <sp:SignedParts>
     * <sp:Body/>
     * </sp:SignedParts>
     * </wsp:All>
     * </wsp:ExactlyOne>
     * </wsp:Policy>
     *
     * **An example SOAPMessage the service-client sends
     * <soapenv:Envelope xmlns:soapenv="http://schemas.xmlsoap.org/soap/envelope/">
     * <soapenv:Header>
     * <wsse:Security xmlns:wsse="http://docs.oasis-open.org/wss/2004/01/oasis-200401-wss-wssecurity-secext-1.0.xsd"
     * xmlns:wsu="http://docs.oasis-open.org/wss/2004/01/oasis-200401-wss-wssecurity-utility-1.0.xsd"
     * soapenv:mustUnderstand="1">
     * <wsu:Timestamp wsu:Id="TS-31">
     * <wsu:Created>
     * 2012-12-20T19:14:20.048Z
     * </wsu:Created>
     * <wsu:Expires>
     * 2012-12-20T19:19:20.048Z
     * </wsu:Expires>
     * </wsu:Timestamp>
     * <xenc:EncryptedKey xmlns:xenc="http://www.w3.org/2001/04/xmlenc#"
     * Id="EK-EEF851A0D5D1683B36135603086005127">
     * <xenc:EncryptionMethod Algorithm="http://www.w3.org/2001/04/xmlenc#rsa-oaep-mgf1p"/>
     * <ds:KeyInfo xmlns:ds="http://www.w3.org/2000/09/xmldsig#">
     * <wsse:SecurityTokenReference xmlns:wsse="http://docs.oasis-open.org/wss/2004/01/oasis-200401-wss-wssecurity-secext-1.0.xsd">
     * <wsse:KeyIdentifier EncodingType="http://docs.oasis-open.org/wss/2004/01/oasis-200401-wss-soap-message-security-1.0#Base64Binary"
     * ValueType="http://docs.oasis-open.org/wss/2004/01/oasis-200401-wss-x509-token-profile-1.0#X509SubjectKeyIdentifier">
     * /SI03jIK6G7W4H1pmoW3Jf9rIUA=
     * </wsse:KeyIdentifier>
     * </wsse:SecurityTokenReference>
     * </ds:KeyInfo>
     * <xenc:CipherData>
     * <xenc:CipherValue>
     * vN/DTkseCDThLxPqhFadta56I0eKjIaW7pWwOA5sinSL+SsP9Vt+EELN5x+ga3a+Z0atHEuxEqYdbyyXnvl6k+VMgrcariESZItih/rOpPPVFYSBAoqv0jOxa/DAXnMXh7FyfSkgRx8s+BKjVBPm1IEK2btNoqySacq/AdURHrE=
     * </xenc:CipherValue>
     * </xenc:CipherData>
     * </xenc:EncryptedKey>
     * <wsc:DerivedKeyToken xmlns:wsc="http://docs.oasis-open.org/ws-sx/ws-secureconversation/200512"
     * wsu:Id="DK-32">
     * <wsse:SecurityTokenReference xmlns:wsse11="http://docs.oasis-open.org/wss/oasis-wss-wssecurity-secext-1.1.xsd"
     * wsse11:TokenType="http://docs.oasis-open.org/wss/oasis-wss-soap-message-security-1.1#EncryptedKey"
     * wsu:Id="STR-EEF851A0D5D1683B36135603086005828">
     * <wsse:Reference URI="#EK-EEF851A0D5D1683B36135603086005127"
     * ValueType="http://docs.oasis-open.org/wss/oasis-wss-soap-message-security-1.1#EncryptedKey"/>
     * </wsse:SecurityTokenReference>
     * <wsc:Offset>
     * 0
     * </wsc:Offset>
     * <wsc:Length>
     * 16
     * </wsc:Length>
     * <wsc:Nonce>
     * BIMAxY1XltW9oQCD9bkCXw==
     * </wsc:Nonce>
     * </wsc:DerivedKeyToken>
     * <wsc:DerivedKeyToken xmlns:wsc="http://docs.oasis-open.org/ws-sx/ws-secureconversation/200512"
     * wsu:Id="DK-34">
     * <wsse:SecurityTokenReference xmlns:wsse11="http://docs.oasis-open.org/wss/oasis-wss-wssecurity-secext-1.1.xsd"
     * wsse11:TokenType="http://docs.oasis-open.org/wss/oasis-wss-soap-message-security-1.1#EncryptedKey"
     * wsu:Id="STR-EEF851A0D5D1683B36135603086006231">
     * <wsse:Reference URI="#EK-EEF851A0D5D1683B36135603086005127"
     * ValueType="http://docs.oasis-open.org/wss/oasis-wss-soap-message-security-1.1#EncryptedKey"/>
     * </wsse:SecurityTokenReference>
     * <wsc:Offset>
     * 0
     * </wsc:Offset>
     * <wsc:Length>
     * 16
     * </wsc:Length>
     * <wsc:Nonce>
     * 0EIo6C6q9YMqniA6b6Lw9w==
     * </wsc:Nonce>
     * </wsc:DerivedKeyToken>
     * <xenc:ReferenceList xmlns:xenc="http://www.w3.org/2001/04/xmlenc#">
     * <xenc:DataReference URI="#ED-35"/>
     * </xenc:ReferenceList>
     * <ds:Signature xmlns:ds="http://www.w3.org/2000/09/xmldsig#"
     * Id="SIG-33">
     * <ds:SignedInfo>
     * <ds:CanonicalizationMethod Algorithm="http://www.w3.org/2001/10/xml-exc-c14n#">
     * <ec:InclusiveNamespaces xmlns:ec="http://www.w3.org/2001/10/xml-exc-c14n#"
     * PrefixList="soapenv"/>
     * </ds:CanonicalizationMethod>
     * <ds:SignatureMethod Algorithm="http://www.w3.org/2000/09/xmldsig#hmac-sha1"/>
     * <ds:Reference URI="#Id-185355174">
     * <ds:Transforms>
     * <ds:Transform Algorithm="http://www.w3.org/2001/10/xml-exc-c14n#">
     * <ec:InclusiveNamespaces xmlns:ec="http://www.w3.org/2001/10/xml-exc-c14n#"
     * PrefixList=""/>
     * </ds:Transform>
     * </ds:Transforms>
     * <ds:DigestMethod Algorithm="http://www.w3.org/2000/09/xmldsig#sha1"/>
     * <ds:DigestValue>
     * MwRIf2pG2QTW6XSDSMyurVINKNM=
     * </ds:DigestValue>
     * </ds:Reference>
     * <ds:Reference URI="#TS-31">
     * <ds:Transforms>
     * <ds:Transform Algorithm="http://www.w3.org/2001/10/xml-exc-c14n#">
     * <ec:InclusiveNamespaces xmlns:ec="http://www.w3.org/2001/10/xml-exc-c14n#"
     * PrefixList="wsse soapenv"/>
     * </ds:Transform>
     * </ds:Transforms>
     * <ds:DigestMethod Algorithm="http://www.w3.org/2000/09/xmldsig#sha1"/>
     * <ds:DigestValue>
     * N762pAOiNPu6IiU9tIYo6MseuhA=
     * </ds:DigestValue>
     * </ds:Reference>
     * </ds:SignedInfo>
     * <ds:SignatureValue>
     * oFII86lb3Z/Vd1WTVrMDkJAsJXU=
     * </ds:SignatureValue>
     * <ds:KeyInfo Id="KI-EEF851A0D5D1683B36135603086005829">
     * <wsse:SecurityTokenReference wsu:Id="STR-EEF851A0D5D1683B36135603086005830">
     * <wsse:Reference URI="#DK-32"/>
     * </wsse:SecurityTokenReference>
     * </ds:KeyInfo>
     * </ds:Signature>
     * </wsse:Security>
     * </soapenv:Header>
     * <soapenv:Body xmlns="http://x509mig.liberty.test/types"
     * xmlns:wsu="http://docs.oasis-open.org/wss/2004/01/oasis-200401-wss-wssecurity-utility-1.0.xsd"
     * wsu:Id="Id-185355174">
     * <xenc:EncryptedData xmlns:xenc="http://www.w3.org/2001/04/xmlenc#"
     * Id="ED-35"
     * Type="http://www.w3.org/2001/04/xmlenc#Content">
     * <xenc:EncryptionMethod Algorithm="http://www.w3.org/2001/04/xmlenc#aes128-cbc"/>
     * <ds:KeyInfo xmlns:ds="http://www.w3.org/2000/09/xmldsig#">
     * <wsse:SecurityTokenReference xmlns:wsse="http://docs.oasis-open.org/wss/2004/01/oasis-200401-wss-wssecurity-secext-1.0.xsd">
     * <wsse:Reference URI="#DK-34"/>
     * </wsse:SecurityTokenReference>
     * </ds:KeyInfo>
     * <xenc:CipherData>
     * <xenc:CipherValue>
     * FpKEYr2xoYO0Lz+T+zXC2JU+4ISoaiQVDsG5jvLaWrNrkPCMmQTYQSohAuJIFEM6PP9XJcz46QNgF5Dp8ahX1fjv1emEeFx8uSKjqhKAuYl+KEHOywnhdoepuPJ1jATijT92OrR8/lwh5W3pAyZAWg==
     * </xenc:CipherValue>
     * </xenc:CipherData>
     * </xenc:EncryptedData>
     * </soapenv:Body>
     * </soapenv:Envelope>
     *
     */

    @Test
    public void testCxfX509KeyIdDerivedMigSymService() throws Exception {
        String thisMethod = "testCxfX509KeyIdDerivedMigSymService";
        methodFull = "testCxfX509KeyIdDerivedMigSymService";

        try {
            testRoutine(
                        thisMethod, //String thisMethod,
                        "X509KeyIdentifierDerivedPolicy", // Testing policy name
                        "positive", // Positive, positive-1, negative or negative-1... etc
                        portNumber, //String portNumber,
                        "", //String portNumberSecure
                        "FatBAX05Service", //String strServiceName,
                        "UrnX509Token05" //String strServicePort
            );
        } catch (Exception e) {
            throw e;
        }

        return;
    }

    /**
     * TestDescription:
     *
     * Test Symmetric ThumbprintDerivedPolicy
     * <!-- bax06 -->
     * <wsp:Policy wsu:Id="X509ThumbprintDerivedPolicy">
     * <wsp:ExactlyOne>
     * <wsp:All>
     * <sp:SymmetricBinding>
     * <wsp:Policy>
     * <sp:ProtectionToken>
     * <wsp:Policy>
     * <sp:X509Token
     * sp:IncludeToken="http://docs.oasis-open.org/ws-sx/ws-securitypolicy/200702/IncludeToken/Never">
     * <wsp:Policy>
     * <sp:WssX509V3Token11 />
     * <sp:RequireThumbprintReference />
     * <sp:RequireDerivedKeys/>
     * </wsp:Policy>
     * </sp:X509Token>
     * </wsp:Policy>
     * </sp:ProtectionToken>
     * <sp:Layout>
     * <wsp:Policy>
     * <sp:Lax/>
     * </wsp:Policy>
     * </sp:Layout>
     * <sp:IncludeTimestamp/>
     * <sp:OnlySignEntireHeadersAndBody/>
     * <sp:SignBeforeEncrypting/>
     * <sp:AlgorithmSuite>
     * <wsp:Policy>
     * <sp:Basic128/>
     * </wsp:Policy>
     * </sp:AlgorithmSuite>
     * </wsp:Policy>
     * </sp:SymmetricBinding>
     * <sp:EncryptedParts>
     * <sp:Body/>
     * </sp:EncryptedParts>
     * <sp:SignedParts>
     * <sp:Body/>
     * </sp:SignedParts>
     * </wsp:All>
     * </wsp:ExactlyOne>
     * </wsp:Policy>
     *
     * **An example SOAPMessage the service-client sends
     * <soapenv:Envelope xmlns:soapenv="http://schemas.xmlsoap.org/soap/envelope/">
     * <soapenv:Header>
     * <wsse:Security xmlns:wsse="http://docs.oasis-open.org/wss/2004/01/oasis-200401-wss-wssecurity-secext-1.0.xsd"
     * xmlns:wsu="http://docs.oasis-open.org/wss/2004/01/oasis-200401-wss-wssecurity-utility-1.0.xsd"
     * soapenv:mustUnderstand="1">
     * <wsu:Timestamp wsu:Id="TS-41">
     * <wsu:Created>
     * 2012-12-20T19:14:20.274Z
     * </wsu:Created>
     * <wsu:Expires>
     * 2012-12-20T19:19:20.274Z
     * </wsu:Expires>
     * </wsu:Timestamp>
     * <xenc:EncryptedKey xmlns:xenc="http://www.w3.org/2001/04/xmlenc#"
     * Id="EK-EEF851A0D5D1683B36135603086027734">
     * <xenc:EncryptionMethod Algorithm="http://www.w3.org/2001/04/xmlenc#rsa-oaep-mgf1p"/>
     * <ds:KeyInfo xmlns:ds="http://www.w3.org/2000/09/xmldsig#">
     * <wsse:SecurityTokenReference xmlns:wsse="http://docs.oasis-open.org/wss/2004/01/oasis-200401-wss-wssecurity-secext-1.0.xsd">
     * <wsse:KeyIdentifier EncodingType="http://docs.oasis-open.org/wss/2004/01/oasis-200401-wss-soap-message-security-1.0#Base64Binary"
     * ValueType="http://docs.oasis-open.org/wss/oasis-wss-soap-message-security-1.1#ThumbprintSHA1">
     * g0pNyKdzNr5oceeQwE2Ema44cE8=
     * </wsse:KeyIdentifier>
     * </wsse:SecurityTokenReference>
     * </ds:KeyInfo>
     * <xenc:CipherData>
     * <xenc:CipherValue>
     * m2rqcgj1aOe8E+3bmP0mhmWhntVcukj44pkx61zYJDXZPlvIU46xklmXWx0+Td+i0l0jCiJY+H9LTOWXn57YBa1PW7l6PCUmK4qjZbkmx7vJIPNuk2a9D66EbiRCoFWLiR0C83l6AIFBTBelkRUblltFd8EotpMngYk9x4VxEUw=
     * </xenc:CipherValue>
     * </xenc:CipherData>
     * </xenc:EncryptedKey>
     * <wsc:DerivedKeyToken xmlns:wsc="http://docs.oasis-open.org/ws-sx/ws-secureconversation/200512"
     * wsu:Id="DK-42">
     * <wsse:SecurityTokenReference xmlns:wsse11="http://docs.oasis-open.org/wss/oasis-wss-wssecurity-secext-1.1.xsd"
     * wsse11:TokenType="http://docs.oasis-open.org/wss/oasis-wss-soap-message-security-1.1#EncryptedKey"
     * wsu:Id="STR-EEF851A0D5D1683B36135603086028035">
     * <wsse:Reference URI="#EK-EEF851A0D5D1683B36135603086027734"
     * ValueType="http://docs.oasis-open.org/wss/oasis-wss-soap-message-security-1.1#EncryptedKey"/>
     * </wsse:SecurityTokenReference>
     * <wsc:Offset>
     * 0
     * </wsc:Offset>
     * <wsc:Length>
     * 16
     * </wsc:Length>
     * <wsc:Nonce>
     * Yex6mRBBhw1fZORkJZfHgQ==
     * </wsc:Nonce>
     * </wsc:DerivedKeyToken>
     * <wsc:DerivedKeyToken xmlns:wsc="http://docs.oasis-open.org/ws-sx/ws-secureconversation/200512"
     * wsu:Id="DK-44">
     * <wsse:SecurityTokenReference xmlns:wsse11="http://docs.oasis-open.org/wss/oasis-wss-wssecurity-secext-1.1.xsd"
     * wsse11:TokenType="http://docs.oasis-open.org/wss/oasis-wss-soap-message-security-1.1#EncryptedKey"
     * wsu:Id="STR-EEF851A0D5D1683B36135603086028238">
     * <wsse:Reference URI="#EK-EEF851A0D5D1683B36135603086027734"
     * ValueType="http://docs.oasis-open.org/wss/oasis-wss-soap-message-security-1.1#EncryptedKey"/>
     * </wsse:SecurityTokenReference>
     * <wsc:Offset>
     * 0
     * </wsc:Offset>
     * <wsc:Length>
     * 16
     * </wsc:Length>
     * <wsc:Nonce>
     * /7uus++Qg+PFjArDjUpwcQ==
     * </wsc:Nonce>
     * </wsc:DerivedKeyToken>
     * <xenc:ReferenceList xmlns:xenc="http://www.w3.org/2001/04/xmlenc#">
     * <xenc:DataReference URI="#ED-45"/>
     * </xenc:ReferenceList>
     * <ds:Signature xmlns:ds="http://www.w3.org/2000/09/xmldsig#"
     * Id="SIG-43">
     * <ds:SignedInfo>
     * <ds:CanonicalizationMethod Algorithm="http://www.w3.org/2001/10/xml-exc-c14n#">
     * <ec:InclusiveNamespaces xmlns:ec="http://www.w3.org/2001/10/xml-exc-c14n#"
     * PrefixList="soapenv"/>
     * </ds:CanonicalizationMethod>
     * <ds:SignatureMethod Algorithm="http://www.w3.org/2000/09/xmldsig#hmac-sha1"/>
     * <ds:Reference URI="#Id--1856303691">
     * <ds:Transforms>
     * <ds:Transform Algorithm="http://www.w3.org/2001/10/xml-exc-c14n#">
     * <ec:InclusiveNamespaces xmlns:ec="http://www.w3.org/2001/10/xml-exc-c14n#"
     * PrefixList=""/>
     * </ds:Transform>
     * </ds:Transforms>
     * <ds:DigestMethod Algorithm="http://www.w3.org/2000/09/xmldsig#sha1"/>
     * <ds:DigestValue>
     * U+iq5BUuUApPUevG0dmJDF0A+h4=
     * </ds:DigestValue>
     * </ds:Reference>
     * <ds:Reference URI="#TS-41">
     * <ds:Transforms>
     * <ds:Transform Algorithm="http://www.w3.org/2001/10/xml-exc-c14n#">
     * <ec:InclusiveNamespaces xmlns:ec="http://www.w3.org/2001/10/xml-exc-c14n#"
     * PrefixList="wsse soapenv"/>
     * </ds:Transform>
     * </ds:Transforms>
     * <ds:DigestMethod Algorithm="http://www.w3.org/2000/09/xmldsig#sha1"/>
     * <ds:DigestValue>
     * i+178/3xS4UmQupQ8KYa9A+l4Ic=
     * </ds:DigestValue>
     * </ds:Reference>
     * </ds:SignedInfo>
     * <ds:SignatureValue>
     * dfjgxdhTfUEnBeQ9xfqfxivkEgc=
     * </ds:SignatureValue>
     * <ds:KeyInfo Id="KI-EEF851A0D5D1683B36135603086028036">
     * <wsse:SecurityTokenReference wsu:Id="STR-EEF851A0D5D1683B36135603086028037">
     * <wsse:Reference URI="#DK-42"/>
     * </wsse:SecurityTokenReference>
     * </ds:KeyInfo>
     * </ds:Signature>
     * </wsse:Security>
     * </soapenv:Header>
     * <soapenv:Body xmlns="http://x509mig.liberty.test/types"
     * xmlns:wsu="http://docs.oasis-open.org/wss/2004/01/oasis-200401-wss-wssecurity-utility-1.0.xsd"
     * wsu:Id="Id--1856303691">
     * <xenc:EncryptedData xmlns:xenc="http://www.w3.org/2001/04/xmlenc#"
     * Id="ED-45"
     * Type="http://www.w3.org/2001/04/xmlenc#Content">
     * <xenc:EncryptionMethod Algorithm="http://www.w3.org/2001/04/xmlenc#aes128-cbc"/>
     * <ds:KeyInfo xmlns:ds="http://www.w3.org/2000/09/xmldsig#">
     * <wsse:SecurityTokenReference xmlns:wsse="http://docs.oasis-open.org/wss/2004/01/oasis-200401-wss-wssecurity-secext-1.0.xsd">
     * <wsse:Reference URI="#DK-44"/>
     * </wsse:SecurityTokenReference>
     * </ds:KeyInfo>
     * <xenc:CipherData>
     * <xenc:CipherValue>
     * P65vHWw0g2cWkYi4UPgrZdhW6yepcP3YaT0KIj4oJyLmarLwjrRCpuovhWIvE58P42Tq915tlyKnNxYb/onvBZAFBmEaGzqnwZEtGyXiFlsby1XdHxadPKMmtDNCP87BspRaIeZCtY68MJufCp5qRA==
     * </xenc:CipherValue>
     * </xenc:CipherData>
     * </xenc:EncryptedData>
     * </soapenv:Body>
     * </soapenv:Envelope>
     *
     */

    @Test
    public void testCxfX509ThumbprintDerivedMigSymService() throws Exception {
        String thisMethod = "testCxfX509ThumbprintDerivedMigSymService";
        methodFull = "testCxfX509ThumbprintDerivedMigSymService";

        try {
            testRoutine(
                        thisMethod, //String thisMethod,
                        "X509ThumbprintDerivedPolicy", // Testing policy name
                        "positive", // Positive, positive-1, negative or negative-1... etc
                        portNumber, //String portNumber,
                        "", //String portNumberSecure
                        "FatBAX06Service", //String strServiceName,
                        "UrnX509Token06" //String strServicePort
            );
        } catch (Exception e) {
            throw e;
        }

        return;
    }

    /**
     * The test case test:
     * <sp:EncryptedSupportingTokens>
     * <wsp:Policy>
     * <sp:UsernameToken
     * sp:IncludeToken="http://docs.oasis-open.org/ws-sx/ws-securitypolicy/200702/IncludeToken/AlwaysToRecipient">
     * <wsp:Policy>
     * <sp13:Created/>
     * <sp13:Nonce/>
     * <sp:WssUsernameToken11/>
     * </wsp:Policy>
     * </sp:UsernameToken>
     * </wsp:Policy>
     * </sp:EncryptedSupportingTokens>
     * and make sure it works
     *
     **/
    @Test
    public void testX509KeyIdentifierUNTService() throws Exception {
        String thisMethod = "testX509KeyIdentifierUNTService";
        methodFull = "testX509KeyIdentifierUNTService";

        try {
            testRoutine(
                        thisMethod, //String thisMethod,
                        "X509KeyIdentifierUNTPolicy", // Testing policy name
                        "positive", // Positive, positive-1, negative or negative-1... etc
                        portNumber, //String portNumber,
                        "", //String portNumberSecure
                        "FatBAX24Service", //String strServiceName,
                        "UrnX509Token24" //String strServicePort
            );
        } catch (Exception e) {
            throw e;
        }

        return;
    }

    /**
     * The test case test:
     * <sp:SignedSupportingTokens>
     * <wsp:Policy>
     * <sp:UsernameToken
     * sp:IncludeToken="http://docs.oasis-open.org/ws-sx/ws-securitypolicy/200702/IncludeToken/AlwaysToRecipient">
     * <wsp:Policy>
     * <sp13:Created/>
     * <sp13:Nonce/>
     * <sp:WssUsernameToken11/>
     * </wsp:Policy>
     * </sp:UsernameToken>
     * </wsp:Policy>
     * </sp:SignedSupportingTokens>
     * and also
     * <sp:RequireSignatureConfirmation/>
     * and make sure it works
     *
     **/
    @Test
    public void testX509SignatureConfirmService() throws Exception {
        String thisMethod = "testX509SignatureConfirmService";
        methodFull = "testX509SignatureConfirmService";

        try {
            testRoutine(
                        thisMethod, //String thisMethod,
                        "Sym_SignConfirmPolicy", // Testing policy name
                        "positive", // Positive, positive-1, negative or negative-1... etc
                        portNumber, //String portNumber,
                        "", //String portNumberSecure
                        "FatBAX25Service", //String strServiceName,
                        "UrnX509Token25" //String strServicePort
            );
        } catch (Exception e) {
            throw e;
        }

        return;
    }

    /**
     * This tests:
     * <sp:SignedSupportingTokens
     * xmlns:sp="http://docs.oasis-open.org/ws-sx/ws-securitypolicy/200702">
     * <wsp:Policy>
     * <sp:UsernameToken
     * sp:IncludeToken="http://docs.oasis-open.org/ws-sx/ws-securitypolicy/200702/IncludeToken/AlwaysToRecipient">
     * <wsp:Policy>
     * <sp:WssUsernameToken10 />
     * </wsp:Policy>
     * </sp:UsernameToken>
     * </wsp:Policy>
     * </sp:SignedSupportingTokens>
     * It expects to pass
     **/
    @Test
    public void testSymEncSignService() throws Exception {
        String thisMethod = "testSymEncSignService";
        methodFull = "testSymEncSignService";

        try {
            testRoutine(
                        thisMethod, //String thisMethod,
                        "SymEncSignPolicy", // Testing policy name
                        "positive", // Positive, positive-1, negative or negative-1... etc
                        portNumber, //String portNumber,
                        "", //String portNumberSecure
                        "FatBAX27Service", //String strServiceName,
                        "UrnX509Token27" //String strServicePort
            );
        } catch (Exception e) {
            throw e;
        }

        return;
    }

    /**
     * This test provide The policy layout
     * We switch the Strict and Lax between the Service Provider and Client Requester
     * ** See the testBadEncSignStrictService as well
     * Strict and Lax does not matter.
     * But we do not know if it's ignored or they just follow Strict or Lax
     * In case, this test case, we need to figure out and maybe document
     *
     **/
    @Test
    public void testSymEncSignStrictService() throws Exception {
        String thisMethod = "testSymEncSignStrictService";
        methodFull = "testSymEncSignStrictService";

        try {
            testRoutine(
                        thisMethod, //String thisMethod,
                        "SymEncSignStrictPolicy", // Testing policy name
                        "positive", // Positive, positive-1, negative or negative-1... etc
                        portNumber, //String portNumber,
                        "", //String portNumberSecure
                        "FatBAX29Service", //String strServiceName,
                        "UrnX509Token29" //String strServicePort
            );
        } catch (Exception e) {
            throw e;
        }

        return;
    }

    /**
     * This test invokes a complex policy
     * It encrypt the username token, sign the bod and encrypt it.
     * using Basic192
     * It's a negative test unless we put in the UnrestrictedPolicySecurityPolicy
     * Once it's implemented, the test become positive and test in here is set to negative on regular tests
     **/
    @Test
    //Orig:
    //@AllowedFFDC("org.apache.ws.security.WSSecurityException")
<<<<<<< HEAD
    //Mei:
    @AllowedFFDC(value = { "org.apache.ws.security.WSSecurityException", "org.apache.wss4j.common.ext.WSSecurityException" })
    //End
=======
    //2/2021
    @AllowedFFDC(value = { "org.apache.ws.security.WSSecurityException", "org.apache.wss4j.common.ext.WSSecurityException" })
>>>>>>> 7acb76d7
    public void testBasic192Service() throws Exception {
        String thisMethod = "testBasic192Service";
        methodFull = "testBasic192Service";

        // According the KC: IBM® SDK, on all platforms, provides unlimited jurisdiction policy files.
        // However this wasn't always the case, earlier SDKs the default is limited which means that
        // this test will fail on the SDKs that don't have unlimited set by default.
        if ((Cipher.getMaxAllowedKeyLength("AES") >= 192) == true) {
            try {
                testRoutine(
                            thisMethod, //String thisMethod,
                            "SymEncSignBasic192Policy", // Testing policy name
                            "negative", // Positive, positive-1, negative or negative-1... etc
                            portNumber, //String portNumber,
                            "", //String portNumberSecure
                            "FatBAX31Service", //String strServiceName,
                            "UrnX509Token31" //String strServicePort
                );
            } catch (Exception e) {
                throw e;
            }
        }

        return;
    }

    // This proves that InclusiveC14N is in troubles.
    // With InclusiveC14N
    //   When we specify Basic128Sha256, this test fail
    //   But when we specify Basic128, the test passed.
    // Checked, the InclusiveC14N is not built in Client. It's
    //    .......
    //         <ds:Reference URI="#UsernameToken-100">
    //            <ds:Transforms>
    //               <ds:Transform Algorithm="http://www.w3.org/2001/10/xml-exc-c14n#">
    //                  <ec:InclusiveNamespaces xmlns:ec="http://www.w3.org/2001/10/xml-exc-c14n#" PrefixList="soapenv"></ec:InclusiveNamespaces>
    //               </ds:Transform>
    //            </ds:Transforms>
    //            <ds:DigestMethod Algorithm="http://www.w3.org/2000/09/xmldsig#sha1"></ds:DigestMethod>
    //            <ds:DigestValue>3Uk8HpK4bUmsCpD6sHyOCiis4XM=</ds:DigestValue>
    //         </ds:Reference>
    //      </ds:SignedInfo>
    //  in tcpmon
    //@Test
    //@AllowedFFDC("org.apache.ws.security.WSSecurityException")
    //@AllowedFFDC("javax.net.ssl.SSLException")
    public void testInclusiveC14NService() throws Exception {
        String thisMethod = "testInclusiveC14NService";
        methodFull = "testInclusiveC14NService";

        boolean debug = false;
        String tmpPort = portNumber;
        try {
            if (debug) {
                portNumber = "9085";
            }
            testRoutine(
                        thisMethod, //String thisMethod,
                        "SymEncSignInclusiveC14NPolicy", // Testing policy name
                        "negative", // Positive, positive-1, negative or negative-1... etc
                        portNumber, //String portNumber,
                        "", //String portNumberSecure
                        "FatBAX33Service", //String strServiceName,
                        "UrnX509Token33" //String strServicePort
            );
        } catch (Exception e) {
            throw e;
        } finally {
            if (debug) {
                portNumber = tmpPort;
            }
        }

        return;
    }

    //
    //  This tests the
    //
    // <sp:EndorsingSupportingTokens xmlns:sp="http://docs.oasis-open.org/ws-sx/ws-securitypolicy/200702">
    //    <wsp:Policy>
    //         <sp:X509Token
    //            sp:IncludeToken="http://docs.oasis-open.org/ws-sx/ws-securitypolicy/200702/IncludeToken/AlwaysToRecipient">
    //            <wsp:Policy>
    //               <sp:RequireThumbprintReference/>
    //               <sp:WssX509V3Token10/>
    //            </wsp:Policy>
    //         </sp:X509Token>
    //     </wsp:Policy>
    // </sp:EndorsingSupportingTokens>
    // With SymmetricBinding
    //
    @Test
    @AllowedFFDC("javax.net.ssl.SSLException")
    public void testSymmetricEndorsingUNTPolicy() throws Exception {
        String thisMethod = "testSymmetricEndorsingUNTPolicy";
        methodFull = "testSymmetricEndorsingUNTPolicy";

        boolean debug = false;
        String tmpPort = portNumber;
        try {
            if (debug) {
                portNumber = "9085";
            }
            testRoutine(
                        thisMethod, //String thisMethod,
                        "SymmetricEndorsingUNTPolicy", // Testing policy name
                        "positive", // Positive, positive-1, negative or negative-1... etc
                        portNumber, //String portNumber,
                        "", //String portNumberSecure
                        "FatBAX35Service", //String strServiceName,
                        "UrnX509Token35" //String strServicePort
            );
        } catch (Exception e) {
            throw e;
        } finally {
            if (debug) {
                portNumber = tmpPort;
            }
        }

        return;
    }

    @Test
    public void testSymmetricEndorsingUNTPolicyHttps() throws Exception {
        String thisMethod = "testSymmetricEndorsingUNTPolicy";
        methodFull = "testSymmetricEndorsingUNTPolicyHttps";

        boolean debug = false;
        String tmpPort = portNumber;
        try {
            if (debug) {
                portNumber = "9085";
            }
            testRoutine(
                        thisMethod, //String thisMethod,
                        "SymmetricEndorsingUNTPolicy", // Testing policy name
                        "positive", // Positive, positive-1, negative or negative-1... etc
                        portNumber, //String portNumber,
                        portNumberSecure, //String portNumberSecure
                        "FatBAX35Service", //String strServiceName,
                        "UrnX509Token35" //String strServicePort
            );
        } catch (Exception e) {
            throw e;
        } finally {
            if (debug) {
                portNumber = tmpPort;
            }
        }

        return;
    }

    //
    //  This tests the
    //
    // <sp:SymmetricBinding>
    //     <wsp:Policy>
    //         <sp:EncryptionToken>
    //             <wsp:Policy>
    //                 <sp:X509Token sp:IncludeToken="http://docs.oasis-open.org/ws-sx/ws-securitypolicy/200702/IncludeToken/Never">
    //                     <wsp:Policy>
    //                         <sp:WssX509V3Token10/>
    //                     </wsp:Policy>
    //                 </sp:X509Token>
    //             </wsp:Policy>
    //         </sp:EncryptionToken>
    //         <sp:SignatureToken>
    //             <wsp:Policy>
    //                 <sp:X509Token sp:IncludeToken="http://docs.oasis-open.org/ws-sx/ws-securitypolicy/200702/IncludeToken/Never">
    //                     <wsp:Policy>
    //                         <sp:WssX509V3Token10/>
    //                     </wsp:Policy>
    //                 </sp:X509Token>
    //             </wsp:Policy>
    //         </sp:SignatureToken>
    //         ....
    //     </wsp:Policy>
    // </sp:SymmetricBinding>
    // With SymmetricBinding
    //
    // @Test
    // This test on SignatureToken and EncryptionToken does not work
    public void testSymSignatureTokenPolicy() throws Exception {
        String thisMethod = "testSymSignatureTokenPolicy";
        methodFull = "testSymSignatureTokenPolicy";

        boolean debug = false;
        String tmpPort = portNumber;
        try {
            if (debug) {
                portNumber = "9085";
            }
            testRoutine(
                        thisMethod, //String thisMethod,
                        "SymSignatureTokenPolicy", // Testing policy name
                        "positive", // Positive, positive-1, negative or negative-1... etc
                        portNumber, //String portNumber,
                        "", //String portNumberSecure
                        "FatBAX36Service", //String strServiceName,
                        "UrnX509Token36" //String strServicePort
            );
        } catch (Exception e) {
            throw e;
        } finally {
            if (debug) {
                portNumber = tmpPort;
            }
        }

        return;
    }

    //
    // Next section is test in negative ways. The policy of service-client does not match with the service-provider
    //

    /**
     * TestDescription:
     *
     * This test invokes a simple jax-ws cxf web service.
     * And the service need the x509 to sign and encrypt the SOAPBody
     * The client send the request with EncryptBeforeSigning
     * But provider ask for SignBeforeEncrypting
     *
     */

    @Test
    @AllowedFFDC(value = { "org.apache.ws.security.WSSecurityException", "java.lang.Exception" })
    public void testBadCxfX509KeyIdMigSymEncryptBeforeSigningService() throws Exception {
        String thisMethod = "testCxfX509KeyIdMigSymEncryptBeforeSigningService";
        methodFull = "testBadCxfX509KeyIdMigSymEncryptBeforeSigningService";

        try {
            testBadRoutine(
                           thisMethod, //String thisMethod,
                           "X509KeyIdentifierEncryptBeforeSigningPolicy", // Testing policy name
                           "negative", // Positive, positive-1, negative or negative-1... etc
                           portNumber, //String portNumber,
                           "", //String portNumberSecure
                           "FatBAX01Service", //String strServiceName,
                           "UrnX509Token01" //String strServicePort
            );
        } catch (Exception e) {
            throw e;
        }

        return;
    }

    /**
     * TestDescription:
     *
     * The client send a request without EncryptSignature properties
     * But provider has EncryptSignature properties
     *
     */

    @Test
    @AllowedFFDC("org.apache.ws.security.WSSecurityException")
    public void testBadCxfX509IssuerSerialMigSymNoEncryptSignatureService() throws Exception {
        String thisMethod = "testCxfX509IssuerSerialMigSymNoEncryptSignatureService";
        methodFull = "testBadCxfX509IssuerSerialMigSymNoEncryptSignatureService";

        try {
            testBadRoutine(
                           thisMethod, //String thisMethod,
                           "BadX509IssuerSerialPolicy", // Testing policy name
                           "negative", // Positive, positive-1, negative or negative-1... etc
                           portNumber, //String portNumber,
                           "", //String portNumberSecure
                           "FatBAX03Service", //String strServiceName,
                           "UrnX509Token03" //String strServicePort
            );
        } catch (Exception e) {
            throw e;
        }

        return;
    }

    /**
     * TestDescription:
     *
     * This test invokes a simple jax-ws cxf web service.
     * And the service need the x509 to sign and encrypt the SOAPBody
     *
     */

    @Test
    @AllowedFFDC("org.apache.ws.security.WSSecurityException")
    public void testBadCxfX509ProtectTokensMigSymService() throws Exception {
        String thisMethod = "testCxfX509ProtectTokensMigSymService";
        methodFull = "testBadCxfX509ProtectTokensMigSymService";

        try {
            testBadRoutine(
                           thisMethod, //String thisMethod,
                           "X509SymmetricProtectTokensPolicy", // Testing policy name
                           "negative", // Positive, positive-1, negative or negative-1... etc
                           portNumber, //String portNumber,
                           "", //String portNumberSecure
                           "FatBAX09Service", //String strServiceName,
                           "UrnX509Token09" //String strServicePort
            );
        } catch (Exception e) {
            throw e;
        }

        return;
    }

    /**
     * TestDescription:
     *
     * This test invokes a simple jax-ws cxf web service.
     * And the service need the x509 to sign and encrypt the SOAPBody
     *
     */

    //@Test
    // @to be developed. Currently the key reference is not enforced
    public void testBadCxfX509ThumbprintMigSymService() throws Exception {
        String thisMethod = "testCxfX509ThumbprintMigSymService";
        methodFull = "testBadCxfX509ThumbprintMigSymService";

        try {
            testBadRoutine(
                           thisMethod, //String thisMethod,
                           "X509ThumbprintPolicy", // Testing policy name
                           "negative", // Positive, positive-1, negative or negative-1... etc
                           portNumber, //String portNumber,
                           "", //String portNumberSecure
                           "FatBAX04Service", //String strServiceName,
                           "UrnX509Token04" //String strServicePort
            );
        } catch (Exception e) {
            throw e;
        }

        return;
    }

    /**
     * TestDescription:
     *
     * This test invokes a simple jax-ws cxf web service.
     * And the service need the x509 to sign and encrypt the SOAPBody
     *
     */

    @Test
    @AllowedFFDC("org.apache.ws.security.WSSecurityException")
    public void testBadCxfX509KeyIdDerivedMigSymService() throws Exception {
        String thisMethod = "testCxfX509KeyIdDerivedMigSymService";
        methodFull = "testBadCxfX509KeyIdDerivedMigSymService";

        try {
            testBadRoutine(
                           thisMethod, //String thisMethod,
                           "X509KeyIdentifierDerivedPolicy", // Testing policy name
                           "negative", // Positive, positive-1, negative or negative-1... etc
                           portNumber, //String portNumber,
                           "", //String portNumberSecure
                           "FatBAX05Service", //String strServiceName,
                           "UrnX509Token05" //String strServicePort
            );
        } catch (Exception e) {
            throw e;
        }

        return;
    }

    /**
     * TestDescription:
     *
     * This test invokes a simple jax-ws cxf web service.
     * And the service need the x509 to sign and encrypt the SOAPBody
     *
     */

    @Test
    @AllowedFFDC("org.apache.ws.security.WSSecurityException")
    // gkuo: To be discussed with Chunlong
    public void testBadCxfX509ThumbprintDerivedMigSymService() throws Exception {
        String thisMethod = "testCxfX509ThumbprintDerivedMigSymService";
        methodFull = "testBadCxfX509ThumbprintDerivedMigSymService";

        try {
            testBadRoutine(
                           thisMethod, //String thisMethod,
                           "X509ThumbprintDerivedPolicy", // Testing policy name
                           "negative", // Positive, positive-1, negative or negative-1... etc
                           portNumber, //String portNumber,
                           "", //String portNumberSecure
                           "FatBAX06Service", //String strServiceName,
                           "UrnX509Token06" //String strServicePort
            );
        } catch (Exception e) {
            throw e;
        }

        return;
    }

    /**
     * The test case test:
     * <sp:EncryptedSupportingTokens>
     * <wsp:Policy>
     * <sp:UsernameToken
     * sp:IncludeToken="http://docs.oasis-open.org/ws-sx/ws-securitypolicy/200702/IncludeToken/AlwaysToRecipient">
     * <wsp:Policy>
     * <sp13:Created/>
     * <sp13:Nonce/>
     * <sp:WssUsernameToken11/>
     * </wsp:Policy>
     * </sp:UsernameToken>
     * </wsp:Policy>
     * </sp:EncryptedSupportingTokens>
     * But we remove it in the local client.
     * It expects to fail.
     *
     **/
    @Test
    @AllowedFFDC("org.apache.ws.security.WSSecurityException")
    public void testBadX509KeyIdentifierUNTService() throws Exception {
        String thisMethod = "testBadX509KeyIdentifierUNTService";
        methodFull = "testBadX509KeyIdentifierUNTService";

        try {
            testBadRoutine(
                           thisMethod, //String thisMethod,
                           "X509KeyIdentifierUNTPolicy", // Testing policy name
                           "negative", // Positive, positive-1, negative or negative-1... etc
                           portNumber, //String portNumber,
                           "", //String portNumberSecure
                           "FatBAX24Service", //String strServiceName,
                           "UrnX509Token24" //String strServicePort
            );
        } catch (Exception e) {
            throw e;
        }

        return;
    }

    /**
     * The test case test:
     * <sp:SignedSupportingTokens>
     * <wsp:Policy>
     * <sp:UsernameToken
     * sp:IncludeToken="http://docs.oasis-open.org/ws-sx/ws-securitypolicy/200702/IncludeToken/AlwaysToRecipient">
     * <wsp:Policy>
     * <sp13:Created/>
     * <sp13:Nonce/>
     * <sp:WssUsernameToken11/>
     * </wsp:Policy>
     * </sp:UsernameToken>
     * </wsp:Policy>
     * </sp:SignedSupportingTokens>
     * and also
     * <sp:RequireSignatureConfirmation/>
     * But we take off: SignedSupportingToken.
     * It expects to fail.
     *
     **/
    @Test
    @AllowedFFDC("org.apache.ws.security.WSSecurityException")
    public void testBadX509SignatureConfirmService() throws Exception {
        String thisMethod = "testBadX509SignatureConfirmService";
        methodFull = "testBadX509SignatureConfirmService";

        try {
            testBadRoutine(
                           thisMethod, //String thisMethod,
                           "BadSym_SignConfirmPolicy", // Testing policy name
                           "negative", // Positive, positive-1, negative or negative-1... etc
                           portNumber, //String portNumber,
                           "", //String portNumberSecure
                           "FatBAX25Service", //String strServiceName,
                           "UrnX509Token25" //String strServicePort
            );
        } catch (Exception e) {
            throw e;
        }

        return;
    }

    /**
     * This tests:
     * <sp:SignedSupportingTokens
     * xmlns:sp="http://docs.oasis-open.org/ws-sx/ws-securitypolicy/200702">
     * <wsp:Policy>
     * <sp:UsernameToken
     * sp:IncludeToken="http://docs.oasis-open.org/ws-sx/ws-securitypolicy/200702/IncludeToken/AlwaysToRecipient">
     * <wsp:Policy>
     * <sp:WssUsernameToken10 />
     * </wsp:Policy>
     * </sp:UsernameToken>
     * </wsp:Policy>
     * </sp:SignedSupportingTokens>
     * But we add
     * <sp:RequireSignatureConfirmation/>
     * in client Policy
     * It expects to fail
     *
     **/
    @Test
    //Orig:
    //@AllowedFFDC("org.apache.ws.security.WSSecurityException")
<<<<<<< HEAD
    //Mei:
    @AllowedFFDC(value = { "org.apache.ws.security.WSSecurityException", "org.apache.wss4j.common.ext.WSSecurityException" })
    //End
=======
    //2/2021
    @AllowedFFDC(value = { "org.apache.ws.security.WSSecurityException", "org.apache.wss4j.common.ext.WSSecurityException" })
>>>>>>> 7acb76d7
    public void testBadSymEncSignService() throws Exception {
        String thisMethod = "testBadSymEncSignService";
        methodFull = "testBadSymEncSignService";

        try {
            testBadRoutine(
                           thisMethod, //String thisMethod,
                           "BadSymEncSignPolicy", // Testing policy name
                           "negative", // Positive, positive-1, negative or negative-1... etc
                           portNumber, //String portNumber,
                           "", //String portNumberSecure
                           "FatBAX27Service", //String strServiceName,
                           "UrnX509Token27" //String strServicePort
            );
        } catch (Exception e) {
            throw e;
        }

        return;
    }

    /**
     * This test provide The policy layout
     * We switch the Strict and Lax between the Service Provider and Client Requester
     * ** See the above testEncSignStrictService as well
     * Strict and Lax does not matter.
     * But we do not know if it's ignored or they just follow Strict or Lax
     * In case, this test case, we need to figure out and maybe document
     *
     **/

    @Test
    public void testBadSymEncSignStrictService() throws Exception {
        String thisMethod = "testBadSymEncSignStrictService";
        methodFull = "testBadSymEncSignStrictService";

        try {
            testBadRoutine(
                           thisMethod, //String thisMethod,
                           "BadSymEncSignStrictPolicy", // Testing policy name
                           "positive", // Positive, positive-1, negative or negative-1... etc
                           portNumber, //String portNumber,
                           "", //String portNumberSecure
                           "FatBAX29Service", //String strServiceName,
                           "UrnX509Token29" //String strServicePort
            );
        } catch (Exception e) {
            throw e;
        }

        return;
    }

    /**
     * This tests <sp:Basic192/>
     *
     * The client will send request on <sp:Basic128/>
     * It expects to fail all the time even the UnrestrictedJdkSecurityPolicy is implemented
     *
     **/

    @Test
    //Orig:
    //@AllowedFFDC("org.apache.ws.security.WSSecurityException")
<<<<<<< HEAD
    //Mei:
    @AllowedFFDC(value = { "org.apache.ws.security.WSSecurityException", "org.apache.wss4j.common.ext.WSSecurityException" })
    //End
=======
    //2/2021
    @AllowedFFDC(value = { "org.apache.ws.security.WSSecurityException", "org.apache.wss4j.common.ext.WSSecurityException" })
>>>>>>> 7acb76d7
    public void testBadBasic192Service() throws Exception {
        String thisMethod = "testBadBasic192Service";
        methodFull = "testBadBasic192Service";

        try {
            testBadRoutine(
                           thisMethod, //String thisMethod,
                           "BadSymEncSignBasic192Policy", // Testing policy name
                           "negative", // Positive, positive-1, negative or negative-1... etc
                           portNumber, //String portNumber,
                           "", //String portNumberSecure
                           "FatBAX31Service", //String strServiceName,
                           "UrnX509Token31" //String strServicePort
            );
        } catch (Exception e) {
            throw e;
        }

        return;
    }

    // This proves that InclusiveC14N is in troubles.
    // With InclusiveC14N
    //   When we specify Basic128Sha256, this test fail
    //   But when we specify Basic128, the test passed.
    //
    // Checked, the InclusiveC14N is not built in Client. It's
    //    .......
    //         <ds:Reference URI="#UsernameToken-100">
    //            <ds:Transforms>
    //               <ds:Transform Algorithm="http://www.w3.org/2001/10/xml-exc-c14n#">
    //                  <ec:InclusiveNamespaces xmlns:ec="http://www.w3.org/2001/10/xml-exc-c14n#" PrefixList="soapenv"></ec:InclusiveNamespaces>
    //               </ds:Transform>
    //            </ds:Transforms>
    //            <ds:DigestMethod Algorithm="http://www.w3.org/2000/09/xmldsig#sha1"></ds:DigestMethod>
    //            <ds:DigestValue>3Uk8HpK4bUmsCpD6sHyOCiis4XM=</ds:DigestValue>
    //         </ds:Reference>
    //      </ds:SignedInfo>
    //  in tcpmon
    @Test
    //Orig:
    //@AllowedFFDC("org.apache.ws.security.WSSecurityException")
<<<<<<< HEAD
    //Mei:
    @AllowedFFDC(value = { "org.apache.ws.security.WSSecurityException", "org.apache.wss4j.common.ext.WSSecurityException" })
    //End
=======
    //2/2021
    @AllowedFFDC(value = { "org.apache.ws.security.WSSecurityException", "org.apache.wss4j.common.ext.WSSecurityException" })
>>>>>>> 7acb76d7
    public void testBadInclusiveC14NService() throws Exception {
        String thisMethod = "testBadInclusiveC14NService";
        methodFull = "testBadInclusiveC14NService";

        try {
            //portNumber = "9085";
            testBadRoutine(
                           thisMethod, //String thisMethod,
                           "BadSymEncSignInclusiveC14NPolicy", // Testing policy name
                           "negative", // Positive, positive-1, negative or negative-1... etc
                           portNumber, //String portNumber,
                           "", //String portNumberSecure
                           "FatBAX33Service", //String strServiceName,
                           "UrnX509Token33" //String strServicePort
            );
        } catch (Exception e) {
            throw e;
        }

        return;
    }

    //
    //  This tests the
    // <sp:EndorsingSupportingTokens xmlns:sp="http://docs.oasis-open.org/ws-sx/ws-securitypolicy/200702">
    //    <wsp:Policy>
    //         <sp:X509Token
    //            sp:IncludeToken="http://docs.oasis-open.org/ws-sx/ws-securitypolicy/200702/IncludeToken/AlwaysToRecipient">
    //            <wsp:Policy>
    //               <sp:RequireThumbprintReference/>
    //               <sp:WssX509V3Token10/>
    //            </wsp:Policy>
    //         </sp:X509Token>
    //     </wsp:Policy>
    // </sp:EndorsingSupportingTokens>
    // With SymmetricBinding
    // But the ws service client exclude the EndorsingSupportingToken tag.
    // It expects to fail
    //
    @Test
    public void testBadSymmetricEndorsingUNTPolicy() throws Exception {
        String thisMethod = "testBadSymmetricEndorsingUNTPolicy";
        methodFull = "testBadSymmetricEndorsingUNTPolicy";

        boolean debug = false;
        String tmpPort = portNumber;
        try {
            if (debug) {
                portNumber = "9085";
            }
            testBadRoutine(
                           thisMethod, //String thisMethod,
                           "BadSymmetricEndorsingUNTPolicy", // Testing policy name
                           "negative", // Positive, positive-1, negative or negative-1... etc
                           portNumber, //String portNumber,
                           "", //String portNumberSecure
                           "FatBAX35Service", //String strServiceName,
                           "UrnX509Token35" //String strServicePort
            );
        } catch (Exception e) {
            throw e;
        } finally {
            if (debug) {
                portNumber = tmpPort;
            }
        }

        return;
    }

    /**
     * TestDescription:
     *
     * This test invokes a jax-ws cxf web service.
     * It needs to have X509 key set to sign and encrypt the SOAPBody
     * The request is request in https.
     * Though this test is not enforced it yet.
     *
     */
    protected void testRoutine(
                               String thisMethod,
                               String x509Policy,
                               String testMode, // Positive, positive-1, negative or negative-1... etc
                               String portNumber,
                               String portNumberSecure,
                               String strServiceName,
                               String strServicePort) throws Exception {
        testSubRoutine(
                       thisMethod,
                       x509Policy,
                       testMode, // Positive, positive-1, negative or negative-1... etc
                       portNumber,
                       portNumberSecure,
                       strServiceName,
                       strServicePort,
                       x509MigSymClientUrl,
                       "");

        return;
    }

    /**
     * TestDescription:
     *
     * This test invokes a jax-ws cxf web service.
     * It needs to have X509 key set to sign and encrypt the SOAPBody
     * The request is request in https.
     * Though this test is not enforced it yet.
     *
     */
    protected void testBadRoutine(
                                  String thisMethod,
                                  String x509Policy,
                                  String testMode, // Positive, positive-1, negative or negative-1... etc
                                  String portNumber,
                                  String portNumberSecure,
                                  String strServiceName,
                                  String strServicePort) throws Exception {
        testSubRoutine(
                       thisMethod,
                       x509Policy,
                       testMode, // Positive, positive-1, negative or negative-1... etc
                       portNumber,
                       portNumberSecure,
                       strServiceName,
                       strServicePort,
                       x509MigBadSymClientUrl,
                       "Bad");

        return;
    }

    /**
     * TestDescription:
     *
     * This test invokes a jax-ws cxf web service.
     * It needs to have X509 key set to sign and encrypt the SOAPBody
     * The request is request in https.
     * Though this test is not enforced it yet.
     *
     */
    protected void testSubRoutine(
                                  String thisMethod,
                                  String x509Policy,
                                  String testMode, // Positive, positive-1, negative or negative-1... etc
                                  String portNumber,
                                  String portNumberSecure,
                                  String strServiceName,
                                  String strServicePort,
                                  String strClientUrl,
                                  String strBadOrGood) throws Exception {
        try {

            WebRequest request = null;
            WebResponse response = null;

            // Create the conversation object which will maintain state for us
            WebConversation wc = new WebConversation();

            // Invoke the service client - servlet
            Log.info(thisClass, methodFull, "Invoking: " + x509Policy + ":" + testMode);
            request = new GetMethodWebRequest(strClientUrl);

            request.setParameter("serverName", serverName);
            request.setParameter("thisMethod", thisMethod);
            request.setParameter("x509Policy", x509Policy);
            request.setParameter("testMode", testMode);
            request.setParameter("httpDefaultPort", portNumber);
            request.setParameter("httpSecureDefaultPort", portNumberSecure);
            request.setParameter("serviceName", strServiceName);
            request.setParameter("servicePort", strServicePort);
            request.setParameter("methodFull", methodFull);
            Log.info(thisClass, methodFull, "The request is: '" + request);

            // Invoke the client
            response = wc.getResponse(request);

            // Read the response page from client jsp
            String respReceived = response.getText();
            String methodFull = thisMethod;
            if (strBadOrGood.length() > 0) {
                methodFull = thisMethod.substring(0, 4) + // "test"
                             strBadOrGood +
                             thisMethod.substring(4);
            }
            if (respReceived != null && respReceived.isEmpty()) {
                respReceived = "pass:false:'received nothing'";
            }
            Log.info(thisClass, methodFull, "The response received is: '" + respReceived + "'");
            assertTrue("Failed to get back the expected text. But :" + respReceived, respReceived.contains("<p>pass:true:"));
            assertTrue("Hmm... Strange! wrong testMethod back. But :" + respReceived, respReceived.contains(">m:" + thisMethod + "<"));
        } catch (Exception e) {
            Log.info(thisClass, thisMethod, "Exception occurred:");
            System.err.println("Exception: " + e);
            throw e;
        }

        return;
    }

    @AfterClass
    public static void tearDown() throws Exception {
        try {
            printMethodName("tearDown");
            if (server != null && server.isStarted()) {
                server.stopServer();
            }
        } catch (Exception e) {
            e.printStackTrace(System.out);
        }
        //orig from CL:
        //SharedTools.unInstallCallbackHandler(server);
        //2/2021
        server.deleteFileFromLibertyInstallRoot("usr/extension/lib/bundles/com.ibm.ws.wssecurity.example.cbh.jar");
        server.deleteFileFromLibertyInstallRoot("usr/extension/lib/features/wsseccbh-1.0.mf");
        server.deleteFileFromLibertyInstallRoot("usr/extension/lib/bundles/com.ibm.ws.wssecurity.example.cbhwss4j.jar");
        server.deleteFileFromLibertyInstallRoot("usr/extension/lib/features/wsseccbh-2.0.mf");

    }

    private static void printMethodName(String strMethod) {
        Log.info(thisClass, strMethod, "*****************************"
                                       + strMethod);
        System.err.println("*****************************" + strMethod);
    }

    public static void copyServerXml(String copyFromFile) throws Exception {

        try {
            String serverFileLoc = (new File(server.getServerConfigurationPath().replace('\\', '/'))).getParent();
            Log.info(thisClass, "copyServerXml", "Copying: " + copyFromFile
                                                 + " to " + serverFileLoc);
            LibertyFileManager.copyFileIntoLiberty(server.getMachine(),
                                                   serverFileLoc, "server.xml", copyFromFile);
        } catch (Exception ex) {
            ex.printStackTrace(System.out);
        }
    }
}<|MERGE_RESOLUTION|>--- conflicted
+++ resolved
@@ -1472,14 +1472,8 @@
     @Test
     //Orig:
     //@AllowedFFDC("org.apache.ws.security.WSSecurityException")
-<<<<<<< HEAD
-    //Mei:
-    @AllowedFFDC(value = { "org.apache.ws.security.WSSecurityException", "org.apache.wss4j.common.ext.WSSecurityException" })
-    //End
-=======
     //2/2021
     @AllowedFFDC(value = { "org.apache.ws.security.WSSecurityException", "org.apache.wss4j.common.ext.WSSecurityException" })
->>>>>>> 7acb76d7
     public void testBasic192Service() throws Exception {
         String thisMethod = "testBasic192Service";
         methodFull = "testBasic192Service";
@@ -1994,14 +1988,8 @@
     @Test
     //Orig:
     //@AllowedFFDC("org.apache.ws.security.WSSecurityException")
-<<<<<<< HEAD
-    //Mei:
-    @AllowedFFDC(value = { "org.apache.ws.security.WSSecurityException", "org.apache.wss4j.common.ext.WSSecurityException" })
-    //End
-=======
     //2/2021
     @AllowedFFDC(value = { "org.apache.ws.security.WSSecurityException", "org.apache.wss4j.common.ext.WSSecurityException" })
->>>>>>> 7acb76d7
     public void testBadSymEncSignService() throws Exception {
         String thisMethod = "testBadSymEncSignService";
         methodFull = "testBadSymEncSignService";
@@ -2066,14 +2054,8 @@
     @Test
     //Orig:
     //@AllowedFFDC("org.apache.ws.security.WSSecurityException")
-<<<<<<< HEAD
-    //Mei:
-    @AllowedFFDC(value = { "org.apache.ws.security.WSSecurityException", "org.apache.wss4j.common.ext.WSSecurityException" })
-    //End
-=======
     //2/2021
     @AllowedFFDC(value = { "org.apache.ws.security.WSSecurityException", "org.apache.wss4j.common.ext.WSSecurityException" })
->>>>>>> 7acb76d7
     public void testBadBasic192Service() throws Exception {
         String thisMethod = "testBadBasic192Service";
         methodFull = "testBadBasic192Service";
@@ -2116,14 +2098,8 @@
     @Test
     //Orig:
     //@AllowedFFDC("org.apache.ws.security.WSSecurityException")
-<<<<<<< HEAD
-    //Mei:
-    @AllowedFFDC(value = { "org.apache.ws.security.WSSecurityException", "org.apache.wss4j.common.ext.WSSecurityException" })
-    //End
-=======
     //2/2021
     @AllowedFFDC(value = { "org.apache.ws.security.WSSecurityException", "org.apache.wss4j.common.ext.WSSecurityException" })
->>>>>>> 7acb76d7
     public void testBadInclusiveC14NService() throws Exception {
         String thisMethod = "testBadInclusiveC14NService";
         methodFull = "testBadInclusiveC14NService";
