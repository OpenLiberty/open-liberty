--- conflicted
+++ resolved
@@ -35,20 +35,17 @@
 import com.meterware.httpunit.WebResponse;
 
 import componenttest.annotation.AllowedFFDC;
-//Mei:
+//2/2021
 import componenttest.annotation.ExpectedFFDC;
-//End
 //Added 11/2020
 import componenttest.annotation.Server;
 import componenttest.annotation.SkipForRepeat;
 import componenttest.custom.junit.runner.FATRunner;
 import componenttest.custom.junit.runner.Mode;
 import componenttest.custom.junit.runner.Mode.TestMode;
-<<<<<<< HEAD
-=======
+//2/2021
 import componenttest.rules.repeater.FeatureReplacementAction;
 import componenttest.rules.repeater.RepeatTests;
->>>>>>> 7acb76d7
 import componenttest.topology.impl.LibertyFileManager;
 import componenttest.topology.impl.LibertyServer;
 
@@ -185,23 +182,11 @@
     @SkipForRepeat(SkipForRepeat.EE8_FEATURES)
     //Orig:
     @AllowedFFDC("org.apache.ws.security.WSSecurityException")
-<<<<<<< HEAD
-    //Mei:
-    //@ExpectedFFDC("org.apache.wss4j.common.ext.WSSecurityException") //@AV999
-    //End
     //Orig:
     //public void testCxfX50NegativeService() throws Exception {
     public void testCxfX50NegativeServiceEE7Only() throws Exception {
-        //Orig:
-        //String thisMethod = "testCxfX509Service";
-        String thisMethod = "testCxfX50NegativeServiceEE7Only";
-=======
-    //Orig:
-    //public void testCxfX50NegativeService() throws Exception {
-    public void testCxfX50NegativeServiceEE7Only() throws Exception {
 
         String thisMethod = "testCxfX509Service";
->>>>>>> 7acb76d7
 
         try {
             testRoutine(
@@ -224,12 +209,8 @@
     @SkipForRepeat(SkipForRepeat.NO_MODIFICATION)
     @ExpectedFFDC("org.apache.wss4j.common.ext.WSSecurityException") //@AV999
     public void testCxfX50NegativeServiceEE8Only() throws Exception {
-<<<<<<< HEAD
-        String thisMethod = "testCxfX50NegativeServiceEE8Only";
-=======
 
         String thisMethod = "testCxfX509Service";
->>>>>>> 7acb76d7
 
         try {
             testRoutine(
