/*******************************************************************************
 * Copyright (c) 2020, 2021 IBM Corporation and others.
 * All rights reserved. This program and the accompanying materials
 * are made available under the terms of the Eclipse Public License v1.0
 * which accompanies this distribution, and is available at
 * http://www.eclipse.org/legal/epl-v10.html
 *
 * Contributors:
 *     IBM Corporation - initial API and implementation
 *******************************************************************************/

package com.ibm.ws.wssecurity.fat.cxf.caller;

import static org.junit.Assert.assertNotNull;
import static org.junit.Assert.assertTrue;

import java.io.File;
import java.util.Set;

import org.junit.AfterClass;
import org.junit.BeforeClass;
import org.junit.ClassRule;
import org.junit.Test;
//Added 10/2020
import org.junit.runner.RunWith;

//Added 10/2020
import com.ibm.websphere.simplicity.ShrinkHelper;
import com.ibm.websphere.simplicity.config.ServerConfiguration;
import com.ibm.websphere.simplicity.log.Log;
import com.ibm.ws.wssecurity.fat.utils.common.SharedTools;
import com.meterware.httpunit.GetMethodWebRequest;
import com.meterware.httpunit.WebConversation;
import com.meterware.httpunit.WebRequest;
import com.meterware.httpunit.WebResponse;

//Added 10/2020
import componenttest.annotation.Server;
import componenttest.custom.junit.runner.FATRunner;
import componenttest.custom.junit.runner.Mode;
import componenttest.custom.junit.runner.Mode.TestMode;
<<<<<<< HEAD
=======
import componenttest.rules.repeater.FeatureReplacementAction;
import componenttest.rules.repeater.RepeatTests;
>>>>>>> 7acb76d7
import componenttest.topology.impl.LibertyFileManager;
import componenttest.topology.impl.LibertyServer;

//Added 11/2020
@Mode(TestMode.FULL)
//Added 10/2020
@RunWith(FATRunner.class)
public class CxfCallerX509SymTests {

    //orig from CL
    //private static String serverName = "com.ibm.ws.wssecurity_fat.x509symcaller";
    //private static LibertyServer server = LibertyServerFactory.getLibertyServer(serverName);

    //Added 10/2020
    static final private String serverName = "com.ibm.ws.wssecurity_fat.x509symcaller";
    @Server(serverName)
    public static LibertyServer server;

    static private final Class<?> thisClass = CxfCallerX509SymTests.class;

    //2/2021 to use EE7 or EE8 error messages in CxfCallerSvcClient
    private static String errMsgVersionInX509 = "";

    static boolean debugOnHttp = true;

    private static String portNumber = "";
    private static String portNumberSecure = "";
    private static String callerUNTClientUrl = "";
    private static String callerBadUNTClientUrl = "";
    private String methodFull = null;

    static String hostName = "localhost";

    final static String badUsernameToken = "The security token could not be authenticated or authorized";
    final static String msgExpires = "The message has expired";
    final static String badHttpsToken = "HttpsToken could not be asserted";
    final static String badHttpsClientCert = "Could not send Message.";

    //2/2021
    @ClassRule
    public static RepeatTests r = RepeatTests.withoutModification().andWith(FeatureReplacementAction.EE8_FEATURES().forServers(serverName).removeFeature("jsp-2.2").removeFeature("jaxws-2.2").removeFeature("servlet-3.1").removeFeature("usr:wsseccbh-1.0").addFeature("jsp-2.3").addFeature("jaxws-2.3").addFeature("servlet-4.0").addFeature("usr:wsseccbh-2.0"));

    /**
     * Sets up any configuration required for running the OAuth tests.
     * Currently, it just starts the server, which should start the applications
     * in dropins.
     */
    @BeforeClass
    public static void setUp() throws Exception {

        String thisMethod = "setup";

        //orig from CL
        //SharedTools.installCallbackHandler(server);

        //2/2021
        ServerConfiguration config = server.getServerConfiguration();
        Set<String> features = config.getFeatureManager().getFeatures();
        if (features.contains("usr:wsseccbh-1.0")) {
            server.copyFileToLibertyInstallRoot("usr/extension/lib/", "bundles/com.ibm.ws.wssecurity.example.cbh.jar");
            server.copyFileToLibertyInstallRoot("usr/extension/lib/features/", "features/wsseccbh-1.0.mf");
<<<<<<< HEAD
=======
            errMsgVersionInX509 = "EE7";
>>>>>>> 7acb76d7
        }
        if (features.contains("usr:wsseccbh-2.0")) {
            server.copyFileToLibertyInstallRoot("usr/extension/lib/", "bundles/com.ibm.ws.wssecurity.example.cbhwss4j.jar");
            server.copyFileToLibertyInstallRoot("usr/extension/lib/features/", "features/wsseccbh-2.0.mf");
            copyServerXml(System.getProperty("user.dir") + File.separator + server.getPathToAutoFVTNamedServer() + "server_wss4j.xml");
<<<<<<< HEAD
=======
            errMsgVersionInX509 = "EE8";
>>>>>>> 7acb76d7
        }

        //Added 11/2020
        ShrinkHelper.defaultDropinApp(server, "callerclient", "com.ibm.ws.wssecurity.fat.callerclient", "test.libertyfat.caller.contract", "test.libertyfat.caller.types");
        ShrinkHelper.defaultDropinApp(server, "callertoken", "test.libertyfat.caller");

        server.addInstalledAppForValidation("callerclient");
        server.addInstalledAppForValidation("callertoken");

        server.startServer(); // check CWWKS0008I: The security service is ready.
        SharedTools.waitForMessageInLog(server, "CWWKS0008I");
        portNumber = "" + server.getHttpDefaultPort();
        portNumberSecure = "" + server.getHttpDefaultSecurePort();

        server.waitForStringInLog("port " + portNumber);
        server.waitForStringInLog("port " + portNumberSecure);
        // check  message.log
        // CWWKO0219I: TCP Channel defaultHttpEndpoint has been started and is now lis....Port 8010
        assertNotNull("defaultHttpendpoint may not started at :" + portNumber,
                      server.waitForStringInLog("CWWKO0219I.*" + portNumber));
        // CWWKO0219I: TCP Channel defaultHttpEndpoint-ssl has been started and is now lis....Port 8020
        assertNotNull("defaultHttpEndpoint SSL port may not be started at:" + portNumberSecure,
                      server.waitForStringInLog("CWWKO0219I.*" + portNumberSecure));

        // using the original port to send the parameters
        callerUNTClientUrl = "http://localhost:" + portNumber +
                             "/callerclient/CxfCallerSvcClient";

        // using the original port to send the parameters
        //2/2021 Orig: from CL, CxfCallerBadUNTClient doesn't exist
        //callerBadUNTClientUrl = "http://localhost:" + portNumber +
        //                        "/callerclient/CxfCallerBadUNTClient";

        // portNumber = "9085";                // for debugging
        Log.info(thisClass, thisMethod, "****portNumber is(2):" + portNumber);
        Log.info(thisClass, thisMethod, "****portNumberSecure is(2):" + portNumberSecure);

        return;

    }

    /**
     *
     * Test a symmetric x509 token as caller
     *
     */

    @Test
    public void testCxfCallerSymmetricEndorsingPolicy() throws Exception {
        //UpdateServerXml.reconfigServer(server, System.getProperty("user.dir") + File.separator + server.getPathToAutoFVTNamedServer() + "server_x509_sym.xml");
        String thisMethod = "testCxfCallerSymmetricEndorsingPolicy";
        methodFull = "testCxfCallerSymmetricEndorsingPolicy";

        try {
            testRoutine(
                        thisMethod, //String thisMethod,
                        "SymmetricEndorsingPolicy", // Testing policy name
                        "positive", // Positive, positive-1, negative or negative-1... etc
                        portNumber, //String portNumber,
                        "", //String portNumberSecure
                        "FatBAC07Service", //String strServiceName,
                        "UrnCallerToken07", //String strServicePort
                        "test3", // Expecting User ID
                        "test3" // Password
            );
        } catch (Exception e) {
            throw e;
        }

        return;
    }

    /**
     *
     * Test a symmetric x509 token as caller
     *
     */

    @Test
    public void testCxfCallerSymmetricEndorsingPolicyHttps() throws Exception {
        //UpdateServerXml.reconfigServer(server, System.getProperty("user.dir") + File.separator + server.getPathToAutoFVTNamedServer() + "server_x509_sym.xml");
<<<<<<< HEAD
        //2/2021 Orig:
        //String thisMethod = "testCxfCallerSymmetricEndorsingPolicy";
        String thisMethod = "testCxfCallerSymmetricEndorsingPolicyHttps";
=======

        String thisMethod = "testCxfCallerSymmetricEndorsingPolicy";
>>>>>>> 7acb76d7
        methodFull = "testCxfCallerSymmetricEndorsingPolicyHttps";

        try {
            testRoutine(
                        thisMethod, //String thisMethod,
                        "SymmetricEndorsingPolicy", // Testing policy name
                        "positive", // Positive, positive-1, negative or negative-1... etc
                        portNumber, //String portNumber,
                        portNumberSecure, //String portNumberSecure
                        "FatBAC07Service", //String strServiceName,
                        "UrnCallerToken07", //String strServicePort
                        "test3", // Expecting User ID
                        "test3", // Password
                        errMsgVersionInX509 //2/2021
            );
        } catch (Exception e) {
            throw e;
        }

        return;
    }

    /**
     *
     * Test a symmetric x509 token as caller
     *
     */

    //@Test
    // This is not a valid test for now
    public void testCxfCallerSymmetricEndorsingTLSPolicy() throws Exception {
        //UpdateServerXml.reconfigServer(server, System.getProperty("user.dir") + File.separator + server.getPathToAutoFVTNamedServer() + "server_x509_sym.xml");
        String thisMethod = "testCxfCallerSymmetricEndorsingTLSPolicy";
        methodFull = "testCxfCallerSymmetricEndorsingTLSPolicy";

        try {
            testRoutine(
                        thisMethod, //String thisMethod,
                        "SymmetricEndorsingTLSPolicy", // Testing policy name
                        "positive", // Positive, positive-1, negative or negative-1... etc
                        portNumber, //String portNumber,
                        portNumberSecure, //String portNumberSecure
                        "FatBAC08Service", //String strServiceName,
                        "UrnCallerToken08", //String strServicePort
                        "test3", // Expecting User ID
                        "test3" // Password
            );
        } catch (Exception e) {
            throw e;
        }

        return;
    }

    /**
     * TestDescription:
     *
     * This test invokes a jax-ws cxf web service.
     * It needs to have caller key set to sign and encrypt the SOAPBody
     * The request is request in https.
     * Though this test is not enforced it yet.
     *
     */

    //2/2021 Orig:
    //protected void testRoutine(
    //                           String thisMethod,
    //                           String callerPolicy,
    //                           String testMode, // Positive, positive-1, negative or negative-1... etc
    //                           String portNumber,
    //                           String portNumberSecure,
    //                           String strServiceName,
    //                           String strServicePort,
    //                           String untID,
    //                           String untPassword) throws Exception {
    //    testSubRoutine(
    //                   thisMethod,
    //                   callerPolicy,
    //                   testMode, // Positive, positive-1, negative or negative-1... etc
    //                   portNumber,
    //                   portNumberSecure,
    //                   strServiceName,
    //                   strServicePort,
    //                   callerUNTClientUrl,
    //                   "",
    //                   untID,
    //                   untPassword);

    //    return;
    //}

    //2/2021
    protected void testRoutine(
                               String thisMethod,
                               String callerPolicy,
                               String testMode, // Positive, positive-1, negative or negative-1... etc
                               String portNumber,
                               String portNumberSecure,
                               String strServiceName,
                               String strServicePort,
                               String untID,
                               String untPassword) throws Exception {
        testSubRoutine(
                       thisMethod,
                       callerPolicy,
                       testMode, // Positive, positive-1, negative or negative-1... etc
                       portNumber,
                       portNumberSecure,
                       strServiceName,
                       strServicePort,
                       callerUNTClientUrl,
                       "",
                       untID,
                       untPassword,
                       null); //2/2021

        return;
    }

    //2/2021
    protected void testRoutine(
                               String thisMethod,
                               String callerPolicy,
                               String testMode, // Positive, positive-1, negative or negative-1... etc
                               String portNumber,
                               String portNumberSecure,
                               String strServiceName,
                               String strServicePort,
                               String untID,
                               String untPassword,
                               String errMsgVersionInX509) throws Exception {

        testSubRoutine(
                       thisMethod,
                       callerPolicy,
                       testMode, // Positive, positive-1, negative or negative-1... etc
                       portNumber,
                       portNumberSecure,
                       strServiceName,
                       strServicePort,
                       callerUNTClientUrl,
                       "",
                       untID,
                       untPassword,
                       null); //2/2021

        return;
    }

    /**
     * TestDescription:
     *
     * This test invokes a jax-ws cxf web service.
     * It needs to have caller key set to sign and encrypt the SOAPBody
     * The request is request in https.
     * Though this test is not enforced it yet.
     *
     */
    //2/2021 Orig:
    //protected void testBadRoutine(
    //                              String thisMethod,
    //                              String callerPolicy,
    //                              String testMode, // Positive, positive-1, negative or negative-1... etc
    //                              String portNumber,
    //                              String portNumberSecure,
    //                              String strServiceName,
    //                              String strServicePort,
    //                              String untID,
    //                              String untPassword) throws Exception {
    //    testSubRoutine(
    //                   thisMethod,
    //                   callerPolicy,
    //                   testMode, // Positive, positive-1, negative or negative-1... etc
    //                   portNumber,
    //                   portNumberSecure,
    //                   strServiceName,
    //                   strServicePort,
    //                   callerBadUNTClientUrl,
    //                   "Bad",
    //                   untID,
    //                   untPassword);

    //    return;
    //}

    //2/2021
    protected void testBadRoutine(
                                  String thisMethod,
                                  String callerPolicy,
                                  String testMode, // Positive, positive-1, negative or negative-1... etc
                                  String portNumber,
                                  String portNumberSecure,
                                  String strServiceName,
                                  String strServicePort,
                                  String untID,
                                  String untPassword) throws Exception {
        testSubRoutine(
                       thisMethod,
                       callerPolicy,
                       testMode, // Positive, positive-1, negative or negative-1... etc
                       portNumber,
                       portNumberSecure,
                       strServiceName,
                       strServicePort,
                       callerBadUNTClientUrl,
                       "Bad",
                       untID,
                       untPassword,
                       null);

        return;
    }

    //2/2021
    protected void testBadRoutine(
                                  String thisMethod,
                                  String callerPolicy,
                                  String testMode, // Positive, positive-1, negative or negative-1... etc
                                  String portNumber,
                                  String portNumberSecure,
                                  String strServiceName,
                                  String strServicePort,
                                  String untID,
                                  String untPassword,
                                  String errMsgVersionInX509) throws Exception {
        testSubRoutine(
                       thisMethod,
                       callerPolicy,
                       testMode, // Positive, positive-1, negative or negative-1... etc
                       portNumber,
                       portNumberSecure,
                       strServiceName,
                       strServicePort,
                       callerBadUNTClientUrl,
                       "Bad",
                       untID,
                       untPassword,
                       errMsgVersionInX509); //2/2021

        return;
    }

    /**
     * TestDescription:
     *
     * This test invokes a jax-ws cxf web service.
     * It needs to have caller key set to sign and encrypt the SOAPBody
     * The request is request in https.
     * Though this test is not enforced it yet.
     *
     */
    protected void testSubRoutine(
                                  String thisMethod,
                                  String callerPolicy,
                                  String testMode, // Positive, positive-1, negative or negative-1... etc
                                  String portNumber,
                                  String portNumberSecure,
                                  String strServiceName,
                                  String strServicePort,
                                  String strClientUrl,
                                  String strBadOrGood,
                                  String untID,
                                  String untPassword,
                                  String errMsgVersionInX509) throws Exception {
        try {

            WebRequest request = null;
            WebResponse response = null;

            // Create the conversation object which will maintain state for us
            WebConversation wc = new WebConversation();

            // Invoke the service client - servlet
            Log.info(thisClass, methodFull, "Invoking: " + callerPolicy + ":" + testMode);
            request = new GetMethodWebRequest(strClientUrl);

            request.setParameter("serverName", serverName);
            request.setParameter("thisMethod", thisMethod);
            request.setParameter("callerPolicy", callerPolicy);
            request.setParameter("testMode", testMode);
            request.setParameter("httpDefaultPort", portNumber);
            request.setParameter("httpSecureDefaultPort", portNumberSecure);
            request.setParameter("serviceName", strServiceName);
            request.setParameter("servicePort", strServicePort);
            request.setParameter("methodFull", methodFull);
            request.setParameter("untID", untID);
            request.setParameter("untPassword", untPassword);
            //2/2021
            request.setParameter("errorMsgVersionInX509", errMsgVersionInX509);

            // Invoke the client
            response = wc.getResponse(request);

            // Read the response page from client jsp
            String respReceived = response.getText();
            String methodFull = thisMethod;
            if (strBadOrGood.length() > 0) {
                methodFull = thisMethod.substring(0, 4) + // "test"
                             strBadOrGood +
                             thisMethod.substring(4);
            }
            if (respReceived != null && respReceived.isEmpty()) {
                respReceived = "pass:false:'received nothing'";
            }
            Log.info(thisClass, methodFull, "'" + respReceived + "'");
            assertTrue("Failed to get back the expected text. But :" + respReceived, respReceived.contains("<p>pass:true:"));
            assertTrue("Hmm... Strange! wrong testMethod back. But :" + respReceived, respReceived.contains(">m:" + thisMethod + "<"));
        } catch (Exception e) {
            Log.info(thisClass, thisMethod, "Exception occurred:");
            System.err.println("Exception: " + e);
            throw e;
        }

        return;
    }

    @AfterClass
    public static void tearDown() throws Exception {
        try {
            printMethodName("tearDown");
            if (server != null && server.isStarted()) {
                server.stopServer();
            }
        } catch (Exception e) {
            e.printStackTrace(System.out);
        }
        //orig from CL
        //SharedTools.unInstallCallbackHandler(server);
    }

    private static void printMethodName(String strMethod) {
        Log.info(thisClass, strMethod, "*****************************"
                                       + strMethod);
        System.err.println("*****************************" + strMethod);
    }

    //2/2021
    public static void copyServerXml(String copyFromFile) throws Exception {

        try {
            String serverFileLoc = (new File(server.getServerConfigurationPath().replace('\\', '/'))).getParent();
            Log.info(thisClass, "copyServerXml", "Copying: " + copyFromFile
                                                 + " to " + serverFileLoc);
            LibertyFileManager.copyFileIntoLiberty(server.getMachine(),
                                                   serverFileLoc, "server.xml", copyFromFile);
        } catch (Exception ex) {
            ex.printStackTrace(System.out);
        }
    }

}<|MERGE_RESOLUTION|>--- conflicted
+++ resolved
@@ -39,11 +39,9 @@
 import componenttest.custom.junit.runner.FATRunner;
 import componenttest.custom.junit.runner.Mode;
 import componenttest.custom.junit.runner.Mode.TestMode;
-<<<<<<< HEAD
-=======
+//2/2021
 import componenttest.rules.repeater.FeatureReplacementAction;
 import componenttest.rules.repeater.RepeatTests;
->>>>>>> 7acb76d7
 import componenttest.topology.impl.LibertyFileManager;
 import componenttest.topology.impl.LibertyServer;
 
@@ -105,19 +103,13 @@
         if (features.contains("usr:wsseccbh-1.0")) {
             server.copyFileToLibertyInstallRoot("usr/extension/lib/", "bundles/com.ibm.ws.wssecurity.example.cbh.jar");
             server.copyFileToLibertyInstallRoot("usr/extension/lib/features/", "features/wsseccbh-1.0.mf");
-<<<<<<< HEAD
-=======
             errMsgVersionInX509 = "EE7";
->>>>>>> 7acb76d7
         }
         if (features.contains("usr:wsseccbh-2.0")) {
             server.copyFileToLibertyInstallRoot("usr/extension/lib/", "bundles/com.ibm.ws.wssecurity.example.cbhwss4j.jar");
             server.copyFileToLibertyInstallRoot("usr/extension/lib/features/", "features/wsseccbh-2.0.mf");
             copyServerXml(System.getProperty("user.dir") + File.separator + server.getPathToAutoFVTNamedServer() + "server_wss4j.xml");
-<<<<<<< HEAD
-=======
             errMsgVersionInX509 = "EE8";
->>>>>>> 7acb76d7
         }
 
         //Added 11/2020
@@ -199,14 +191,8 @@
     @Test
     public void testCxfCallerSymmetricEndorsingPolicyHttps() throws Exception {
         //UpdateServerXml.reconfigServer(server, System.getProperty("user.dir") + File.separator + server.getPathToAutoFVTNamedServer() + "server_x509_sym.xml");
-<<<<<<< HEAD
-        //2/2021 Orig:
-        //String thisMethod = "testCxfCallerSymmetricEndorsingPolicy";
-        String thisMethod = "testCxfCallerSymmetricEndorsingPolicyHttps";
-=======
 
         String thisMethod = "testCxfCallerSymmetricEndorsingPolicy";
->>>>>>> 7acb76d7
         methodFull = "testCxfCallerSymmetricEndorsingPolicyHttps";
 
         try {
