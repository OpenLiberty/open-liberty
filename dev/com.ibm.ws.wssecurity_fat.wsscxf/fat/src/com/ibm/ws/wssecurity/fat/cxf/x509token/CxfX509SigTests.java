/*******************************************************************************
 * Copyright (c) 2020, 2021 IBM Corporation and others.
 * All rights reserved. This program and the accompanying materials
 * are made available under the terms of the Eclipse Public License v1.0
 * which accompanies this distribution, and is available at
 * http://www.eclipse.org/legal/epl-v10.html
 *
 * Contributors:
 *     IBM Corporation - initial API and implementation
 *******************************************************************************/

package com.ibm.ws.wssecurity.fat.cxf.x509token;

import java.io.File;
import java.util.Set;

import org.junit.After;
import org.junit.BeforeClass;
import org.junit.ClassRule;
//Added 11/2020
import org.junit.Test;
import org.junit.runner.RunWith;

//Added 11/2020
import com.ibm.websphere.simplicity.ShrinkHelper;
import com.ibm.websphere.simplicity.config.ServerConfiguration;
import com.ibm.websphere.simplicity.log.Log;
import com.ibm.ws.wssecurity.fat.utils.common.CommonTests;
//Added 11/2020
import com.ibm.ws.wssecurity.fat.utils.common.PrepCommonSetup;
import com.ibm.ws.wssecurity.fat.utils.common.UpdateWSDLPortNum;

import componenttest.annotation.AllowedFFDC;
//Mei:
import componenttest.annotation.ExpectedFFDC;
//End
//Added 11/2020
import componenttest.annotation.Server;
import componenttest.annotation.SkipForRepeat;
import componenttest.custom.junit.runner.FATRunner;
import componenttest.custom.junit.runner.Mode;
import componenttest.custom.junit.runner.Mode.TestMode;
<<<<<<< HEAD
=======
import componenttest.rules.repeater.FeatureReplacementAction;
import componenttest.rules.repeater.RepeatTests;
>>>>>>> 7acb76d7
import componenttest.topology.impl.LibertyFileManager;
import componenttest.topology.impl.LibertyServer;

//Added 11/2020
@Mode(TestMode.FULL)
//Added 11/2020
@RunWith(FATRunner.class)
public class CxfX509SigTests extends CommonTests {

    static private final Class<?> thisClass = CxfX509SigTests.class;
    static private UpdateWSDLPortNum newWsdl = null;
    static private String newClientWsdl = null;
    static final private String serverName = "com.ibm.ws.wssecurity_fat.x509sig";

    //Added 11/2020
    @Server(serverName)
    public static LibertyServer server;

    //2/2021
    @ClassRule
    public static RepeatTests r = RepeatTests.withoutModification().andWith(FeatureReplacementAction.EE8_FEATURES().forServers(serverName).removeFeature("jsp-2.2").removeFeature("jaxws-2.2").removeFeature("servlet-3.1").removeFeature("usr:wsseccbh-1.0").addFeature("jsp-2.3").addFeature("jaxws-2.3").addFeature("servlet-4.0").addFeature("usr:wsseccbh-2.0"));

    @BeforeClass
    public static void setUp() throws Exception {

        //2/2021
        ServerConfiguration config = server.getServerConfiguration();
        Set<String> features = config.getFeatureManager().getFeatures();
        if (features.contains("usr:wsseccbh-1.0")) {
            server.copyFileToLibertyInstallRoot("usr/extension/lib/", "bundles/com.ibm.ws.wssecurity.example.cbh.jar");
            server.copyFileToLibertyInstallRoot("usr/extension/lib/features/", "features/wsseccbh-1.0.mf");
        }
        if (features.contains("usr:wsseccbh-2.0")) {
            server.copyFileToLibertyInstallRoot("usr/extension/lib/", "bundles/com.ibm.ws.wssecurity.example.cbhwss4j.jar");
            server.copyFileToLibertyInstallRoot("usr/extension/lib/features/", "features/wsseccbh-2.0.mf");
            copyServerXml(System.getProperty("user.dir") + File.separator + server.getPathToAutoFVTNamedServer() + "server_wss4j.xml");
        }

        //Added 11/2020
        ShrinkHelper.defaultDropinApp(server, "x509sigclient", "com.ibm.ws.wssecurity.fat.x509sigclient", "test.wssecfvt.x509sig", "test.wssecfvt.x509sig.types");
        ShrinkHelper.defaultDropinApp(server, "x509sig", "com.ibm.ws.wssecurity.fat.x509sig");
        PrepCommonSetup serverObject = new PrepCommonSetup();
        serverObject.prepareSetup(server);

        commonSetUp(serverName, false, "/x509sigclient/CxfX509SigSvcClient");

    }

    @Test
    public void testCxfClientSignSoapBody() throws Exception {

        genericTest(
                    // test name for logging
                    "testCxfClientSignSoapBody",
                    // Svc Client Url that generic test code should use
                    clientHttpUrl,
                    // Port that svc client code should use
                    "",
                    // user that svc client code should use
                    "user1",
                    // pw that svc client code should use
                    "security",
                    // wsdl sevice that svc client code should use
                    "X509XmlSigService1",
                    // wsdl that the svc client code should use
                    "",
                    // wsdl port that svc client code should use
                    "UrnX509Sig",
                    // msg to send from svc client to server
                    "",
                    // expected response from server
                    "Response: This is WSSECFVT CXF Web Service",
                    // msg to issue if do NOT get the expected result
                    "The test expected a succesful message from the server.");

    }

    //2/2021 to test with EE7, then the corresponding message can be expected
    @Test
    @SkipForRepeat(SkipForRepeat.EE8_FEATURES)
    //Orig:
    @AllowedFFDC("org.apache.ws.security.WSSecurityException")
<<<<<<< HEAD
    //Mei:need to open
    //@AllowedFFDC("org.apache.ws.security.WSSecurityException")
    //@ExpectedFFDC("org.apache.wss4j.common.ext.WSSecurityException") //@AV999
    //End
=======
>>>>>>> 7acb76d7
    //Orig:
    //public void testCxfBodyNotSigned() throws Exception {
    public void testCxfBodyNotSignedEE7Only() throws Exception {

        newClientWsdl = updateClientWsdl(defaultClientWsdlLoc + "X509XmlSigNoClientSig.wsdl",
                                         defaultClientWsdlLoc + "X509XmlSigNoClientSigUpdated.wsdl");
        Log.info(thisClass, "testCxfBodyNotSigned", "Using " + newClientWsdl);
        genericTest(
                    // test name for logging
                    "testCxfBodyNotSignedEE7Only",
                    // Svc Client Url that generic test code should use
                    clientHttpUrl,
                    // Port that svc client code should use
                    "",
                    // user that svc client code should use
                    "user1",
                    // pw that svc client code should use
                    "security",
                    // wsdl sevice that svc client code should use
                    "X509XmlSigService1",
                    // wsdl that the svc client code should use
                    newClientWsdl,
                    // wsdl port that svc client code should use
                    "UrnX509Sig",
                    // msg to send from svc client to server
                    "",
                    // expected response from server
                    //Orig:
                    "Body not SIGNED",
                    // msg to issue if do NOT get the expected result
                    "The test expected a succesful message from the server.");

    }

    //2/2021 to test with EE8, then the corresponding message can be expected
    @Test
    @SkipForRepeat(SkipForRepeat.NO_MODIFICATION)
    public void testCxfBodyNotSignedEE8Only() throws Exception {

        newClientWsdl = updateClientWsdl(defaultClientWsdlLoc + "X509XmlSigNoClientSig.wsdl",
                                         defaultClientWsdlLoc + "X509XmlSigNoClientSigUpdated.wsdl");
        Log.info(thisClass, "testCxfBodyNotSigned", "Using " + newClientWsdl);
        genericTest(
                    // test name for logging
                    "testCxfBodyNotSignedEE8Only",
                    // Svc Client Url that generic test code should use
                    clientHttpUrl,
                    // Port that svc client code should use
                    "",
                    // user that svc client code should use
                    "user1",
                    // pw that svc client code should use
                    "security",
                    // wsdl sevice that svc client code should use
                    "X509XmlSigService1",
                    // wsdl that the svc client code should use
                    newClientWsdl,
                    // wsdl port that svc client code should use
                    "UrnX509Sig",
                    // msg to send from svc client to server
                    "",
                    // expected response from server
                    "Soap Body is not SIGNED", //@AV999
                    // msg to issue if do NOT get the expected result
                    "The test expected a succesful message from the server.");

    }

    @Test
    @AllowedFFDC("org.apache.ws.security.WSSecurityException")
    public void testCxfClientTimestampMissing() throws Exception {

        newClientWsdl = updateClientWsdl(defaultClientWsdlLoc + "X509XmlSigClientTimestamps.wsdl",
                                         defaultClientWsdlLoc + "X509XmlSigClientTimestampsUpdated.wsdl");
        Log.info(thisClass, "testCxfClientTimestampMissing", "Using " + newClientWsdl);
        genericTest(
                    // test name for logging
                    "testCxfClientTimestampMissing",
                    // Svc Client Url that generic test code should use
                    clientHttpUrl,
                    // Port that svc client code should use
                    "",
                    // user that svc client code should use
                    "user1",
                    // pw that svc client code should use
                    "security",
                    // wsdl sevice that svc client code should use
                    "X509XmlSigService3",
                    // wsdl that the svc client code should use
                    newClientWsdl,
                    // wsdl port that svc client code should use
                    "UrnX509Sig3",
                    // msg to send from svc client to server
                    "",
                    // expected response from server
                    "Received Timestamp does not match the requirements",
                    // msg to issue if do NOT get the expected result
                    "The test expected a succesful message from the server.");

    }

    @Test
    @AllowedFFDC("org.apache.ws.security.WSSecurityException")
    public void testCxfClientPassTimestamp() throws Exception {

        newClientWsdl = updateClientWsdl(defaultClientWsdlLoc + "X509XmlSigClientTimestamps.wsdl",
                                         defaultClientWsdlLoc + "X509XmlSigClientTimestampsUpdated.wsdl");
        Log.info(thisClass, "testCxfClientPassTimestamp", "Using " + newClientWsdl);
        genericTest(
                    // test name for logging
                    "testCxfClientPassTimestamp",
                    // Svc Client Url that generic test code should use
                    clientHttpUrl,
                    // Port that svc client code should use
                    "",
                    // user that svc client code should use
                    "user1",
                    // pw that svc client code should use
                    "security",
                    // wsdl sevice that svc client code should use
                    "X509XmlSigService1",
                    // wsdl that the svc client code should use
                    newClientWsdl,
                    // wsdl port that svc client code should use
                    "UrnX509Sig",
                    // msg to send from svc client to server
                    "",
                    // expected response from server
                    "Received Timestamp does not match the requirements",
                    // msg to issue if do NOT get the expected result
                    "The test expected a succesful message from the server.");

    }

    @Test
    public void testCxfClientSignBodyUNTAndTs() throws Exception {

        genericTest(
                    // test name for logging
                    "testCxfClientSignBodyUNTAndTs",
                    // Svc Client Url that generic test code should use
                    clientHttpUrl,
                    // Port that svc client code should use
                    "",
                    // user that svc client code should use
                    "user1",
                    // pw that svc client code should use
                    "security",
                    // wsdl sevice that svc client code should use
                    "X509XmlSigService3",
                    // wsdl that the svc client code should use
                    "",
                    // wsdl port that svc client code should use
                    "UrnX509Sig3",
                    // msg to send from svc client to server
                    "",
                    // expected response from server
                    "Response: This is WSSECFVT CXF Web Service",
                    // msg to issue if do NOT get the expected result
                    "The test expected a succesful message from the server.");

    }

    @Test
    public void testCxfClientSigBadUrl() throws Exception {

        newClientWsdl = updateClientWsdl(defaultClientWsdlLoc + "X509XmlSigBadUrl.wsdl",
                                         defaultClientWsdlLoc + "X509XmlSigBadUrlUpdated.wsdl");
        Log.info(thisClass, "testCxfClientSigBadUrl", "Using " + newClientWsdl);

        genericTest(
                    // test name for logging
                    "testCxfClientSigBadUrl",
                    // Svc Client Url that generic test code should use
                    clientHttpUrl,
                    // Port that svc client code should use
                    "",
                    // user that svc client code should use
                    "user1",
                    // pw that svc client code should use
                    "security",
                    // wsdl sevice that svc client code should use
                    "X509XmlSigService1",
                    // wsdl that the svc client code should use
                    newClientWsdl,
                    // wsdl port that svc client code should use
                    "UrnX509Sig",
                    // msg to send from svc client to server
                    "",
                    // expected response from server
                    "Could not send Message",
                    // msg to issue if do NOT get the expected result
                    "The test expected a succesful message from the server.");

    }

    //2/2021 to test with EE7, then the corresponding message can be expected and server_expcert.xml can be used
    @Test
    @SkipForRepeat(SkipForRepeat.EE8_FEATURES)
    //Orig:
    @AllowedFFDC("org.apache.ws.security.WSSecurityException")
<<<<<<< HEAD
    //Mei:
    //@AllowedFFDC("org.apache.ws.security.WSSecurityException")
    //@ExpectedFFDC("org.apache.wss4j.common.ext.WSSecurityException") //@AV999
    //End
=======
>>>>>>> 7acb76d7
    //Orig:
    //public void testCxfClientSignWithExpKey() throws Exception {
    public void testCxfClientSignWithExpKeyEE7Only() throws Exception {

        // use server config with expired cert
        //reconfigServer(server.getInstallRoot().replace('\\', '/') + "/usr/servers/" + serverName + "/server_expcert.xml") ;
        reconfigServer(System.getProperty("user.dir") + File.separator + server.getPathToAutoFVTNamedServer() + "server_expcert.xml");

        genericTest(
                    // test name for logging
                    "testCxfClientSignWithExpKeyEE7Only",
                    // Svc Client Url that generic test code should use
                    clientHttpUrl,
                    // Port that svc client code should use
                    "",
                    // user that svc client code should use
                    "user1",
                    // pw that svc client code should use
                    "security",
                    // wsdl sevice that svc client code should use
                    "X509XmlSigService4",
                    // wsdl that the svc client code should use
                    "",
                    // wsdl port that svc client code should use
                    "UrnX509Sig4",
                    // msg to send from svc client to server
                    "",
                    // expected response from server
                    //Orig:
                    "cannot create instance",
                    // msg to issue if do NOT get the expected result
                    "The test expected a succesful message from the server.");

    }

    //2/2021 to test with EE8, then the corresponding message can be expected and server_expcert_wss4j.xml can be used
<<<<<<< HEAD
    @Test
    @SkipForRepeat(SkipForRepeat.NO_MODIFICATION)
    //Orig:
    //@AllowedFFDC("org.apache.ws.security.WSSecurityException")
    //Mei:
    //@AllowedFFDC("org.apache.ws.security.WSSecurityException")
    //@ExpectedFFDC("org.apache.wss4j.common.ext.WSSecurityException") //@AV999
    //End
    public void testCxfClientSignWithExpKeyEE8Only() throws Exception {

        // use server config with expired cert
        reconfigServer(System.getProperty("user.dir") + File.separator + server.getPathToAutoFVTNamedServer() + "server_expcert_wss4j.xml");

        genericTest(
                    // test name for logging
                    "testCxfClientSignWithExpKeyEE8Only",
                    // Svc Client Url that generic test code should use
                    clientHttpUrl,
                    // Port that svc client code should use
                    "",
                    // user that svc client code should use
                    "user1",
                    // pw that svc client code should use
                    "security",
                    // wsdl sevice that svc client code should use
                    "X509XmlSigService4",
                    // wsdl that the svc client code should use
                    "",
                    // wsdl port that svc client code should use
                    "UrnX509Sig4",
                    // msg to send from svc client to server
                    "",
                    // expected response from server
                    "Cannot create Crypto class", //@AV999
                    // msg to issue if do NOT get the expected result
                    "The test expected a succesful message from the server.");

    }

    //2/2021 to test with EE7, then the corresponding message can be expected and server_badclpwd.xml can be used
    @Test
    @SkipForRepeat(SkipForRepeat.EE8_FEATURES)
    //Orig:
    @AllowedFFDC("org.apache.ws.security.WSSecurityException")
    //Mei:
    //@AllowedFFDC("org.apache.ws.security.WSSecurityException")
    //@ExpectedFFDC("org.apache.wss4j.common.ext.WSSecurityException") //@AV999
    //End
=======
    @Test
    @SkipForRepeat(SkipForRepeat.NO_MODIFICATION)
    //2/2021 the change is not needed
    //@AllowedFFDC("org.apache.ws.security.WSSecurityException")
    //@ExpectedFFDC("org.apache.wss4j.common.ext.WSSecurityException") //@AV999
    public void testCxfClientSignWithExpKeyEE8Only() throws Exception {

        // use server config with expired cert
        reconfigServer(System.getProperty("user.dir") + File.separator + server.getPathToAutoFVTNamedServer() + "server_expcert_wss4j.xml");

        genericTest(
                    // test name for logging
                    "testCxfClientSignWithExpKeyEE8Only",
                    // Svc Client Url that generic test code should use
                    clientHttpUrl,
                    // Port that svc client code should use
                    "",
                    // user that svc client code should use
                    "user1",
                    // pw that svc client code should use
                    "security",
                    // wsdl sevice that svc client code should use
                    "X509XmlSigService4",
                    // wsdl that the svc client code should use
                    "",
                    // wsdl port that svc client code should use
                    "UrnX509Sig4",
                    // msg to send from svc client to server
                    "",
                    // expected response from server
                    "Cannot create Crypto class", //@AV999
                    // msg to issue if do NOT get the expected result
                    "The test expected a succesful message from the server.");

    }

    //2/2021 to test with EE7, then the corresponding message can be expected and server_badclpwd.xml can be used
    @Test
    @SkipForRepeat(SkipForRepeat.EE8_FEATURES)
    //Orig:
    @AllowedFFDC("org.apache.ws.security.WSSecurityException")
>>>>>>> 7acb76d7
    //Orig:
    //public void testCxfClientBadClKeyStorePswd() throws Exception {
    public void testCxfClientBadClKeyStorePswdEE7Only() throws Exception {

        // use server config with bad client pw
        //reconfigServer(server.getInstallRoot().replace('\\', '/') + "/usr/servers/" + serverName + "/server_badclpwd.xml") ;
        reconfigServer(System.getProperty("user.dir") + File.separator + server.getPathToAutoFVTNamedServer() + "server_badclpwd.xml");

        genericTest(
                    // test name for logging
                    "testCxfClientBadClKeyStorePswdEE7Only",
                    // Svc Client Url that generic test code should use
                    clientHttpUrl,
                    // Port that svc client code should use
                    "",
                    // user that svc client code should use
                    "user1",
                    // pw that svc client code should use
                    "security",
                    // wsdl sevice that svc client code should use
                    "X509XmlSigService1",
                    // wsdl that the svc client code should use
                    "",
                    // wsdl port that svc client code should use
                    "UrnX509Sig",
                    // msg to send from svc client to server
                    "",
                    // expected response from server
                    //Orig:
                    "cannot create instance",
                    // msg to issue if do NOT get the expected result
                    "The test expected a succesful message from the server.");

        // restore original server config
        //reconfigServer(server.getInstallRoot().replace('\\', '/') + "/usr/servers/" + serverName + "/server_orig.xml") ;
        reconfigServer(System.getProperty("user.dir") + File.separator + server.getPathToAutoFVTNamedServer() + "server_orig.xml");

    }

    //2/2021 to test with EE8, then the corresponding message can be expected and server_badclpwd_wss4j.xml can be used
    @Test
    @SkipForRepeat(SkipForRepeat.NO_MODIFICATION)
    //Orig:
    //@AllowedFFDC("org.apache.ws.security.WSSecurityException")
<<<<<<< HEAD
    //Mei:
    //@AllowedFFDC("org.apache.ws.security.WSSecurityException")
    //@ExpectedFFDC("org.apache.wss4j.common.ext.WSSecurityException") //@AV999
    //End
=======
    //2/2021 the change is not needed
    //@AllowedFFDC("org.apache.ws.security.WSSecurityException")
    //@ExpectedFFDC("org.apache.wss4j.common.ext.WSSecurityException") //@AV999
>>>>>>> 7acb76d7
    public void testCxfClientBadClKeyStorePswdEE8Only() throws Exception {

        // use server config with bad client pwd
        reconfigServer(System.getProperty("user.dir") + File.separator + server.getPathToAutoFVTNamedServer() + "server_badclpwd_wss4j.xml");

        genericTest(
                    // test name for logging
                    "testCxfClientBadClKeyStorePswdEE8Only",
                    // Svc Client Url that generic test code should use
                    clientHttpUrl,
                    // Port that svc client code should use
                    "",
                    // user that svc client code should use
                    "user1",
                    // pw that svc client code should use
                    "security",
                    // wsdl sevice that svc client code should use
                    "X509XmlSigService1",
                    // wsdl that the svc client code should use
                    "",
                    // wsdl port that svc client code should use
                    "UrnX509Sig",
                    // msg to send from svc client to server
                    "",
                    // expected response from server
                    "Cannot create Crypto class", //@AV999
                    // msg to issue if do NOT get the expected result
                    "The test expected a succesful message from the server.");

        // restore original server config
        //reconfigServer(server.getInstallRoot().replace('\\', '/') + "/usr/servers/" + serverName + "/server_orig.xml") ;
        reconfigServer(System.getProperty("user.dir") + File.separator + server.getPathToAutoFVTNamedServer() + "server_orig_wss4j.xml");

    }

    //2/2021 to test with EE7, then the corresponding message can be expected and server_badsvrpwd.xml can be used
    @Test
    @SkipForRepeat(SkipForRepeat.EE8_FEATURES)
    //Orig:
    @AllowedFFDC("org.apache.ws.security.WSSecurityException")
<<<<<<< HEAD
    //Mei:not for ee7
    //@ExpectedFFDC("org.apache.wss4j.common.ext.WSSecurityException") //@AV999
    //End
=======
>>>>>>> 7acb76d7
    //Orig:
    //public void testCxfClientBadSrvKeyStorePswd() throws Exception {
    public void testCxfClientBadSrvKeyStorePswdEE7Only() throws Exception {

        // use server config with bad server pw

        //reconfigServer(server.getInstallRoot().replace('\\', '/') + "/usr/servers/" + serverName + "/server_badsvrpwd.xml") ;
        reconfigServer(System.getProperty("user.dir") + File.separator + server.getPathToAutoFVTNamedServer() + "server_badsvrpwd.xml");

        genericTest(
                    // test name for logging
                    "testCxfClientBadSrvKeyStorePswdEE7Only",
                    // Svc Client Url that generic test code should use
                    clientHttpUrl,
                    // Port that svc client code should use
                    "",
                    // user that svc client code should use
                    "user1",
                    // pw that svc client code should use
                    "security",
                    // wsdl sevice that svc client code should use
                    "X509XmlSigService1",
                    // wsdl that the svc client code should use
                    "",
                    // wsdl port that svc client code should use
                    "UrnX509Sig",
                    // msg to send from svc client to server
                    "",
                    // expected response from server
                    //Orig:
                    "cannot create instance",
                    // msg to issue if do NOT get the expected result
                    "The test expected a succesful message from the server.");

        // restore original server config
        //reconfigServer(server.getInstallRoot().replace('\\', '/') + "/usr/servers/" + serverName + "/server_orig.xml") ;
        reconfigServer(System.getProperty("user.dir") + File.separator + server.getPathToAutoFVTNamedServer() + "server_orig.xml");

    }

    //2/2021 to test with EE8, then the corresponding message can be expected and server_badsvrpwd_wss4j.xml can be used
    @Test
    @SkipForRepeat(SkipForRepeat.NO_MODIFICATION)
<<<<<<< HEAD
    //Orig:
    //@AllowedFFDC("org.apache.ws.security.WSSecurityException")
    //Mei:
    @ExpectedFFDC("org.apache.wss4j.common.ext.WSSecurityException") //@AV999
    //End
=======
    //2/2021
    @ExpectedFFDC("org.apache.wss4j.common.ext.WSSecurityException") //@AV999
>>>>>>> 7acb76d7
    public void testCxfClientBadSrvKeyStorePswdEE8Only() throws Exception {

        // use server config with bad server pwd
        reconfigServer(System.getProperty("user.dir") + File.separator + server.getPathToAutoFVTNamedServer() + "server_badsvrpwd_wss4j.xml");

        genericTest(
                    // test name for logging
                    "testCxfClientBadSrvKeyStorePswdEE8Only",
                    // Svc Client Url that generic test code should use
                    clientHttpUrl,
                    // Port that svc client code should use
                    "",
                    // user that svc client code should use
                    "user1",
                    // pw that svc client code should use
                    "security",
                    // wsdl sevice that svc client code should use
                    "X509XmlSigService1",
                    // wsdl that the svc client code should use
                    "",
                    // wsdl port that svc client code should use
                    "UrnX509Sig",
                    // msg to send from svc client to server
                    "",
                    // expected response from server
                    "Cannot create Crypto class", //@AV999
                    // msg to issue if do NOT get the expected result
                    "The test expected a succesful message from the server.");

        // restore original server config
        //reconfigServer(server.getInstallRoot().replace('\\', '/') + "/usr/servers/" + serverName + "/server_orig.xml") ;
        reconfigServer(System.getProperty("user.dir") + File.separator + server.getPathToAutoFVTNamedServer() + "server_orig_wss4j.xml");

    }

    public String updateClientWsdl(String origClientWsdl,
                                   String updatedClientWsdl) {

        try {
            if (portNumber.equals(defaultHttpPort)) {
                Log.info(thisClass, "updateClientWsdl", "Test should use " + origClientWsdl + " as the client WSDL");
                return origClientWsdl;
            } else { // port number needs to be updated
                newWsdl = new UpdateWSDLPortNum(origClientWsdl, updatedClientWsdl);
                newWsdl.updatePortNum(defaultHttpPort, portNumber);
                Log.info(thisClass, "updateClientWsdl", "Test should use " + updatedClientWsdl + " as the client WSDL");

                return updatedClientWsdl;
            }
        } catch (Exception ex) {
            Log.info(thisClass, "updateClientWsdl",
                     "Failed updating the client wsdl try using the original");
            newWsdl = null;
            return origClientWsdl;
        }
    }

    @Override
    @After
    public void endTest() throws Exception {
        try {
            if (newWsdl != null) {
                //newWsdl.removeWSDLFile();
                newWsdl = null;
                newClientWsdl = null;
            }
            restoreServer();
        } catch (Exception e) {
            e.printStackTrace(System.out);
        }
    }

    //2/2021
    public static void copyServerXml(String copyFromFile) throws Exception {

        try {
            String serverFileLoc = (new File(server.getServerConfigurationPath().replace('\\', '/'))).getParent();
            Log.info(thisClass, "copyServerXml", "Copying: " + copyFromFile
                                                 + " to " + serverFileLoc);
            LibertyFileManager.copyFileIntoLiberty(server.getMachine(),
                                                   serverFileLoc, "server.xml", copyFromFile);
        } catch (Exception ex) {
            ex.printStackTrace(System.out);
        }
    }

}<|MERGE_RESOLUTION|>--- conflicted
+++ resolved
@@ -31,20 +31,17 @@
 import com.ibm.ws.wssecurity.fat.utils.common.UpdateWSDLPortNum;
 
 import componenttest.annotation.AllowedFFDC;
-//Mei:
+//2/2021
 import componenttest.annotation.ExpectedFFDC;
-//End
 //Added 11/2020
 import componenttest.annotation.Server;
 import componenttest.annotation.SkipForRepeat;
 import componenttest.custom.junit.runner.FATRunner;
 import componenttest.custom.junit.runner.Mode;
 import componenttest.custom.junit.runner.Mode.TestMode;
-<<<<<<< HEAD
-=======
+//2/2021
 import componenttest.rules.repeater.FeatureReplacementAction;
 import componenttest.rules.repeater.RepeatTests;
->>>>>>> 7acb76d7
 import componenttest.topology.impl.LibertyFileManager;
 import componenttest.topology.impl.LibertyServer;
 
@@ -127,14 +124,6 @@
     @SkipForRepeat(SkipForRepeat.EE8_FEATURES)
     //Orig:
     @AllowedFFDC("org.apache.ws.security.WSSecurityException")
-<<<<<<< HEAD
-    //Mei:need to open
-    //@AllowedFFDC("org.apache.ws.security.WSSecurityException")
-    //@ExpectedFFDC("org.apache.wss4j.common.ext.WSSecurityException") //@AV999
-    //End
-=======
->>>>>>> 7acb76d7
-    //Orig:
     //public void testCxfBodyNotSigned() throws Exception {
     public void testCxfBodyNotSignedEE7Only() throws Exception {
 
@@ -335,13 +324,6 @@
     @SkipForRepeat(SkipForRepeat.EE8_FEATURES)
     //Orig:
     @AllowedFFDC("org.apache.ws.security.WSSecurityException")
-<<<<<<< HEAD
-    //Mei:
-    //@AllowedFFDC("org.apache.ws.security.WSSecurityException")
-    //@ExpectedFFDC("org.apache.wss4j.common.ext.WSSecurityException") //@AV999
-    //End
-=======
->>>>>>> 7acb76d7
     //Orig:
     //public void testCxfClientSignWithExpKey() throws Exception {
     public void testCxfClientSignWithExpKeyEE7Only() throws Exception {
@@ -378,12 +360,11 @@
     }
 
     //2/2021 to test with EE8, then the corresponding message can be expected and server_expcert_wss4j.xml can be used
-<<<<<<< HEAD
     @Test
     @SkipForRepeat(SkipForRepeat.NO_MODIFICATION)
     //Orig:
     //@AllowedFFDC("org.apache.ws.security.WSSecurityException")
-    //Mei:
+    //2/2021 the change is not needed
     //@AllowedFFDC("org.apache.ws.security.WSSecurityException")
     //@ExpectedFFDC("org.apache.wss4j.common.ext.WSSecurityException") //@AV999
     //End
@@ -423,38 +404,75 @@
     @SkipForRepeat(SkipForRepeat.EE8_FEATURES)
     //Orig:
     @AllowedFFDC("org.apache.ws.security.WSSecurityException")
-    //Mei:
+    //Orig:
+    //public void testCxfClientBadClKeyStorePswd() throws Exception {
+    public void testCxfClientBadClKeyStorePswdEE7Only() throws Exception {
+
+        // use server config with bad client pw
+        //reconfigServer(server.getInstallRoot().replace('\\', '/') + "/usr/servers/" + serverName + "/server_badclpwd.xml") ;
+        reconfigServer(System.getProperty("user.dir") + File.separator + server.getPathToAutoFVTNamedServer() + "server_badclpwd.xml");
+
+        genericTest(
+                    // test name for logging
+                    "testCxfClientBadClKeyStorePswdEE7Only",
+                    // Svc Client Url that generic test code should use
+                    clientHttpUrl,
+                    // Port that svc client code should use
+                    "",
+                    // user that svc client code should use
+                    "user1",
+                    // pw that svc client code should use
+                    "security",
+                    // wsdl sevice that svc client code should use
+                    "X509XmlSigService1",
+                    // wsdl that the svc client code should use
+                    "",
+                    // wsdl port that svc client code should use
+                    "UrnX509Sig",
+                    // msg to send from svc client to server
+                    "",
+                    // expected response from server
+                    //Orig:
+                    "cannot create instance",
+                    // msg to issue if do NOT get the expected result
+                    "The test expected a succesful message from the server.");
+
+        // restore original server config
+        //reconfigServer(server.getInstallRoot().replace('\\', '/') + "/usr/servers/" + serverName + "/server_orig.xml") ;
+        reconfigServer(System.getProperty("user.dir") + File.separator + server.getPathToAutoFVTNamedServer() + "server_orig.xml");
+
+    }
+
+    //2/2021 to test with EE8, then the corresponding message can be expected and server_badclpwd_wss4j.xml can be used
+    @Test
+    @SkipForRepeat(SkipForRepeat.NO_MODIFICATION)
+    //Orig:
     //@AllowedFFDC("org.apache.ws.security.WSSecurityException")
-    //@ExpectedFFDC("org.apache.wss4j.common.ext.WSSecurityException") //@AV999
-    //End
-=======
-    @Test
-    @SkipForRepeat(SkipForRepeat.NO_MODIFICATION)
     //2/2021 the change is not needed
     //@AllowedFFDC("org.apache.ws.security.WSSecurityException")
     //@ExpectedFFDC("org.apache.wss4j.common.ext.WSSecurityException") //@AV999
-    public void testCxfClientSignWithExpKeyEE8Only() throws Exception {
-
-        // use server config with expired cert
-        reconfigServer(System.getProperty("user.dir") + File.separator + server.getPathToAutoFVTNamedServer() + "server_expcert_wss4j.xml");
-
-        genericTest(
-                    // test name for logging
-                    "testCxfClientSignWithExpKeyEE8Only",
-                    // Svc Client Url that generic test code should use
-                    clientHttpUrl,
-                    // Port that svc client code should use
-                    "",
-                    // user that svc client code should use
-                    "user1",
-                    // pw that svc client code should use
-                    "security",
-                    // wsdl sevice that svc client code should use
-                    "X509XmlSigService4",
-                    // wsdl that the svc client code should use
-                    "",
-                    // wsdl port that svc client code should use
-                    "UrnX509Sig4",
+    public void testCxfClientBadClKeyStorePswdEE8Only() throws Exception {
+
+        // use server config with bad client pwd
+        reconfigServer(System.getProperty("user.dir") + File.separator + server.getPathToAutoFVTNamedServer() + "server_badclpwd_wss4j.xml");
+
+        genericTest(
+                    // test name for logging
+                    "testCxfClientBadClKeyStorePswdEE8Only",
+                    // Svc Client Url that generic test code should use
+                    clientHttpUrl,
+                    // Port that svc client code should use
+                    "",
+                    // user that svc client code should use
+                    "user1",
+                    // pw that svc client code should use
+                    "security",
+                    // wsdl sevice that svc client code should use
+                    "X509XmlSigService1",
+                    // wsdl that the svc client code should use
+                    "",
+                    // wsdl port that svc client code should use
+                    "UrnX509Sig",
                     // msg to send from svc client to server
                     "",
                     // expected response from server
@@ -462,25 +480,29 @@
                     // msg to issue if do NOT get the expected result
                     "The test expected a succesful message from the server.");
 
-    }
-
-    //2/2021 to test with EE7, then the corresponding message can be expected and server_badclpwd.xml can be used
+        // restore original server config
+        //reconfigServer(server.getInstallRoot().replace('\\', '/') + "/usr/servers/" + serverName + "/server_orig.xml") ;
+        reconfigServer(System.getProperty("user.dir") + File.separator + server.getPathToAutoFVTNamedServer() + "server_orig_wss4j.xml");
+
+    }
+
+    //2/2021 to test with EE7, then the corresponding message can be expected and server_badsvrpwd.xml can be used
     @Test
     @SkipForRepeat(SkipForRepeat.EE8_FEATURES)
     //Orig:
     @AllowedFFDC("org.apache.ws.security.WSSecurityException")
->>>>>>> 7acb76d7
-    //Orig:
-    //public void testCxfClientBadClKeyStorePswd() throws Exception {
-    public void testCxfClientBadClKeyStorePswdEE7Only() throws Exception {
-
-        // use server config with bad client pw
-        //reconfigServer(server.getInstallRoot().replace('\\', '/') + "/usr/servers/" + serverName + "/server_badclpwd.xml") ;
-        reconfigServer(System.getProperty("user.dir") + File.separator + server.getPathToAutoFVTNamedServer() + "server_badclpwd.xml");
-
-        genericTest(
-                    // test name for logging
-                    "testCxfClientBadClKeyStorePswdEE7Only",
+    //Orig:
+    //public void testCxfClientBadSrvKeyStorePswd() throws Exception {
+    public void testCxfClientBadSrvKeyStorePswdEE7Only() throws Exception {
+
+        // use server config with bad server pw
+
+        //reconfigServer(server.getInstallRoot().replace('\\', '/') + "/usr/servers/" + serverName + "/server_badsvrpwd.xml") ;
+        reconfigServer(System.getProperty("user.dir") + File.separator + server.getPathToAutoFVTNamedServer() + "server_badsvrpwd.xml");
+
+        genericTest(
+                    // test name for logging
+                    "testCxfClientBadSrvKeyStorePswdEE7Only",
                     // Svc Client Url that generic test code should use
                     clientHttpUrl,
                     // Port that svc client code should use
@@ -509,120 +531,11 @@
 
     }
 
-    //2/2021 to test with EE8, then the corresponding message can be expected and server_badclpwd_wss4j.xml can be used
+    //2/2021 to test with EE8, then the corresponding message can be expected and server_badsvrpwd_wss4j.xml can be used
     @Test
     @SkipForRepeat(SkipForRepeat.NO_MODIFICATION)
-    //Orig:
-    //@AllowedFFDC("org.apache.ws.security.WSSecurityException")
-<<<<<<< HEAD
-    //Mei:
-    //@AllowedFFDC("org.apache.ws.security.WSSecurityException")
-    //@ExpectedFFDC("org.apache.wss4j.common.ext.WSSecurityException") //@AV999
-    //End
-=======
-    //2/2021 the change is not needed
-    //@AllowedFFDC("org.apache.ws.security.WSSecurityException")
-    //@ExpectedFFDC("org.apache.wss4j.common.ext.WSSecurityException") //@AV999
->>>>>>> 7acb76d7
-    public void testCxfClientBadClKeyStorePswdEE8Only() throws Exception {
-
-        // use server config with bad client pwd
-        reconfigServer(System.getProperty("user.dir") + File.separator + server.getPathToAutoFVTNamedServer() + "server_badclpwd_wss4j.xml");
-
-        genericTest(
-                    // test name for logging
-                    "testCxfClientBadClKeyStorePswdEE8Only",
-                    // Svc Client Url that generic test code should use
-                    clientHttpUrl,
-                    // Port that svc client code should use
-                    "",
-                    // user that svc client code should use
-                    "user1",
-                    // pw that svc client code should use
-                    "security",
-                    // wsdl sevice that svc client code should use
-                    "X509XmlSigService1",
-                    // wsdl that the svc client code should use
-                    "",
-                    // wsdl port that svc client code should use
-                    "UrnX509Sig",
-                    // msg to send from svc client to server
-                    "",
-                    // expected response from server
-                    "Cannot create Crypto class", //@AV999
-                    // msg to issue if do NOT get the expected result
-                    "The test expected a succesful message from the server.");
-
-        // restore original server config
-        //reconfigServer(server.getInstallRoot().replace('\\', '/') + "/usr/servers/" + serverName + "/server_orig.xml") ;
-        reconfigServer(System.getProperty("user.dir") + File.separator + server.getPathToAutoFVTNamedServer() + "server_orig_wss4j.xml");
-
-    }
-
-    //2/2021 to test with EE7, then the corresponding message can be expected and server_badsvrpwd.xml can be used
-    @Test
-    @SkipForRepeat(SkipForRepeat.EE8_FEATURES)
-    //Orig:
-    @AllowedFFDC("org.apache.ws.security.WSSecurityException")
-<<<<<<< HEAD
-    //Mei:not for ee7
-    //@ExpectedFFDC("org.apache.wss4j.common.ext.WSSecurityException") //@AV999
-    //End
-=======
->>>>>>> 7acb76d7
-    //Orig:
-    //public void testCxfClientBadSrvKeyStorePswd() throws Exception {
-    public void testCxfClientBadSrvKeyStorePswdEE7Only() throws Exception {
-
-        // use server config with bad server pw
-
-        //reconfigServer(server.getInstallRoot().replace('\\', '/') + "/usr/servers/" + serverName + "/server_badsvrpwd.xml") ;
-        reconfigServer(System.getProperty("user.dir") + File.separator + server.getPathToAutoFVTNamedServer() + "server_badsvrpwd.xml");
-
-        genericTest(
-                    // test name for logging
-                    "testCxfClientBadSrvKeyStorePswdEE7Only",
-                    // Svc Client Url that generic test code should use
-                    clientHttpUrl,
-                    // Port that svc client code should use
-                    "",
-                    // user that svc client code should use
-                    "user1",
-                    // pw that svc client code should use
-                    "security",
-                    // wsdl sevice that svc client code should use
-                    "X509XmlSigService1",
-                    // wsdl that the svc client code should use
-                    "",
-                    // wsdl port that svc client code should use
-                    "UrnX509Sig",
-                    // msg to send from svc client to server
-                    "",
-                    // expected response from server
-                    //Orig:
-                    "cannot create instance",
-                    // msg to issue if do NOT get the expected result
-                    "The test expected a succesful message from the server.");
-
-        // restore original server config
-        //reconfigServer(server.getInstallRoot().replace('\\', '/') + "/usr/servers/" + serverName + "/server_orig.xml") ;
-        reconfigServer(System.getProperty("user.dir") + File.separator + server.getPathToAutoFVTNamedServer() + "server_orig.xml");
-
-    }
-
-    //2/2021 to test with EE8, then the corresponding message can be expected and server_badsvrpwd_wss4j.xml can be used
-    @Test
-    @SkipForRepeat(SkipForRepeat.NO_MODIFICATION)
-<<<<<<< HEAD
-    //Orig:
-    //@AllowedFFDC("org.apache.ws.security.WSSecurityException")
-    //Mei:
-    @ExpectedFFDC("org.apache.wss4j.common.ext.WSSecurityException") //@AV999
-    //End
-=======
     //2/2021
     @ExpectedFFDC("org.apache.wss4j.common.ext.WSSecurityException") //@AV999
->>>>>>> 7acb76d7
     public void testCxfClientBadSrvKeyStorePswdEE8Only() throws Exception {
 
         // use server config with bad server pwd
