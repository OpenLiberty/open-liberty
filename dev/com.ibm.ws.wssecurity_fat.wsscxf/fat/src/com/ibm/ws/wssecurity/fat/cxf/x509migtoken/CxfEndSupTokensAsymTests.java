/*******************************************************************************
 * Copyright (c) 2020, 2021 IBM Corporation and others.
 * All rights reserved. This program and the accompanying materials
 * are made available under the terms of the Eclipse Public License v1.0
 * which accompanies this distribution, and is available at
 * http://www.eclipse.org/legal/epl-v10.html
 *
 * Contributors:
 *     IBM Corporation - initial API and implementation
 *******************************************************************************/

package com.ibm.ws.wssecurity.fat.cxf.x509migtoken;

import java.io.File;
import java.util.Set;

import org.junit.After;
import org.junit.BeforeClass;
import org.junit.ClassRule;
import org.junit.Test;
//Added 11/2020
import org.junit.runner.RunWith;

//Added 11/2020
import com.ibm.websphere.simplicity.ShrinkHelper;
import com.ibm.websphere.simplicity.config.ServerConfiguration;
import com.ibm.websphere.simplicity.log.Log;
import com.ibm.ws.wssecurity.fat.utils.common.CommonTests;
//Added 11/2020
import com.ibm.ws.wssecurity.fat.utils.common.PrepCommonSetup;
import com.ibm.ws.wssecurity.fat.utils.common.UpdateWSDLPortNum;

//Mei:
import componenttest.annotation.AllowedFFDC;
//End
//Added 11/2020
import componenttest.annotation.Server;
import componenttest.custom.junit.runner.FATRunner;
import componenttest.custom.junit.runner.Mode;
import componenttest.custom.junit.runner.Mode.TestMode;
import componenttest.rules.repeater.FeatureReplacementAction;
import componenttest.rules.repeater.RepeatTests;
import componenttest.topology.impl.LibertyFileManager;
import componenttest.topology.impl.LibertyServer;

//import com.ibm.ws.wssecurity.fat.utils.common.UpdateWSDLPortNum;

//Added 11/2020
@Mode(TestMode.FULL)
//Added 11/2020
@RunWith(FATRunner.class)
public class CxfEndSupTokensAsymTests extends CommonTests {

    private final static Class<?> thisClass = CxfEndSupTokensAsymTests.class;
    static private UpdateWSDLPortNum newWsdl = null;
    static final private String serverName = "com.ibm.ws.wssecurity_fat.endsuptokens";
    static private String newClientWsdl = null;
//    static private boolean bConfigServer = false;

    //Added 11/2020
    @Server(serverName)
    public static LibertyServer server;

    //2/2021
    @ClassRule
    public static RepeatTests r = RepeatTests.withoutModification().andWith(FeatureReplacementAction.EE8_FEATURES().forServers(serverName).removeFeature("jsp-2.2").removeFeature("jaxws-2.2").removeFeature("servlet-3.1").removeFeature("usr:wsseccbh-1.0").addFeature("jsp-2.3").addFeature("jaxws-2.3").addFeature("servlet-4.0").addFeature("usr:wsseccbh-2.0"));

    @BeforeClass
    public static void setUp() throws Exception {

        //2/2021
        ServerConfiguration config = server.getServerConfiguration();
        Set<String> features = config.getFeatureManager().getFeatures();
        if (features.contains("usr:wsseccbh-1.0")) {
            server.copyFileToLibertyInstallRoot("usr/extension/lib/", "bundles/com.ibm.ws.wssecurity.example.cbh.jar");
            server.copyFileToLibertyInstallRoot("usr/extension/lib/features/", "features/wsseccbh-1.0.mf");
        }
        if (features.contains("usr:wsseccbh-2.0")) {
            server.copyFileToLibertyInstallRoot("usr/extension/lib/", "bundles/com.ibm.ws.wssecurity.example.cbhwss4j.jar");
            server.copyFileToLibertyInstallRoot("usr/extension/lib/features/", "features/wsseccbh-2.0.mf");
            copyServerXml(System.getProperty("user.dir") + File.separator + server.getPathToAutoFVTNamedServer() + "server_wss4j.xml");
        }

        //Added 11/2020
        ShrinkHelper.defaultDropinApp(server, "endsuptokensclient", "com.ibm.ws.wssecurity.fat.endsuptokensclient", "test.wssecfvt.endsuptokens",
                                      "test.wssecfvt.endsuptokens.types");
        ShrinkHelper.defaultDropinApp(server, "endsuptokens", "com.ibm.ws.wssecurity.fat.endsuptokens");
        PrepCommonSetup serverObject = new PrepCommonSetup();
        serverObject.prepareSetup(server);

        //orig from CL
        //commonSetUp(serverName, "server_asym.xml", true, "/endsuptokensclient/CxfEndSupTokensSvcClient");

        //2/2021
        ServerConfiguration config = server.getServerConfiguration();
        Set<String> features = config.getFeatureManager().getFeatures();
        if (features.contains("usr:wsseccbh-1.0")) {
            server.copyFileToLibertyInstallRoot("usr/extension/lib/", "bundles/com.ibm.ws.wssecurity.example.cbh.jar");
            server.copyFileToLibertyInstallRoot("usr/extension/lib/features/", "features/wsseccbh-1.0.mf");
            commonSetUp(serverName, "server_asym.xml", true, "/endsuptokensclient/CxfEndSupTokensSvcClient");
        }
        if (features.contains("usr:wsseccbh-2.0")) {
            server.copyFileToLibertyInstallRoot("usr/extension/lib/", "bundles/com.ibm.ws.wssecurity.example.cbhwss4j.jar");
            server.copyFileToLibertyInstallRoot("usr/extension/lib/features/", "features/wsseccbh-2.0.mf");
            commonSetUp(serverName, "server_asym_wss4j.xml", true, "/endsuptokensclient/CxfEndSupTokensSvcClient");
            //copyServerXml(System.getProperty("user.dir") + File.separator + server.getPathToAutoFVTNamedServer() + "server_wss4j.xml");
        } //End 2/2021

    }

    /**
     * TestDescription:
     *
     * A CXF service client invokes a simple jax-ws CXF web service.
     * The SOAP Body is signed and encrypted in the request and response.
     * X509 is specified in the EndorsingSupportingToken
     * in both the client and server policies.
     * This is a positive scenario.
     *
     */
    @Test
<<<<<<< HEAD
    //Mei:
    @AllowedFFDC("java.util.MissingResourceException") //@AV999
    //End
=======
    //2/2021
    @AllowedFFDC("java.util.MissingResourceException") //@AV999
>>>>>>> 7acb76d7
    public void testCXFEndSupTokens0() throws Exception {

        String thisMethod = "testCXFEndSupTokens0";

        genericTest(
                    // test name for logging
                    thisMethod,
                    // Svc Client Url that generic test code should use
                    clientHttpUrl,
                    // Port that svc client code should use
                    portNumberSecure,
                    // user that svc client code should use
                    "user1",
                    // pw that svc client code should use
                    "security",
                    // wsdl sevice that svc client code should use
                    "EndSupTokensService0",
                    // wsdl that the svc client code should use
                    //newClientWsdl,
                    "",
                    // wsdl port that svc client code should use
                    "EndSupTokensX509EndorsingPort",
                    // msg to send from svc client to server
                    "",
                    // expected response from server
                    "Response: This is EndSupTokensWebSvc0 Web Service",
                    // msg to issue if do NOT get the expected result
                    "The test expected a succesful message from the server.");

    }

    /**
     * TestDescription:
     *
     * A CXF service client invokes a simple jax-ws CXF web service.
     * The SOAP Body is signed and encrypted in the request and response.
     * X509 is specified in the EndorsingSupportingToken
     * in both the client and server policies.
     * This is a positive scenario.
     *
     */
    //@Test
    public void testCXFEndSupTokens0AddEncrypted() throws Exception {

<<<<<<< HEAD
        //2/2021 Orig:
        //String thisMethod = "testCXFEndSupTokens0";
        String thisMethod = "testCXFEndSupTokens0AddEncrypte";
=======
        String thisMethod = "testCXFEndSupTokens0";
>>>>>>> 7acb76d7
        newClientWsdl = updateClientWsdl(defaultClientWsdlLoc + "EndSupTokens/EndSupTokens0AddEncrypted.wsdl", defaultClientWsdlLoc
                                                                                                               + "EndSupTokens/EndSupTokens0AddEncryptedUpdated.wsdl");
        genericTest(
                    // test name for logging
                    thisMethod,
                    // Svc Client Url that generic test code should use
                    clientHttpUrl,
                    // Port that svc client code should use
                    portNumberSecure,
                    // user that svc client code should use
                    "user1",
                    // pw that svc client code should use
                    "security",
                    // wsdl sevice that svc client code should use
                    "EndSupTokensService0",
                    // wsdl that the svc client code should use
                    newClientWsdl,
                    //"",
                    // wsdl port that svc client code should use
                    "EndSupTokensX509EndorsingPort",
                    // msg to send from svc client to server
                    "",
                    // expected response from server
                    "Response: This is EndSupTokensWebSvc0 Web Service",
                    // msg to issue if do NOT get the expected result
                    "The test expected a succesful message from the server.");

    }

    /**
     * TestDescription:
     *
     * A CXF service client invokes a simple jax-ws CXF web service.
     * The SOAP Body is signed in the request and response.
     * X509 is specified in the EndorsingSupportingToken
     * in both the client and server policies.
     * This is a positive scenario.
     *
     */
    @Test
<<<<<<< HEAD
    //Mei
    @AllowedFFDC("java.util.MissingResourceException") //@AV999
    //End
=======
    //2/2021
    @AllowedFFDC("java.util.MissingResourceException") //@AV999
>>>>>>> 7acb76d7
    public void testCXFEndSupTokens0Body() throws Exception {

        String thisMethod = "testCXFEndSupTokens0Body";

        genericTest(
                    // test name for logging
                    thisMethod,
                    // Svc Client Url that generic test code should use
                    clientHttpUrl,
                    // Port that svc client code should use
                    portNumberSecure,
                    // user that svc client code should use
                    "user1",
                    // pw that svc client code should use
                    "security",
                    // wsdl sevice that svc client code should use
                    "EndSupTokensService0Body",
                    // wsdl that the svc client code should use
                    //newClientWsdl,
                    "",
                    // wsdl port that svc client code should use
                    "EndSupTokensX509EndorsingBodyPort",
                    // msg to send from svc client to server
                    "",
                    // expected response from server
                    "Response: This is EndSupTokensWebSvc0Body Web Service",
                    // msg to issue if do NOT get the expected result
                    "The test expected a succesful message from the server.");

    }

    /**
     * TestDescription:
     *
     * A CXF service client invokes a simple jax-ws CXF web service.
     * The SOAP Body and Element is signed in the request and response.
     * X509 is specified in the EndorsingSupportingToken
     * in both the client and server policies.
     * This is a positive scenario.
     *
     */
    @Test
<<<<<<< HEAD
    //Mei:
    @AllowedFFDC("java.util.MissingResourceException") //@AV999
    //End
=======
    //2/2021
    @AllowedFFDC("java.util.MissingResourceException") //@AV999
>>>>>>> 7acb76d7
    public void testCXFEndSupTokens0BodyElement() throws Exception {

        String thisMethod = "testCXFEndSupTokens0BodyElement";

        genericTest(
                    // test name for logging
                    thisMethod,
                    // Svc Client Url that generic test code should use
                    clientHttpUrl,
                    // Port that svc client code should use
                    portNumberSecure,
                    // user that svc client code should use
                    "user1",
                    // pw that svc client code should use
                    "security",
                    // wsdl sevice that svc client code should use
                    "EndSupTokensService0BodyElement",
                    // wsdl that the svc client code should use
                    //newClientWsdl,
                    "",
                    // wsdl port that svc client code should use
                    "EndSupTokensX509EndorsingBodySignElementPort",
                    // msg to send from svc client to server
                    "",
                    // expected response from server
                    "Response: This is EndSupTokensWebSvc0BodyElement Web Service",
                    // msg to issue if do NOT get the expected result
                    "The test expected a succesful message from the server.");

    }

    /**
     * TestDescription:
     *
     * A CXF service client invokes a simple jax-ws CXF web service.
     * X509 and KeyValue is specified in the EndorsingSupportingToken
     * in both the client and server policies.
     * This is a positive scenario.
     *
     */
    // Not supporting KeyValue at this time - this test doesn't work
    //@Test
    public void testCXFEndSupTokens0Key() throws Exception {

        String thisMethod = "testCXFEndSupTokens0Key";

        genericTest(
                    // test name for logging
                    thisMethod,
                    // Svc Client Url that generic test code should use
                    clientHttpUrl,
                    // Port that svc client code should use
                    portNumberSecure,
                    // user that svc client code should use
                    "user1",
                    // pw that svc client code should use
                    "security",
                    // wsdl sevice that svc client code should use
                    "EndSupTokensService0Key",
                    // wsdl that the svc client code should use
                    //newClientWsdl,
                    "",
                    // wsdl port that svc client code should use
                    "EndSupTokensX509EndorsingKeyPort",
                    // msg to send from svc client to server
                    "",
                    // expected response from server
                    "Response: This is EndSupTokensWebSvc0Key Web Service",
                    // msg to issue if do NOT get the expected result
                    "The test expected a succesful message from the server.");

    }

    /**
     * TestDescription:
     *
     * A CXF service client invokes a simple jax-ws CXF web service.
     * The SOAP Body is signed and encrypted in the request and response.
     * X509 is specified in the SignedEndorsingSupportingToken
     * in both the client and server policies.
     * This is a positive scenario.
     *
     */
    @Test
<<<<<<< HEAD
    //Mei:
    @AllowedFFDC("java.util.MissingResourceException") //@AV999
    //End
=======
    //2/2021
    @AllowedFFDC("java.util.MissingResourceException") //@AV999
>>>>>>> 7acb76d7
    public void testCXFEndSupTokens1() throws Exception {

        String thisMethod = "testCXFEndSupTokens1";

        genericTest(
                    // test name for logging
                    thisMethod,
                    // Svc Client Url that generic test code should use
                    clientHttpsUrl,
                    // Port that svc client code should use
                    portNumberSecure,
                    // user that svc client code should use
                    "user1",
                    // pw that svc client code should use
                    "security",
                    // wsdl sevice that svc client code should use
                    "EndSupTokensService1",
                    // wsdl that the svc client code should use
                    //newClientWsdl,
                    "",
                    // wsdl port that svc client code should use
                    "EndSupTokensX509SignedEndorsingPort",
                    // msg to send from svc client to server
                    "",
                    // expected response from server
                    "Response: This is EndSupTokensWebSvc1 Web Service",
                    // msg to issue if do NOT get the expected result
                    "The test expected a succesful message from the server.");

    }

    /**
     * TestDescription:
     *
     * A CXF service client invokes a simple jax-ws CXF web service.
     * The SOAP Body is signed and encrypted in the request and response.
     * X509 is specified in the SignedEndorsingEncryptedSupportingToken
     * in both the client and server policies.
     * This is a positive scenario.
     *
     */
    //@Test
    public void testCXFEndSupTokens3() throws Exception {

        String thisMethod = "testCXFEndSupTokens3";

        genericTest(
                    // test name for logging
                    thisMethod,
                    // Svc Client Url that generic test code should use
                    clientHttpsUrl,
                    // Port that svc client code should use
                    portNumberSecure,
                    // user that svc client code should use
                    "user1",
                    // pw that svc client code should use
                    "security",
                    // wsdl sevice that svc client code should use
                    "EndSupTokensService3",
                    // wsdl that the svc client code should use
                    //newClientWsdl,
                    "",
                    // wsdl port that svc client code should use
                    "EndSupTokensX509SignedEndorsingEncryptedPort",
                    // msg to send from svc client to server
                    "",
                    // expected response from server
                    "Response: This is EndSupTokensWebSvc3 Web Service",
                    // msg to issue if do NOT get the expected result
                    "The test expected a succesful message from the server.");

    }

    public String updateClientWsdl(String origClientWsdl,
                                   String updatedClientWsdl) {

        try {
            if (portNumber.equals(defaultHttpPort)) {
                Log.info(thisClass, "updateClientWsdl", "Test should use " + origClientWsdl + " as the client WSDL");
                return origClientWsdl;
            } else { // port number needs to be updated
                newWsdl = new UpdateWSDLPortNum(origClientWsdl, updatedClientWsdl);
                newWsdl.updatePortNum(defaultHttpPort, portNumber);
                Log.info(thisClass, "updateClientWsdl", "Test should use " + updatedClientWsdl + " as the client WSDL");

                return updatedClientWsdl;
            }
        } catch (Exception ex) {
            Log.info(thisClass, "updateClientWsdl",
                     "Failed updating the client wsdl try using the original");
            newWsdl = null;
            return origClientWsdl;
        }
    }

    @Override
    @After
    public void endTest() throws Exception {
        try {
            if (newWsdl != null) {
                //newWsdl.removeWSDLFile();
                newWsdl = null;
                newClientWsdl = null;
            }
        } catch (Exception e) {
            e.printStackTrace(System.out);
        }
    }

    //added 11/2020
    public static void copyServerXml(String copyFromFile) throws Exception {

        try {
            String serverFileLoc = (new File(server.getServerConfigurationPath().replace('\\', '/'))).getParent();
            Log.info(thisClass, "copyServerXml", "Copying: " + copyFromFile
                                                 + " to " + serverFileLoc);
            LibertyFileManager.copyFileIntoLiberty(server.getMachine(),
                                                   serverFileLoc, "server.xml", copyFromFile);
        } catch (Exception ex) {
            ex.printStackTrace(System.out);
        }
    }

}<|MERGE_RESOLUTION|>--- conflicted
+++ resolved
@@ -67,19 +67,6 @@
 
     @BeforeClass
     public static void setUp() throws Exception {
-
-        //2/2021
-        ServerConfiguration config = server.getServerConfiguration();
-        Set<String> features = config.getFeatureManager().getFeatures();
-        if (features.contains("usr:wsseccbh-1.0")) {
-            server.copyFileToLibertyInstallRoot("usr/extension/lib/", "bundles/com.ibm.ws.wssecurity.example.cbh.jar");
-            server.copyFileToLibertyInstallRoot("usr/extension/lib/features/", "features/wsseccbh-1.0.mf");
-        }
-        if (features.contains("usr:wsseccbh-2.0")) {
-            server.copyFileToLibertyInstallRoot("usr/extension/lib/", "bundles/com.ibm.ws.wssecurity.example.cbhwss4j.jar");
-            server.copyFileToLibertyInstallRoot("usr/extension/lib/features/", "features/wsseccbh-2.0.mf");
-            copyServerXml(System.getProperty("user.dir") + File.separator + server.getPathToAutoFVTNamedServer() + "server_wss4j.xml");
-        }
 
         //Added 11/2020
         ShrinkHelper.defaultDropinApp(server, "endsuptokensclient", "com.ibm.ws.wssecurity.fat.endsuptokensclient", "test.wssecfvt.endsuptokens",
@@ -103,7 +90,6 @@
             server.copyFileToLibertyInstallRoot("usr/extension/lib/", "bundles/com.ibm.ws.wssecurity.example.cbhwss4j.jar");
             server.copyFileToLibertyInstallRoot("usr/extension/lib/features/", "features/wsseccbh-2.0.mf");
             commonSetUp(serverName, "server_asym_wss4j.xml", true, "/endsuptokensclient/CxfEndSupTokensSvcClient");
-            //copyServerXml(System.getProperty("user.dir") + File.separator + server.getPathToAutoFVTNamedServer() + "server_wss4j.xml");
         } //End 2/2021
 
     }
@@ -119,14 +105,8 @@
      *
      */
     @Test
-<<<<<<< HEAD
-    //Mei:
-    @AllowedFFDC("java.util.MissingResourceException") //@AV999
-    //End
-=======
     //2/2021
     @AllowedFFDC("java.util.MissingResourceException") //@AV999
->>>>>>> 7acb76d7
     public void testCXFEndSupTokens0() throws Exception {
 
         String thisMethod = "testCXFEndSupTokens0";
@@ -171,13 +151,7 @@
     //@Test
     public void testCXFEndSupTokens0AddEncrypted() throws Exception {
 
-<<<<<<< HEAD
-        //2/2021 Orig:
-        //String thisMethod = "testCXFEndSupTokens0";
-        String thisMethod = "testCXFEndSupTokens0AddEncrypte";
-=======
         String thisMethod = "testCXFEndSupTokens0";
->>>>>>> 7acb76d7
         newClientWsdl = updateClientWsdl(defaultClientWsdlLoc + "EndSupTokens/EndSupTokens0AddEncrypted.wsdl", defaultClientWsdlLoc
                                                                                                                + "EndSupTokens/EndSupTokens0AddEncryptedUpdated.wsdl");
         genericTest(
@@ -218,14 +192,8 @@
      *
      */
     @Test
-<<<<<<< HEAD
-    //Mei
-    @AllowedFFDC("java.util.MissingResourceException") //@AV999
-    //End
-=======
     //2/2021
     @AllowedFFDC("java.util.MissingResourceException") //@AV999
->>>>>>> 7acb76d7
     public void testCXFEndSupTokens0Body() throws Exception {
 
         String thisMethod = "testCXFEndSupTokens0Body";
@@ -268,14 +236,8 @@
      *
      */
     @Test
-<<<<<<< HEAD
-    //Mei:
-    @AllowedFFDC("java.util.MissingResourceException") //@AV999
-    //End
-=======
     //2/2021
     @AllowedFFDC("java.util.MissingResourceException") //@AV999
->>>>>>> 7acb76d7
     public void testCXFEndSupTokens0BodyElement() throws Exception {
 
         String thisMethod = "testCXFEndSupTokens0BodyElement";
@@ -360,14 +322,8 @@
      *
      */
     @Test
-<<<<<<< HEAD
-    //Mei:
-    @AllowedFFDC("java.util.MissingResourceException") //@AV999
-    //End
-=======
     //2/2021
     @AllowedFFDC("java.util.MissingResourceException") //@AV999
->>>>>>> 7acb76d7
     public void testCXFEndSupTokens1() throws Exception {
 
         String thisMethod = "testCXFEndSupTokens1";
