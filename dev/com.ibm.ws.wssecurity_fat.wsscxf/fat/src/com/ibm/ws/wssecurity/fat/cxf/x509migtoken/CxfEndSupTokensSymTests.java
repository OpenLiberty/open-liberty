--- conflicted
+++ resolved
@@ -36,11 +36,9 @@
 import componenttest.custom.junit.runner.FATRunner;
 import componenttest.custom.junit.runner.Mode;
 import componenttest.custom.junit.runner.Mode.TestMode;
-<<<<<<< HEAD
-=======
+//2/2021
 import componenttest.rules.repeater.FeatureReplacementAction;
 import componenttest.rules.repeater.RepeatTests;
->>>>>>> 7acb76d7
 import componenttest.topology.impl.LibertyFileManager;
 import componenttest.topology.impl.LibertyServer;
 
@@ -65,19 +63,6 @@
 
     @BeforeClass
     public static void setUp() throws Exception {
-
-        //2/2021
-        ServerConfiguration config = server.getServerConfiguration();
-        Set<String> features = config.getFeatureManager().getFeatures();
-        if (features.contains("usr:wsseccbh-1.0")) {
-            server.copyFileToLibertyInstallRoot("usr/extension/lib/", "bundles/com.ibm.ws.wssecurity.example.cbh.jar");
-            server.copyFileToLibertyInstallRoot("usr/extension/lib/features/", "features/wsseccbh-1.0.mf");
-        }
-        if (features.contains("usr:wsseccbh-2.0")) {
-            server.copyFileToLibertyInstallRoot("usr/extension/lib/", "bundles/com.ibm.ws.wssecurity.example.cbhwss4j.jar");
-            server.copyFileToLibertyInstallRoot("usr/extension/lib/features/", "features/wsseccbh-2.0.mf");
-            copyServerXml(System.getProperty("user.dir") + File.separator + server.getPathToAutoFVTNamedServer() + "server_wss4j.xml");
-        }
 
         //Added 11/2020
         ShrinkHelper.defaultDropinApp(server, "endsuptokensclient", "com.ibm.ws.wssecurity.fat.endsuptokensclient", "test.wssecfvt.endsuptokens",
@@ -105,7 +90,6 @@
             server.copyFileToLibertyInstallRoot("usr/extension/lib/features/", "features/wsseccbh-2.0.mf");
             commonSetUp(serverName, "server_sym_wss4j.xml", true,
                         "/endsuptokensclient/CxfEndSupTokensSvcClient");
-            //copyServerXml(System.getProperty("user.dir") + File.separator + server.getPathToAutoFVTNamedServer() + "server_wss4j.xml");
         } //End 2/2021
 
     }
