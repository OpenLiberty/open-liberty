/*******************************************************************************
 * Copyright (c) 2020, 2021 IBM Corporation and others.
 * All rights reserved. This program and the accompanying materials
 * are made available under the terms of the Eclipse Public License v1.0
 * which accompanies this distribution, and is available at
 * http://www.eclipse.org/legal/epl-v10.html
 *
 * Contributors:
 *     IBM Corporation - initial API and implementation
 *******************************************************************************/

package com.ibm.ws.wssecurity.fat.cxf.usernametoken;

//import java.io.File;

import java.io.File;

import org.junit.Test;
import org.junit.runner.RunWith;

import com.ibm.ws.wssecurity.fat.utils.common.CommonTests;

<<<<<<< HEAD
//Mei:
import componenttest.annotation.AllowedFFDC;
import componenttest.annotation.SkipForRepeat;
//End
=======
//2/2021
import componenttest.annotation.AllowedFFDC;
import componenttest.annotation.SkipForRepeat;
>>>>>>> 7acb76d7
import componenttest.custom.junit.runner.FATRunner;
import componenttest.custom.junit.runner.Mode;
import componenttest.custom.junit.runner.Mode.TestMode;

//Added 11/2020
@Mode(TestMode.FULL)
//Added 10/2020
@RunWith(FATRunner.class)
public class CxfWssTemplatesTests extends CommonTests {

//    static private UpdateWSDLPortNum newWsdl = null;

    /**
     * TestDescription:
     *
     * UsernameToken with password hash, nonce, and created timestamp over SSL.
     *
     * This policy requires that the message must be protected HTTPS, and UsernameToken
     * is used for authentication. Additionally, user password inside UsernameToken is
     * hashed with nonce and timestamp.
     *
     * To validate usernameToken in Liberty server, password callback handler class must
     * be provided. The password from callback handler must match password used in
     * PasswordDigest, and also must match the password in user registry in Liberty
     * profile.
     *
     * Verify that the Web service is invoked successfully. This is a positive scenario.
     */
    @Test
<<<<<<< HEAD
    //Added 11/2020
    //@Mode(TestMode.FULL)
    //Mei:
    @AllowedFFDC("java.util.MissingResourceException") //@AV999
    //End
=======
    //2/2021
    @AllowedFFDC("java.util.MissingResourceException") //@AV999
>>>>>>> 7acb76d7
    public void testCXFUserNameTokenPasswordHashOverSSL() throws Exception {
        // reconfigServer(System.getProperty("user.dir") + File.separator + server.getPathToAutoFVTNamedServer() + "server_enchdr.xml");
        genericTest(
                    // test name for logging
                    "testCXFUserNameTokenPasswordHashOverSSL",
                    // Svc Client Url that generic test code should use
                    clientHttpsUrl,
                    // Port that svc client code should use
                    portNumberSecure,
                    // user that svc client code should use
                    "user1",
                    // pw that svc client code should use
                    "security",
                    // wsdl sevice that svc client code should use
                    "WSSTemplatesService1",
                    // wsdl that the svc client code should use
                    "",
                    // wsdl port that svc client code should use
                    "WSSTemplate1",
                    // msg to send from svc client to server
                    "",
                    // expected response from server
                    "Response: This is WSSTemplateWebSvc1 Web Service.",
                    // msg to issue if do NOT get the expected result
                    "The test expected a successful message from the server.");
    }

    /**
     * TestDescription:
     *
     * UsernameToken with password text, nonce, and created timestamp over SSL.
     *
     * This policy requires that the message must be protected HTTPS, and UsernameToken
     * is used for authentication. The user password inside UsernameToken is send as
     * clear text, and timestamp and nonce are included. You could modify this policy to
     * remove the requirement of nonce and timestamp.
     *
     * Verify that the Web service is invoked successfully. This is a positive scenario.
     */
    @Test
<<<<<<< HEAD
    //Added 11/2020
    //@Mode(TestMode.FULL)
    //Mei:
    @AllowedFFDC("java.util.MissingResourceException") //@AV999
    //End
=======
    //2/2021
    @AllowedFFDC("java.util.MissingResourceException") //@AV999
>>>>>>> 7acb76d7
    public void testCXFUserNameTokenPasswordTextOverSSL() throws Exception {
        genericTest(
                    // test name for logging
                    "testCXFUserNameTokenPasswordTextOverSSL",
                    // Svc Client Url that generic test code should use
                    clientHttpsUrl,
                    // Port that svc client code should use
                    portNumberSecure,
                    // user that svc client code should use
                    "user1",
                    // pw that svc client code should use
                    "security",
                    // wsdl sevice that svc client code should use
                    "WSSTemplatesService2",
                    // wsdl that the svc client code should use
                    "",
                    // wsdl port that svc client code should use
                    "WSSTemplate2",
                    // msg to send from svc client to server
                    "",
                    // expected response from server
                    "Response: This is WSSTemplateWebSvc2 Web Service.",
                    // msg to issue if do NOT get the expected result
                    "The test expected a successful message from the server.");
    }

    /**
     * TestDescription:
     *
     * UsernameToken with X509Token Mutual Authentication
     *
     * Both client and service have X509 Token, and message exchange are signed and
     * encrypted. The client sends its X509 token and UsernameToken to service. This
     * policy requires both signature encryption and signature confirmation.
     *
     * This template is best used if client need authenticate itself to service with
     * both X509 client certificate and UsernameToken.
     *
     * Verify that the Web service is invoked successfully. This is a positive scenario.
     */
    @Test
    public void testCXFAsymmetricX509MutualAuthenticationWithUnt() throws Exception {
        genericTest(
                    // test name for logging
                    "testCXFAsymmetricX509MutualAuthenticationWithUnt",
                    // Svc Client Url that generic test code should use
                    clientHttpUrl,
                    // Port that svc client code should use
                    "",
                    // user that svc client code should use
                    "user1",
                    // pw that svc client code should use
                    "security",
                    // wsdl sevice that svc client code should use
                    "WSSTemplatesService4",
                    // wsdl that the svc client code should use
                    "",
                    // wsdl port that svc client code should use
                    "WSSTemplate4",
                    // msg to send from svc client to server
                    "",
                    // expected response from server
                    "Response: This is WSSTemplateWebSvc4 Web Service.",
                    // msg to issue if do NOT get the expected result
                    "The test expected a successful message from the server.");
    }

    /**
     * TestDescription:
     *
     * UsernameToken as EndorsingToken, and X509Token for message protection.
     *
     * Service has X509 Certificate, and client has UsernameToken without X509 token.
     * The message exchanges are signed and encrypted by an ephemeral key protected for
     * service, and client is using derived key from user password to sign message
     * signature.
     *
     * This policy template could be used if HTTP transport is not supported, service has
     * X509 token and supports UsernameToken, and service requires client to endorse the
     * message.
     *
     * Verify that the Web service is invoked successfully. This is a positive scenario.
     */

    //2/2021 to test with EE7, then the corresponding server_sym.xml can be used
    @Test
    @SkipForRepeat(SkipForRepeat.EE8_FEATURES)
<<<<<<< HEAD
    //Added 11/2020
    //@Mode(TestMode.FULL)
=======
>>>>>>> 7acb76d7
    //Orig:
    //public void testCXFUsernameTokenAsEndorsingAndX509Symmetric() throws Exception {
    public void testCXFUsernameTokenAsEndorsingAndX509SymmetricEE7Only() throws Exception {
        reconfigServer(System.getProperty("user.dir") + File.separator + server.getPathToAutoFVTNamedServer() + "server_sym.xml");
        genericTest(
                    // test name for logging
                    "testCXFUsernameTokenAsEndorsingAndX509SymmetricEE7Only",
                    // Svc Client Url that generic test code should use
                    clientHttpUrl,
                    // Port that svc client code should use
                    "",
                    // user that svc client code should use
                    "user1",
                    // pw that svc client code should use
                    "security",
                    // wsdl sevice that svc client code should use
                    "WSSTemplatesService3",
                    // wsdl that the svc client code should use
                    "",
                    // wsdl port that svc client code should use
                    "WSSTemplate3",
                    // msg to send from svc client to server
                    "",
                    // expected response from server
                    "Response: This is WSSTemplateWebSvc3 Web Service.",
                    // msg to issue if do NOT get the expected result
                    "The test expected a successful message from the server.");
    }

    //2/2021 to test with EE8, then the corresponding server_sym_wss4j.xml can be used
    @Test
    @SkipForRepeat(SkipForRepeat.NO_MODIFICATION)
    public void testCXFUsernameTokenAsEndorsingAndX509SymmetricEE8Only() throws Exception {

        reconfigServer(System.getProperty("user.dir") + File.separator + server.getPathToAutoFVTNamedServer() + "server_sym_wss4j.xml");
        genericTest(
                    // test name for logging
                    "testCXFUsernameTokenAsEndorsingAndX509SymmetricEE8Only",
                    // Svc Client Url that generic test code should use
                    clientHttpUrl,
                    // Port that svc client code should use
                    "",
                    // user that svc client code should use
                    "user1",
                    // pw that svc client code should use
                    "security",
                    // wsdl sevice that svc client code should use
                    "WSSTemplatesService3",
                    // wsdl that the svc client code should use
                    "",
                    // wsdl port that svc client code should use
                    "WSSTemplate3",
                    // msg to send from svc client to server
                    "",
                    // expected response from server
                    "Response: This is WSSTemplateWebSvc3 Web Service.",
                    // msg to issue if do NOT get the expected result
                    "The test expected a successful message from the server.");
    }

    /**
     * TestDescription:
     *
     * Service X509Token for message protection, and client X509Token as Endorsing.
     *
     * Client and server X509 certificates are used for mutual authentication and message
     * protection. Request and response are signed and encrypted by derived key from an
     * ephemeral key protected for server's certificate. The request message signature
     * is signed using client certificate.
     *
     * Verify that the Web service is invoked successfully. This is a positive scenario.
     */

    //2/2021 to test with EE7, then the corresponding server_sym.xml can be used
    @Test
    @SkipForRepeat(SkipForRepeat.EE8_FEATURES)
<<<<<<< HEAD
    //Added 11/2020
    //@Mode(TestMode.FULL)
=======
>>>>>>> 7acb76d7
    //Orig:
    //public void testCXFX509SymmetricAndEndorsing() throws Exception {
    public void testCXFX509SymmetricAndEndorsingEE7Only() throws Exception {
        reconfigServer(System.getProperty("user.dir") + File.separator + server.getPathToAutoFVTNamedServer() + "server_sym.xml");
        genericTest(
                    // test name for logging
                    "testCXFX509SymmetricAndEndorsingEE7Only",
                    // Svc Client Url that generic test code should use
                    clientHttpUrl,
                    // Port that svc client code should use
                    "",
                    // user that svc client code should use
                    "user1",
                    // pw that svc client code should use
                    "security",
                    // wsdl sevice that svc client code should use
                    "WSSTemplatesService5",
                    // wsdl that the svc client code should use
                    "",
                    // wsdl port that svc client code should use
                    "WSSTemplate5",
                    // msg to send from svc client to server
                    "",
                    // expected response from server
                    "Response: This is WSSTemplateWebSvc5 Web Service.",
                    // msg to issue if do NOT get the expected result
                    "The test expected a successful message from the server.");
    }

    //2/2021 to test with EE8, then the corresponding server_sym_wss4j.xml can be used
    @Test
    @SkipForRepeat(SkipForRepeat.NO_MODIFICATION)
<<<<<<< HEAD
    //Added 11/2020
    //@Mode(TestMode.FULL)
=======
>>>>>>> 7acb76d7
    public void testCXFX509SymmetricAndEndorsingEE8Only() throws Exception {
        reconfigServer(System.getProperty("user.dir") + File.separator + server.getPathToAutoFVTNamedServer() + "server_sym_wss4j.xml");
        genericTest(
                    // test name for logging
                    "testCXFX509SymmetricAndEndorsingEE8Only",
                    // Svc Client Url that generic test code should use
                    clientHttpUrl,
                    // Port that svc client code should use
                    "",
                    // user that svc client code should use
                    "user1",
                    // pw that svc client code should use
                    "security",
                    // wsdl sevice that svc client code should use
                    "WSSTemplatesService5",
                    // wsdl that the svc client code should use
                    "",
                    // wsdl port that svc client code should use
                    "WSSTemplate5",
                    // msg to send from svc client to server
                    "",
                    // expected response from server
                    "Response: This is WSSTemplateWebSvc5 Web Service.",
                    // msg to issue if do NOT get the expected result
                    "The test expected a successful message from the server.");
    }

    /**
     * TestDescription:
     *
     * UsernameToken authentication with Service X509Token for message protection
     *
     * Service has X509 Certificate, and client has UsernameToken without X509 token.
     * The message exchanges are signed and encrypted by an ephemeral key protected for
     * service, and client is using UsernameToken for authentication.
     *
     * In this sample, the token reference is using RequireThumbprintReference, you
     * could change to RequireIssuerSerialReference or RequireKeyIdentifierReference.
     * You could also modify this policy to use derived keys from ephemeral key to
     * secure message exchange by adding assertion, <sp:RequireDerivedKeys/>.
     *
     * This policy template is best used if client can only use UsernameToken to
     * authenticate itself, and message exchange is required to be signed and encrypted.
     *
     * Verify that the Web service is invoked successfully. This is a positive scenario.
     */

    //2/2021 to test with EE7, then the corresponding server_sym.xml can be used
    @Test
    @SkipForRepeat(SkipForRepeat.EE8_FEATURES)
<<<<<<< HEAD
    //Added 11/2020
    //@Mode(TestMode.FULL)
=======
>>>>>>> 7acb76d7
    //Orig:
    //public void testCXFX509SymmetricForMessageAndUntForClient() throws Exception {
    public void testCXFX509SymmetricForMessageAndUntForClientEE7Only() throws Exception {
        reconfigServer(System.getProperty("user.dir") + File.separator + server.getPathToAutoFVTNamedServer() + "server_sym.xml");
        genericTest(
                    // test name for logging
                    "testCXFX509SymmetricForMessageAndUntForClientEE7Only",
                    // Svc Client Url that generic test code should use
                    clientHttpUrl,
                    // Port that svc client code should use
                    "",
                    // user that svc client code should use
                    "user1",
                    // pw that svc client code should use
                    "security",
                    // wsdl sevice that svc client code should use
                    "WSSTemplatesService6",
                    // wsdl that the svc client code should use
                    "",
                    // wsdl port that svc client code should use
                    "WSSTemplate6",
                    // msg to send from svc client to server
                    "",
                    // expected response from server
                    "Response: This is WSSTemplateWebSvc6 Web Service.",
                    // msg to issue if do NOT get the expected result
                    "The test expected a successful message from the server.");
    }

    //2/2021 to test with EE8, then the corresponding server_sym_wss4j.xml can be used
    @Test
    @SkipForRepeat(SkipForRepeat.NO_MODIFICATION)
<<<<<<< HEAD
    //Added 11/2020
    //@Mode(TestMode.FULL)
=======
>>>>>>> 7acb76d7
    public void testCXFX509SymmetricForMessageAndUntForClientEE8Only() throws Exception {

        reconfigServer(System.getProperty("user.dir") + File.separator + server.getPathToAutoFVTNamedServer() + "server_sym_wss4j.xml");
        genericTest(
                    // test name for logging
                    "testCXFX509SymmetricForMessageAndUntForClientEE8Only",
                    // Svc Client Url that generic test code should use
                    clientHttpUrl,
                    // Port that svc client code should use
                    "",
                    // user that svc client code should use
                    "user1",
                    // pw that svc client code should use
                    "security",
                    // wsdl sevice that svc client code should use
                    "WSSTemplatesService6",
                    // wsdl that the svc client code should use
                    "",
                    // wsdl port that svc client code should use
                    "WSSTemplate6",
                    // msg to send from svc client to server
                    "",
                    // expected response from server
                    "Response: This is WSSTemplateWebSvc6 Web Service.",
                    // msg to issue if do NOT get the expected result
                    "The test expected a successful message from the server.");
    }

}<|MERGE_RESOLUTION|>--- conflicted
+++ resolved
@@ -20,16 +20,9 @@
 
 import com.ibm.ws.wssecurity.fat.utils.common.CommonTests;
 
-<<<<<<< HEAD
-//Mei:
-import componenttest.annotation.AllowedFFDC;
-import componenttest.annotation.SkipForRepeat;
-//End
-=======
 //2/2021
 import componenttest.annotation.AllowedFFDC;
 import componenttest.annotation.SkipForRepeat;
->>>>>>> 7acb76d7
 import componenttest.custom.junit.runner.FATRunner;
 import componenttest.custom.junit.runner.Mode;
 import componenttest.custom.junit.runner.Mode.TestMode;
@@ -59,16 +52,8 @@
      * Verify that the Web service is invoked successfully. This is a positive scenario.
      */
     @Test
-<<<<<<< HEAD
-    //Added 11/2020
-    //@Mode(TestMode.FULL)
-    //Mei:
-    @AllowedFFDC("java.util.MissingResourceException") //@AV999
-    //End
-=======
     //2/2021
     @AllowedFFDC("java.util.MissingResourceException") //@AV999
->>>>>>> 7acb76d7
     public void testCXFUserNameTokenPasswordHashOverSSL() throws Exception {
         // reconfigServer(System.getProperty("user.dir") + File.separator + server.getPathToAutoFVTNamedServer() + "server_enchdr.xml");
         genericTest(
@@ -109,16 +94,8 @@
      * Verify that the Web service is invoked successfully. This is a positive scenario.
      */
     @Test
-<<<<<<< HEAD
-    //Added 11/2020
-    //@Mode(TestMode.FULL)
-    //Mei:
-    @AllowedFFDC("java.util.MissingResourceException") //@AV999
-    //End
-=======
     //2/2021
     @AllowedFFDC("java.util.MissingResourceException") //@AV999
->>>>>>> 7acb76d7
     public void testCXFUserNameTokenPasswordTextOverSSL() throws Exception {
         genericTest(
                     // test name for logging
@@ -206,11 +183,6 @@
     //2/2021 to test with EE7, then the corresponding server_sym.xml can be used
     @Test
     @SkipForRepeat(SkipForRepeat.EE8_FEATURES)
-<<<<<<< HEAD
-    //Added 11/2020
-    //@Mode(TestMode.FULL)
-=======
->>>>>>> 7acb76d7
     //Orig:
     //public void testCXFUsernameTokenAsEndorsingAndX509Symmetric() throws Exception {
     public void testCXFUsernameTokenAsEndorsingAndX509SymmetricEE7Only() throws Exception {
@@ -287,11 +259,6 @@
     //2/2021 to test with EE7, then the corresponding server_sym.xml can be used
     @Test
     @SkipForRepeat(SkipForRepeat.EE8_FEATURES)
-<<<<<<< HEAD
-    //Added 11/2020
-    //@Mode(TestMode.FULL)
-=======
->>>>>>> 7acb76d7
     //Orig:
     //public void testCXFX509SymmetricAndEndorsing() throws Exception {
     public void testCXFX509SymmetricAndEndorsingEE7Only() throws Exception {
@@ -324,11 +291,6 @@
     //2/2021 to test with EE8, then the corresponding server_sym_wss4j.xml can be used
     @Test
     @SkipForRepeat(SkipForRepeat.NO_MODIFICATION)
-<<<<<<< HEAD
-    //Added 11/2020
-    //@Mode(TestMode.FULL)
-=======
->>>>>>> 7acb76d7
     public void testCXFX509SymmetricAndEndorsingEE8Only() throws Exception {
         reconfigServer(System.getProperty("user.dir") + File.separator + server.getPathToAutoFVTNamedServer() + "server_sym_wss4j.xml");
         genericTest(
@@ -379,11 +341,6 @@
     //2/2021 to test with EE7, then the corresponding server_sym.xml can be used
     @Test
     @SkipForRepeat(SkipForRepeat.EE8_FEATURES)
-<<<<<<< HEAD
-    //Added 11/2020
-    //@Mode(TestMode.FULL)
-=======
->>>>>>> 7acb76d7
     //Orig:
     //public void testCXFX509SymmetricForMessageAndUntForClient() throws Exception {
     public void testCXFX509SymmetricForMessageAndUntForClientEE7Only() throws Exception {
@@ -416,11 +373,6 @@
     //2/2021 to test with EE8, then the corresponding server_sym_wss4j.xml can be used
     @Test
     @SkipForRepeat(SkipForRepeat.NO_MODIFICATION)
-<<<<<<< HEAD
-    //Added 11/2020
-    //@Mode(TestMode.FULL)
-=======
->>>>>>> 7acb76d7
     public void testCXFX509SymmetricForMessageAndUntForClientEE8Only() throws Exception {
 
         reconfigServer(System.getProperty("user.dir") + File.separator + server.getPathToAutoFVTNamedServer() + "server_sym_wss4j.xml");
