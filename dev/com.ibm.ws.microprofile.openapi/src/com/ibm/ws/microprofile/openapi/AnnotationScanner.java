/*******************************************************************************
 * Copyright (c) 2017 IBM Corporation and others.
 * All rights reserved. This program and the accompanying materials
 * are made available under the terms of the Eclipse Public License v1.0
 * which accompanies this distribution, and is available at
 * http://www.eclipse.org/legal/epl-v10.html
 *
 * Contributors:
 *     IBM Corporation - initial API and implementation
 *******************************************************************************/
package com.ibm.ws.microprofile.openapi;

import java.util.Arrays;
import java.util.Collections;
import java.util.HashSet;
import java.util.Iterator;
import java.util.List;
import java.util.Set;
import java.util.stream.Collectors;

import com.ibm.websphere.ras.Tr;
import com.ibm.websphere.ras.TraceComponent;
import com.ibm.ws.container.service.annotations.WebAnnotations;
import com.ibm.ws.ffdc.annotation.FFDCIgnore;
import com.ibm.ws.microprofile.openapi.utils.OpenAPIUtils;
import com.ibm.wsspi.adaptable.module.Container;
import com.ibm.wsspi.adaptable.module.UnableToAdaptException;
import com.ibm.wsspi.anno.info.AnnotationInfo;
import com.ibm.wsspi.anno.info.ClassInfo;
import com.ibm.wsspi.anno.targets.AnnotationTargets_Targets;
import com.ibm.wsspi.webcontainer.metadata.WebModuleMetaData;
import com.ibm.wsspi.webcontainer.servlet.IServletConfig;
import com.ibm.wsspi.webcontainer.webapp.WebAppConfig;

/**
 * Scanner for Open API / JAX-RS annotated classes within a web module.
 */
public class AnnotationScanner {
    private static final TraceComponent tc = Tr.register(AnnotationScanner.class);

    private static final String JAX_RS_APPLICATION_CLASS_NAME = "javax.ws.rs.core.Application";
    private static final String JAX_RS_APPLICATION_INIT_PARAM = "javax.ws.rs.Application";
    private static final String JAX_RS_APP_PATH_ANNOTATION_CLASS_NAME = "javax.ws.rs.ApplicationPath";
    private static final String JAX_RS_PATH_ANNOTATION_CLASS_NAME = "javax.ws.rs.Path";
    private static final String OPENAPI_SCHEMA_ANNOTATION_CLASS_NAME = "org.eclipse.microprofile.openapi.annotations.media.Schema";
    private static final String MP_REGISTER_REST_CLIENT = "org.eclipse.microprofile.rest.client.inject.RegisterRestClient";

    private static final List<String> ANNOTATION_CLASS_NAMES = Arrays.asList(JAX_RS_PATH_ANNOTATION_CLASS_NAME,
                                                                             JAX_RS_APP_PATH_ANNOTATION_CLASS_NAME,
                                                                             OPENAPI_SCHEMA_ANNOTATION_CLASS_NAME);

    private final WebAnnotations webAnnotations;
    private String urlMapping;
    private final WebAppConfig appConfig;

    public AnnotationScanner(ClassLoader classLoader, Container containerToAdapt) throws UnableToAdaptException {
        webAnnotations = containerToAdapt.adapt(WebAnnotations.class);
        appConfig = containerToAdapt.adapt(WebModuleMetaData.class).getConfiguration();
    }

    public boolean anyAnnotatedClasses() {
        return !getAnnotatedClassesNames().isEmpty();
    }

    private String getUrlMappingFromServlet(IServletConfig sconfig) {
        if (sconfig.getMappings() != null && sconfig.getMappings().size() > 0) {
            String urlMapping = sconfig.getMappings().get(0);
            if (!urlMapping.startsWith("/"))
                urlMapping = "/" + urlMapping;
            if (urlMapping.endsWith("/*"))
                urlMapping = urlMapping.substring(0, urlMapping.length() - 2);
            if (urlMapping.endsWith("/"))
                urlMapping = urlMapping.substring(0, urlMapping.length() - 1);
            if (OpenAPIUtils.isEventEnabled(tc)) {
                Tr.event(tc, "Found url mapping " + urlMapping + " in web.xml for " + sconfig.getServletName());
            }
            return urlMapping;
        }
        return null;
    }

    private String getUrlMappingFromApp(String appName) {
        ClassInfo cInf = webAnnotations.getClassInfo(appName);
        if (cInf != null) {
            AnnotationInfo aInf = cInf.getAnnotation(JAX_RS_APP_PATH_ANNOTATION_CLASS_NAME);
            if (aInf != null) {
                String annInfoVal = aInf.getValue("value").getStringValue();
                if (annInfoVal.isEmpty() || annInfoVal.equals("/"))
                    return "";
                if (!annInfoVal.startsWith("/")) {
                    annInfoVal = "/" + annInfoVal;
                }
                if (annInfoVal.endsWith("/*"))
                    annInfoVal = annInfoVal.substring(0, annInfoVal.length() - 2);
                if (annInfoVal.endsWith("/"))
                    annInfoVal = annInfoVal.substring(0, annInfoVal.length() - 1);
                if (OpenAPIUtils.isEventEnabled(tc)) {
                    Tr.event(tc, "Found url mapping " + annInfoVal + " in Application classs " + appName);
                }
                return annInfoVal;
            }
        }
        return null;
    }

    private Set<String> getAllApplicationClasses() {
        AnnotationTargets_Targets annotationTargets = webAnnotations.getAnnotationTargets();
        Set<String> applicationClasses = new HashSet<String>();
        applicationClasses.addAll(annotationTargets.getSubclassNames(JAX_RS_APPLICATION_CLASS_NAME));
        if (OpenAPIUtils.isEventEnabled(tc)) {
            Tr.event(tc, "Found application classes: ", applicationClasses);
        }
        return applicationClasses;

    }

    private String getServletForDefaultApplication() {
        //Check for this scenario
        // <servlet>
        //   <servlet-name>javax.ws.rs.core.Application</servlet-name>
        // </servlet>
        // <servlet-mapping>
        //   <servlet-name>javax.ws.rs.core.Application</servlet-name>
        //   <url-pattern>/sample1/*</url-pattern>
        // </servlet-mapping>
        //
        // This scenario means no sub-class of Application exists,
        // and servlet mapping is required.

        IServletConfig servletConfig = appConfig.getServletInfo(JAX_RS_APPLICATION_CLASS_NAME);
        if (servletConfig != null) {
            if (OpenAPIUtils.isEventEnabled(tc)) {
                Tr.event(tc, "Found servlet for " + JAX_RS_APPLICATION_CLASS_NAME);
            }
            return getUrlMappingFromServlet(servletConfig);
        }
        return null;
    }

    private String findServletMappingForApp(String appClassName) {

        if (appClassName == null)
            return null;

        //Check for this scenario
        // <servlet>
        //   <servlet-name>apps.MyApp</servlet-name>
        // </servlet>
        //servlet-mapping or @ApplicationPath is needed

        IServletConfig servletConfig = appConfig.getServletInfo(appClassName);
        if (servletConfig != null) {
            if (OpenAPIUtils.isEventEnabled(tc)) {
                Tr.event(tc, appClassName + ": Found servlet " + servletConfig.getServletName() + " using servlet-name");
            }
            return getUrlMappingFromServlet(servletConfig);
        }

        //Check each servlet for 2 scenarios
        Iterator<IServletConfig> servletIterator = appConfig.getServletInfos();
        while (servletIterator.hasNext()) {
            servletConfig = servletIterator.next();
            //Check if <servlet-class> is application
            String servletClass = servletConfig.getClassName();
            if (servletClass != null && servletClass.equals(appClassName)) {
                if (OpenAPIUtils.isEventEnabled(tc)) {
                    Tr.event(tc, appClassName + ": Found servlet " + servletConfig.getServletName() + " using sevlet-class");
                }
                return getUrlMappingFromServlet(servletConfig);
            }
            //check if application is specified through init-param
            String initParam = servletConfig.getInitParameter(JAX_RS_APPLICATION_INIT_PARAM);
            if (initParam != null && initParam.equals(appClassName)) {
                if (OpenAPIUtils.isEventEnabled(tc)) {
                    Tr.event(tc, appClassName + ": Found servlet " + servletConfig.getServletName() + " using init-param");
                }
                return getUrlMappingFromServlet(servletConfig);
            }
        }

        //didn't find mapping inside web.xml, try Application class
        return getUrlMappingFromApp(appClassName);
    }

    public synchronized Set<String> getAnnotatedClassesNames() {
        AnnotationTargets_Targets annotationTargets = webAnnotations.getAnnotationTargets();

        Set<String> restAPIClasses =
            ANNOTATION_CLASS_NAMES.stream().flatMap(anno -> annotationTargets.getAnnotatedClasses(anno, AnnotationTargets_Targets.POLICY_SEED).stream()).collect(Collectors.toSet());

<<<<<<< HEAD
=======
        try {
            annotationTargets = webAnnotations.getAnnotationTargets();
            restAPIClasses = ANNOTATION_CLASS_NAMES.stream()//
                            .flatMap(anno -> annotationTargets.getAnnotatedClasses(anno, AnnotationTargets_Targets.POLICY_SEED).stream())//
                            .collect(Collectors.toSet());

            // Remove any MP Rest Client interfaces from the OpenAPI view
            Set<String> mpRestClientClasses = annotationTargets.getAnnotatedClasses(MP_REGISTER_REST_CLIENT);
            restAPIClasses.removeAll(mpRestClientClasses);
        } catch (UnableToAdaptException e) {
            if (OpenAPIUtils.isEventEnabled(tc)) {
                Tr.event(tc, "Unable to get annotated class names");
            }
        }
>>>>>>> 705d129c
        return Collections.unmodifiableSet(restAPIClasses);
    }

    public String getURLMapping() {
        this.urlMapping = null;
        try {
            Set<String> appClassNames = getAllApplicationClasses();

            if (appClassNames.size() < 2) {
                String urlMapping = null;
                if (appClassNames.size() == 0) {
                    if (OpenAPIUtils.isEventEnabled(tc)) {
                        Tr.event(tc, "Found no Application classes. Trying to find default app servlet");
                    }
                    urlMapping = getServletForDefaultApplication();
                }
                if (appClassNames.size() == 1) {
                    if (OpenAPIUtils.isEventEnabled(tc)) {
                        Tr.event(tc, "Found one Application class. Trying to find url mapping");
                    }
                    urlMapping = findServletMappingForApp(appClassNames.iterator().next());
                }
                this.urlMapping = urlMapping;
            } else {
                if (OpenAPIUtils.isEventEnabled(tc)) {
                    Tr.event(tc, "Found multiple Application classes. This is not supported at this time.");
                }
            }
        } catch (Exception e) {
            if (OpenAPIUtils.isEventEnabled(tc)) {
                Tr.event(tc, "Unable to get url mapping");
            }
        }

        if (OpenAPIUtils.isEventEnabled(tc)) {
            Tr.event(tc, "urlMapping=" + this.urlMapping);
        }
        return this.urlMapping;
    }
}<|MERGE_RESOLUTION|>--- conflicted
+++ resolved
@@ -182,19 +182,19 @@
         return getUrlMappingFromApp(appClassName);
     }
 
+
+    @FFDCIgnore(UnableToAdaptException.class)
     public synchronized Set<String> getAnnotatedClassesNames() {
-        AnnotationTargets_Targets annotationTargets = webAnnotations.getAnnotationTargets();
-
-        Set<String> restAPIClasses =
-            ANNOTATION_CLASS_NAMES.stream().flatMap(anno -> annotationTargets.getAnnotatedClasses(anno, AnnotationTargets_Targets.POLICY_SEED).stream()).collect(Collectors.toSet());
-
-<<<<<<< HEAD
-=======
+        AnnotationTargets_Targets annotationTargets;
+        Set<String> restAPIClasses = null;
+
         try {
             annotationTargets = webAnnotations.getAnnotationTargets();
-            restAPIClasses = ANNOTATION_CLASS_NAMES.stream()//
-                            .flatMap(anno -> annotationTargets.getAnnotatedClasses(anno, AnnotationTargets_Targets.POLICY_SEED).stream())//
-                            .collect(Collectors.toSet());
+
+            // 'getAnnotatedClasses' with no policy selects SEED classes.
+            restAPIClasses = ANNOTATION_CLASS_NAMES.stream()
+                .flatMap(anno -> annotationTargets.getAnnotatedClasses(anno).stream())
+                .collect(Collectors.toSet());
 
             // Remove any MP Rest Client interfaces from the OpenAPI view
             Set<String> mpRestClientClasses = annotationTargets.getAnnotatedClasses(MP_REGISTER_REST_CLIENT);
@@ -204,7 +204,6 @@
                 Tr.event(tc, "Unable to get annotated class names");
             }
         }
->>>>>>> 705d129c
         return Collections.unmodifiableSet(restAPIClasses);
     }
 
