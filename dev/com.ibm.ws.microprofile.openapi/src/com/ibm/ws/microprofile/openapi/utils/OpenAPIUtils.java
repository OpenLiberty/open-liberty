/*******************************************************************************
 * Copyright (c) 2017 IBM Corporation and others.
 * All rights reserved. This program and the accompanying materials
 * are made available under the terms of the Eclipse Public License v1.0
 * which accompanies this distribution, and is available at
 * http://www.eclipse.org/legal/epl-v10.html
 *
 * Contributors:
 *     IBM Corporation - initial API and implementation
 *******************************************************************************/
package com.ibm.ws.microprofile.openapi.utils;

import java.io.IOException;
import java.io.InputStream;
import java.net.HttpURLConnection;
import java.net.URL;
import java.util.Map;

import org.eclipse.microprofile.openapi.OASFilter;
import org.eclipse.microprofile.openapi.OASModelReader;

import com.ibm.websphere.ras.Tr;
import com.ibm.websphere.ras.TraceComponent;
import com.ibm.websphere.ras.annotation.Trivial;
import com.ibm.ws.container.service.app.deploy.WebModuleInfo;
import com.ibm.ws.ffdc.annotation.FFDCIgnore;
import com.ibm.ws.microprofile.openapi.AnnotationScanner;
import com.ibm.wsspi.adaptable.module.Container;
import com.ibm.wsspi.adaptable.module.NonPersistentCache;
import com.ibm.wsspi.adaptable.module.UnableToAdaptException;

/**
 *
 */
public class OpenAPIUtils {
    private static final TraceComponent tc = Tr.register(OpenAPIUtils.class);

    @Trivial
    public static boolean isDebugEnabled(TraceComponent tc) {
        return TraceComponent.isAnyTracingEnabled() && tc.isDebugEnabled();
    }

    @Trivial
    public static boolean isEventEnabled(TraceComponent tc) {
        return TraceComponent.isAnyTracingEnabled() && tc.isEventEnabled();
    }

    @Trivial
    public static boolean isDumpEnabled(TraceComponent tc) {
        return TraceComponent.isAnyTracingEnabled() && tc.isDumpEnabled();
    }

    @FFDCIgnore(UnableToAdaptException.class)
    public static WebModuleInfo getWebModuleInfo(Container container) {
        WebModuleInfo moduleInfo = null;
        NonPersistentCache overlayCache;
        try {
            overlayCache = container.adapt(NonPersistentCache.class);
        } catch (UnableToAdaptException e) {
            if (OpenAPIUtils.isEventEnabled(tc)) {
                Tr.event(tc, "Failed to get web module info: " + e.getMessage());
            }
            return null;
        }
        if (overlayCache != null) {
            moduleInfo = (WebModuleInfo) overlayCache.getFromCache(WebModuleInfo.class);
        }
        return moduleInfo;
    }

    @FFDCIgnore(UnableToAdaptException.class)
    public static AnnotationScanner creatAnnotationScanner(ClassLoader classloader, Container cotainer) {
        try {
            AnnotationScanner scanner = new AnnotationScanner(classloader, cotainer);
            return scanner;
        } catch (UnableToAdaptException e) {
            if (OpenAPIUtils.isEventEnabled(tc)) {
                Tr.event(tc, "Failed to create annotation scanner: " + e.getMessage());
            }
            return null;
        }
    }

    @SuppressWarnings("unchecked")
    @FFDCIgnore({ ClassNotFoundException.class, InstantiationException.class, IllegalAccessException.class })
    public static OASModelReader getOASModelReader(ClassLoader appClassloader, String OASModelReaderClassName) {
        if (appClassloader == null || OASModelReaderClassName == null || OASModelReaderClassName.isEmpty()) {
            return null;
        }
        try {
            Class<?> clazz = appClassloader.loadClass(OASModelReaderClassName);
            Class<OASModelReader> modelReaderClass = null;
            if (OASModelReader.class.isAssignableFrom(clazz)) {
                modelReaderClass = (Class<OASModelReader>) clazz;
                OASModelReader modelReader = modelReaderClass.newInstance();
                return modelReader;
            }
        } catch (ClassNotFoundException e) {
            Tr.event(tc, "Failed to find class for model: " + OASModelReaderClassName);
        } catch (InstantiationException e) {
            Tr.event(tc, "Failed to instantiate class for model: " + OASModelReaderClassName);
        } catch (IllegalAccessException e) {
            if (OpenAPIUtils.isEventEnabled(tc)) {
                Tr.event(tc, "Failed to access class for model: " + OASModelReaderClassName);
            }
        }
        Tr.error(tc, "OPENAPI_MODEL_READER_LOAD_ERROR", OASModelReaderClassName);
        return null;
    }

    @SuppressWarnings("unchecked")
    @FFDCIgnore({ ClassNotFoundException.class, InstantiationException.class, IllegalAccessException.class })
    public static OASFilter getOASFilter(ClassLoader appClassloader, String OASFilterClassName) {
        if (appClassloader == null || OASFilterClassName == null || OASFilterClassName.isEmpty()) {
            return null;
        }
        try {
            Class<?> clazz = appClassloader.loadClass(OASFilterClassName);
            Class<OASFilter> oasFilterClass = null;
            if (OASFilter.class.isAssignableFrom(clazz)) {
                oasFilterClass = (Class<OASFilter>) clazz;
                OASFilter oasFilter = oasFilterClass.newInstance();
                return oasFilter;
            }
        } catch (ClassNotFoundException e) {
            if (OpenAPIUtils.isEventEnabled(tc)) {
                Tr.event(tc, "Failed to find class for filter: " + OASFilterClassName);
            }
        } catch (InstantiationException e) {
            if (OpenAPIUtils.isEventEnabled(tc)) {
                Tr.event(tc, "Failed to instantiate class for filter: " + OASFilterClassName);
            }
        } catch (IllegalAccessException e) {
            if (OpenAPIUtils.isEventEnabled(tc)) {
                Tr.event(tc, "Failed to access class for filter: " + OASFilterClassName);
            }
        }
        Tr.error(tc, "OPENAPI_FILTER_LOAD_ERROR", OASFilterClassName);
        return null;
    }

    /**
     * Get the resource at the specified URL as an InputStream
     *
     * @param url - resource location
     * @param acceptValue - Request property for 'Accept' header
     */
    public static InputStream getUrlAsStream(URL url, String acceptValue) throws IOException {
        HttpURLConnection connection = (HttpURLConnection) url.openConnection();
        connection.setRequestMethod("GET");
        if (acceptValue != null && !acceptValue.trim().isEmpty()) {
            connection.setRequestProperty("Accept", acceptValue);
        }
        final int responseCode = connection.getResponseCode();
        if (responseCode == HttpURLConnection.HTTP_OK) {
            return connection.getInputStream();
        } else {
            if (isEventEnabled(tc)) {
                Tr.event(tc, "Did not find resource at " + url + ".  ResponseCode: " + responseCode);
            }
        }
        return null;
    }
<<<<<<< HEAD
    
=======

>>>>>>> e87c829a
    /**
     * Print map to string
     *
     * @param map - the map to be printed to String
     */
    public static String mapToString(Map<String, ?> map) {
        StringBuilder sb = new StringBuilder();
        sb.append("{\n");
        for (String key : map.keySet()) {
            if (map.get(key) != null) {
                sb.append(key + ": " + map.get(key) + "\n ");
            } else {
                continue;
            }
        }
        sb.append("}");
        return sb.toString();
    }
}<|MERGE_RESOLUTION|>--- conflicted
+++ resolved
@@ -161,11 +161,7 @@
         }
         return null;
     }
-<<<<<<< HEAD
-    
-=======
-
->>>>>>> e87c829a
+  
     /**
      * Print map to string
      *
