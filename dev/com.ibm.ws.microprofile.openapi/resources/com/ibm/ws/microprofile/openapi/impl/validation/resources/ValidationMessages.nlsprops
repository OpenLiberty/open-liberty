# Copyright (c) 2018 IBM Corporation and others.
# All rights reserved. This program and the accompanying materials
# are made available under the terms of the Eclipse Public License v1.0
# which accompanies this distribution, and is available at
# http://www.eclipse.org/legal/epl-v10.html
#
# Contributors:
#     IBM Corporation - initial API and implementation
# -------------------------------------------------------------------------------------------------
#CMVCPATHNAME N/A
#COMPONENTPREFIX CWMMC
#COMPONENTNAMEFOR CWMMC MicroProfile OpenAPI API
#ISMESSAGEFILE TRUE
#NLS_MESSAGEFORMAT_VAR
#NLS_ENCODING=UNICODE
# -------------------------------------------------------------------------------------------------

callbackURLTemplateEmpty=The Callback object's URL template is empty and is not a valid URL
callbackInvalidSubstitutionVariables=The Callback object contains invalid substitution variables: \"{0}\"
callbackMustBeRuntimeExpression=The Callback object must contain a valid runtime expression as defined in the OpenAPI specification. The value specified for the runtime expression: \"{0}\" is not valid
callbackInvalidURL=The Callback object must contain a valid URL. The \"{0}\" value specified for the URL is not valid
callbackInvalidPathItem=The Callback object must contain a valid path item. The path item value associated with key \"{0}\" is not a valid value

contactInvalidURL=The Contact object must contain a valid URL. The \"{0}\" value specified for the URL is not valid
contactInvalidEmail=The Contact object must contain a valid email address. The \"{0}\" value specified for the email address is not valid

exampleOnlyValueOrExternalValue=The Example object \"{0}\" specifies both \"value\" and \"externalValue\" fields. Specify only one of the fields

externalDocumentationInvalidURL=The ExternalDocumentation object must contain a valid URL. The \"{0}\" value specified for the URL is not valid

infoTermsOfServiceInvalidURL=The Info object must contain a valid URL. The \"{0}\" value specified for \"termsOfService\" is not a valid URL
invalidUrl=The \"{0}\" object must contain a valid URL. The \"{1}\" value specified for the URL is not valid
invalidUri=The \"{0}\" object must contain a valid URI. The \"{1}\" value specified for the URI is not valid

headerExampleOrExamples=The Header object \"{0}\" specifies both an example object and an examples object. Only one of them should be specified
headerSchemaAndContent=The Header object \"{0}\" MUST contain either a schema property, or a content property, but not both
headerSchemaOrContent=The Header object \"{0}\" MUST contain either a schema property or a content property
headerContentMap=The \"content\" map within header object \"{0}\" must only contain one entry

licenseInvalidURL=The License object must contain a valid URL. The \"{0}\" value specified for the URL is not valid

mediaTypeExampleOrExamples=The MediaType object cannot have both \"examples\" and \"example\"
mediaTypeEncodingProperty=The \"{0}\" encoding property specified in the MediaType object does not exist in the schema as a property
mediaTypeEmptySchema=The encoding property specified cannot be validated because the corresponding schema property is null

oAuthFlowInvalidURL=The OAuthFlow Object must contain a valid URL. The \"{0}\" value specified for the URL is not valid
nonApplicableField=The "\{0}\" field with value \"{1}\" is not applicable for \"{2}\"

openAPIVersionInvalid=The OpenAPI object must contain a valid OpenAPI specification version. The \"{0}\" value specified for the OpenAPI specification version is not valid
openAPITagIsNotUnique=The OpenAPI object must contain unique tag names. The \"{0}\" tag name is not unique

operationIdsMustBeUnique=More than one Operation object with operationId: \"{0}\" was found. IDs must be unique

parameterInFieldInvalid=The value of the \"in\" field of Parameter object \"{0}\" is invalid: \"{1}\"
parameterExampleOrExamples=The \"{0}\" Parameter object specifies both an example object and an examples object. Only one of them should be specified
parameterSchemaOrContent=The \"{0}\" Parameter object does not contain a schema property or a content property
parameterSchemaAndContent=The \"{0}\" Parameter object must not contain a schema property and a content property
parameterContentMapMustNotBeEmpty=The \"content\" map within the \"{0}\" Parameter object must only contain one entry

pathItemInvalidRef=The PathItem object has an invalid $ref \"{0}\" value for \"{1}\" path item. A reference to a path item must be external.
pathItemRequiredField=The PathItem object must contain a valid path. The \"{0}\" path parameter from the \"{1}\" path does not contain the \"required\" field or its value is not \"true\"
pathItemDuplicate=The PathItem object must contain a valid path. The \"{0}\" path defines a duplicated \"{1}\" parameter at path-level: \"{2}\"
pathItemParameterNotDeclaredSingle=The PathItem object must contain a valid path. The \"{0}\" path defines one path parameter that is not declared: \"{1}\"
pathItemParameterNotDeclaredMultiple=The PathItem object must contain a valid path. The \"{0}\" path defines \"{1}\" path parameters that are not declared: \"{2}\"
pathItemOperationRequiredField=The PathItem object must contain a valid path. The \"{0}\" path parameter from the \"{1}\" operation of the path \"{2}\" does not contain the \"required\" field or its value is not \"true\"
pathItemOperationDuplicate=The PathItem object must contain a valid path. The \"{0}\" operation from the \"{1}\" path defines a duplicated \"{2}\" parameter: \"{3}\"
pathItemOperationNullParameter=The PathItem object must contain a valid path. The list of parameters from the \"{0}\" operation from the \"{1}\" path contains a null parameter
pathItemOperationParameterNotDeclaredSingle=The PathItem object must contain a valid path. The \"{0}\" operation from the \"{1}\" path defines one path parameter that is not declared: \"{2}\"
pathItemOperationParameterNotDeclaredMultiple=The PathItem object must contain a valid path. The \"{0}\" operation from the \"{1}\" path defines \"{2}\" path parameters that are not declared: \"{3}\"
pathItemOperationNoPathParameterDeclared=The PathItem object must contain a valid path. The \"{0}\" operation of the \"{1}\" path does not define a path parameter that is declared: \"{2}\"
pathItemInvalidFormat=The PathItem object must contain a valid path. The format of the \"{0}\" path is invalid

pathsRequiresSlash=The Paths object must contain a valid path. The \"{0}\" path does not begin with a slash

referenceExternalOrExtension=The \"{0}\" value is an external reference or an extension. No validation available
referenceNotPartOfModel=The specified reference \"{0}\" is not part of the model components
referenceNotValid=The specified reference \"{0}\" is not valid.
referenceNotValidFormat=The \"{0}\" reference is not in a valid format.
referenceNull=The \"{0}\" model components object is null or $ref \"{1}\" is null
referenceToObjectInvalid=The \"{0}\" value is an invalid reference for \"{1}\"

responseMustContainOneCode=The Responses object must contain at least one response code
responseShouldContainSuccess=The Responses object should contain at least one response code for a successful operation

securityRequirementNotDeclared=The \"{0}\" name provided for the SecurityRequirement object does not correspond to a declared security scheme
securityRequirementScopeNamesRequired=The SecurityRequirement object''s \"{0}\" field should be a list of scope names required for execution, but is: \"{1}\"
securityRequirementFieldNotEmpty=The SecurityRequirement object''s \"{0}\" field should be empty, but is: \"{1}\"
securityRequirementIsEmpty=The SecurityRequirement object must not be empty

securitySchemeInFieldInvalid=The \"{0}\" SecurityScheme object has an error. The value of its \"in\" field is \"{1}\", but must be one of (\"query\", \"header\", \"cookie\")
securitySchemeInvalidURL=The SecurityScheme object must contain a valid URL. The \"{0}\" value specified for the URL is not valid
securitySchemeNonApplicableField=One or more fields defined are not applicable to a SecurityScheme instance of type \"{0}\"

serverVariableNotDefined=The \"{0}\" variable in the Server object is not defined
serverInvalidURL=The Server object must contain a valid URL. The \"{0}\" value specified for the URL is not valid

<<<<<<< HEAD
serverVariablesNullKey=ServerVariables map should not have a null or an empty key

requiredFieldMissing=Validation error at location: \"{0}\". Required \"{1}\" field is missing or is set to an invalid value.
=======
requiredFieldMissing=Required \"{0}\" field is missing or is set to an invalid value
>>>>>>> f2efe249
<|MERGE_RESOLUTION|>--- conflicted
+++ resolved
@@ -94,10 +94,4 @@
 serverVariableNotDefined=The \"{0}\" variable in the Server object is not defined
 serverInvalidURL=The Server object must contain a valid URL. The \"{0}\" value specified for the URL is not valid
 
-<<<<<<< HEAD
-serverVariablesNullKey=ServerVariables map should not have a null or an empty key
-
-requiredFieldMissing=Validation error at location: \"{0}\". Required \"{1}\" field is missing or is set to an invalid value.
-=======
-requiredFieldMissing=Required \"{0}\" field is missing or is set to an invalid value
->>>>>>> f2efe249
+requiredFieldMissing=Required \"{0}\" field is missing or is set to an invalid value